/* SPDX-License-Identifier: Apache-2.0 */
/* Copyright Contributors to the ODPi Egeria project. */
package org.odpi.openmetadata.viewservices.glossaryauthor.services;

import org.odpi.openmetadata.accessservices.subjectarea.client.nodes.SubjectAreaNodeClients;
<<<<<<< HEAD
=======
import org.odpi.openmetadata.accessservices.subjectarea.client.nodes.glossaries.SubjectAreaGlossaryClient;
import org.odpi.openmetadata.accessservices.subjectarea.properties.objects.category.Category;
>>>>>>> 956a1523
import org.odpi.openmetadata.accessservices.subjectarea.properties.objects.common.FindRequest;
import org.odpi.openmetadata.accessservices.subjectarea.properties.objects.glossary.Glossary;
import org.odpi.openmetadata.accessservices.subjectarea.properties.objects.graph.Line;
import org.odpi.openmetadata.accessservices.subjectarea.properties.objects.nodesummary.GlossarySummary;
import org.odpi.openmetadata.accessservices.subjectarea.properties.objects.term.Term;
import org.odpi.openmetadata.accessservices.subjectarea.responses.SubjectAreaOMASAPIResponse;
import org.odpi.openmetadata.commonservices.ffdc.RESTCallToken;
import org.odpi.openmetadata.frameworks.auditlog.AuditLog;
import org.odpi.openmetadata.repositoryservices.connectors.stores.metadatacollectionstore.properties.SequencingOrder;
import org.odpi.openmetadata.viewservices.glossaryauthor.handlers.BreadCrumbHandler;
import org.odpi.openmetadata.viewservices.glossaryauthor.properties.BreadCrumb;

import java.util.Date;
import java.util.List;

/**
 * The GlossaryAuthorViewGlossaryRESTServices provides the org.odpi.openmetadata.viewservices.glossaryauthor.services implementation of the GlossaryAuthor Open Metadata
 * View Service (OMVS). This interface provides view glossary authoring interfaces for subject area experts.
 */

public class GlossaryAuthorViewGlossaryRESTServices extends BaseGlossaryAuthorView {
    private static String className = GlossaryAuthorViewGlossaryRESTServices.class.getName();

    /**
     * Default constructor
     */
    public GlossaryAuthorViewGlossaryRESTServices() {

    }

    /**
     * Create a Glossary. There are specializations of glossaries that can also be created using this operation.
     * To create a specialization, you should specify a nodeType other than Glossary in the supplied glossary.
     * <p>
     * Valid nodeTypes for this request are:
     * <ul>
     * <li>Taxonomy to create a Taxonomy </li>
     * <li>CanonicalGlossary to create a canonical glossary </li>
     * <li>TaxonomyAndCanonicalGlossary to create a glossary that is both a taxonomy and a canonical glosary </li>
     * <li>Glossary to create a glossary that is not a taxonomy or a canonical glossary</li>
     * </ul>
     *
     * @param serverName       name of the local UI server.
     * @param userId           user identifier
     * @param suppliedGlossary Glossary to create
     * @return response, when successful contains the created glossary.
     * when not successful the following Exception responses can occur
     * <ul>
     * <li> UserNotAuthorizedException           the requesting user is not authorized to issue this request.</li>
     * <li> InvalidParameterException            one of the parameters is null or invalid.</li>
     * <li> PropertyServerException              Property server exception. </li>
     * </ul>
     */

    public SubjectAreaOMASAPIResponse<Glossary> createGlossary(String serverName, String userId, Glossary suppliedGlossary) {
        final String methodName = "createGlossary";

        RESTCallToken token = restCallLogger.logRESTCall(serverName, userId, methodName);
        SubjectAreaOMASAPIResponse<Glossary> response = new SubjectAreaOMASAPIResponse<>();
        AuditLog auditLog = null;

        // should not be called without a supplied glossary - the calling layer should not allow this.
        try {
            auditLog = instanceHandler.getAuditLog(userId, serverName, methodName);
            SubjectAreaNodeClients clients = instanceHandler.getSubjectAreaNodeClients(serverName, userId, methodName);
            Glossary createdGlossary = clients.glossaries().create(userId, suppliedGlossary);
            response.addResult(createdGlossary);
        } catch (Throwable error) {
            response = getResponseForError(error, auditLog, className, methodName);
        }
        restCallLogger.logRESTCallReturn(token, response.toString());
        return response;
    }


    /**
     * Get a glossary.
     *
     * @param serverName name of the local UI server.
     * @param userId     user identifier
     * @param guid       guid of the glossary to get
     * @return response which when successful contains the glossary with the requested guid
     * when not successful the following Exception responses can occur
     * <ul>
     * <li> UserNotAuthorizedException           the requesting user is not authorized to issue this request.</li>
     * <li> InvalidParameterException            one of the parameters is null or invalid.</li>
     * <li> PropertyServerException              Property server exception. </li>
     * </ul>
     */

    public SubjectAreaOMASAPIResponse<Glossary> getGlossary(String serverName, String userId, String guid) {
        final String methodName = "getGlossary";

        RESTCallToken token = restCallLogger.logRESTCall(serverName, userId, methodName);
        SubjectAreaOMASAPIResponse<Glossary> response = new SubjectAreaOMASAPIResponse<>();
        AuditLog auditLog = null;
        try {
            auditLog = instanceHandler.getAuditLog(userId, serverName, methodName);
            SubjectAreaNodeClients clients = instanceHandler.getSubjectAreaNodeClients(serverName, userId, methodName);
            Glossary obtainedGlossary = clients.glossaries().getByGUID(userId, guid);
            response.addResult(obtainedGlossary);
        } catch (Throwable error) {
            response = getResponseForError(error, auditLog, className, methodName);
        }
        restCallLogger.logRESTCallReturn(token, response.toString());
        return response;
    }

    /**
     * Find Glossary
     *
     * @param serverName         name of the local UI server.
     * @param userId             user identifier
     * @param searchCriteria     String expression matching Glossary property values .
     * @param asOfTime           the glossaries returned as they were at this time. null indicates at the current time.
     * @param offset             the starting element number for this set of results.  This is used when retrieving elements
     *                           beyond the first page of results. Zero means the results start from the first element.
     * @param pageSize           the maximum number of elements that can be returned on this request.
     * @param sequencingOrder    the sequencing order for the results.
     * @param sequencingProperty the name of the property that should be used to sequence the results.
     * @return A list of glossaries meeting the search Criteria
     * <ul>
     * <li> UserNotAuthorizedException           the requesting user is not authorized to issue this request.</li>
     * <li> InvalidParameterException            one of the parameters is null or invalid.</li>
     * <li> PropertyServerException              Property server exception. </li>
     * </ul>
     */
    public SubjectAreaOMASAPIResponse<Glossary> findGlossary(
            String serverName,
            String userId,
            Date asOfTime,
            String searchCriteria,
            Integer offset,
            Integer pageSize,
            SequencingOrder sequencingOrder,
            String sequencingProperty
                                                            ) {
        final String methodName = "findGlossary";

        RESTCallToken token = restCallLogger.logRESTCall(serverName, userId, methodName);
        SubjectAreaOMASAPIResponse<Glossary> response = new SubjectAreaOMASAPIResponse<>();
        AuditLog auditLog = null;
        try {
            if (pageSize == null) {
                pageSize = invalidParameterHandler.getMaxPagingSize();
            }
            invalidParameterHandler.validatePaging(offset, pageSize, methodName);
            auditLog = instanceHandler.getAuditLog(userId, serverName, methodName);
            SubjectAreaNodeClients clients = instanceHandler.getSubjectAreaNodeClients(serverName, userId, methodName);
            FindRequest findRequest = new FindRequest();
            findRequest.setSearchCriteria(searchCriteria);
            findRequest.setAsOfTime(asOfTime);
            findRequest.setStartingFrom(offset);
            findRequest.setPageSize(pageSize);
            findRequest.setSequencingOrder(sequencingOrder);
            findRequest.setSequencingProperty(sequencingProperty);

            List<Glossary> glossaries = clients.glossaries().find(userId, findRequest);
            response.addAllResults(glossaries);
        } catch (Throwable error) {
            response = getResponseForError(error, auditLog, className, methodName);
        }
        restCallLogger.logRESTCallReturn(token, response.toString());
        return response;
    }

    /**
     * Get Glossary relationships
     *
     * @param serverName         name of the local UI server.
     * @param userId             user identifier
     * @param guid               guid of the glossary to get
     * @param asOfTime           the relationships returned as they were at this time. null indicates at the current time. If specified, the date is in milliseconds since 1970-01-01 00:00:00.
     * @param offset             the starting element number for this set of results.  This is used when retrieving elements
     *                           beyond the first page of results. Zero means the results start from the first element.
     * @param pageSize           the maximum number of elements that can be returned on this request.
     * @param sequencingOrder    the sequencing order for the results.
     * @param sequencingProperty the name of the property that should be used to sequence the results.
     * @return a response which when successful contains the glossary relationships
     * when not successful the following Exception responses can occur
     * <ul>
     * <li> UserNotAuthorizedException           the requesting user is not authorized to issue this request.</li>
     * <li> InvalidParameterException            one of the parameters is null or invalid.</li>
     * <li> PropertyServerException              Property server exception. </li>
     * </ul>
     */
    public SubjectAreaOMASAPIResponse<Line> getGlossaryRelationships(
            String serverName,
            String userId,
            String guid,
            Date asOfTime,
            int offset,
            Integer pageSize,
            SequencingOrder sequencingOrder,
            String sequencingProperty


                                                                    ) {
        final String methodName = "getGlossaryRelationships";

        RESTCallToken token = restCallLogger.logRESTCall(serverName, userId, methodName);
        SubjectAreaOMASAPIResponse<Line> response = new SubjectAreaOMASAPIResponse<>();
        AuditLog auditLog = null;
        try {
            if (pageSize == null) {
                pageSize = invalidParameterHandler.getMaxPagingSize();
            }
            invalidParameterHandler.validatePaging(offset, pageSize, methodName);
            auditLog = instanceHandler.getAuditLog(userId, serverName, methodName);
            SubjectAreaNodeClients clients = instanceHandler.getSubjectAreaNodeClients(serverName, userId, methodName);
            FindRequest findRequest = new FindRequest();
            findRequest.setAsOfTime(asOfTime);
            findRequest.setStartingFrom(offset);
            findRequest.setPageSize(pageSize);
            findRequest.setSequencingOrder(sequencingOrder);
            findRequest.setSequencingProperty(sequencingProperty);

            List<Line> lines = clients.glossaries().getRelationships(userId, guid, findRequest);
            response.addAllResults(lines);
        } catch (Throwable error) {
            response = getResponseForError(error, auditLog, className, methodName);
        }
        restCallLogger.logRESTCallReturn(token, response.toString());
        return response;
    }

    /**
     * Update a Glossary
     * <p>
     * If the caller has chosen to incorporate the glossary name in their Glossary Terms or Categories qualified name, renaming the glossary will cause those
     * qualified names to mismatch the Glossary name.
     * If the caller has chosen to incorporate the glossary qualifiedName in their Glossary Terms or Categories qualified name, changing the qualified name of the glossary will cause those
     * qualified names to mismatch the Glossary name.
     * Status is not updated using this call.
     *
     * @param serverName name of the local UI server.
     * @param userId     user identifier
     * @param guid       guid of the glossary to update
     * @param glossary   glossary to update
     * @param isReplace  flag to indicate that this update is a replace. When not set only the supplied (non null) fields are updated.
     * @return a response which when successful contains the updated glossary
     * when not successful the following Exception responses can occur
     * <ul>
     * <li> UserNotAuthorizedException           the requesting user is not authorized to issue this request.</li>
     * <li> InvalidParameterException            one of the parameters is null or invalid.</li>
     * <li> PropertyServerException              Property server exception. </li>
     * </ul>
     */

    public SubjectAreaOMASAPIResponse<Glossary> updateGlossary(
            String serverName,
            String userId,
            String guid,
            Glossary glossary,
            boolean isReplace
                                                              ) {
        final String methodName = "updateGlossary";

        RESTCallToken token = restCallLogger.logRESTCall(serverName, userId, methodName);
        SubjectAreaOMASAPIResponse<Glossary> response = new SubjectAreaOMASAPIResponse<>();
        AuditLog auditLog = null;

        // should not be called without a supplied glossary - the calling layer should not allow this.
        try {
            auditLog = instanceHandler.getAuditLog(userId, serverName, methodName);
            SubjectAreaNodeClients clients = instanceHandler.getSubjectAreaNodeClients(serverName, userId, methodName);
            Glossary updatedGlossary;
            if (isReplace) {
                updatedGlossary = clients.glossaries().replace(userId, guid, glossary);
            } else {
                updatedGlossary = clients.glossaries().update(userId, guid, glossary);
            }
            response.addResult(updatedGlossary);
        } catch (Throwable error) {
            response = getResponseForError(error, auditLog, className, methodName);
        }
        restCallLogger.logRESTCallReturn(token, response.toString());
        return response;
    }

    /**
     * Delete a Glossary instance
     * <p>
     * The deletion of a glossary is only allowed if there is no glossary content (i.e. no terms or categories).
     * <p>
     * There are 2 types of deletion, a soft delete and a hard delete (also known as a purge). All repositories support hard deletes. Soft deletes support
     * is optional. Soft delete is the default.
     * <p>
     * A soft delete means that the glossary instance will exist in a deleted state in the repository after the delete operation. This means
     * that it is possible to undo the delete.
     * A hard delete means that the glossary will not exist after the operation.
     * when not successful the following Exceptions can occur
     *
     * @param serverName name of the local UI server.
     * @param userId     user identifier
     * @param guid       guid of the glossary to be deleted.
     * @param isPurge    true indicates a hard delete, false is a soft delete.
     * @return a void response
     * when not successful the following Exception responses can occur
     * <ul>
     * <li> UserNotAuthorizedException           the requesting user is not authorized to issue this request.</li>
     * <li> InvalidParameterException            one of the parameters is null or invalid.</li>
     * <li> PropertyServerException              Property server exception. </li>
     * </ul>
     */
    public SubjectAreaOMASAPIResponse<Glossary> deleteGlossary(
            String serverName,
            String userId,
            String guid,
            boolean isPurge
                                                              ) {

        final String methodName = "deleteGlossary";

        RESTCallToken token = restCallLogger.logRESTCall(serverName, userId, methodName);
        SubjectAreaOMASAPIResponse<Glossary> response = new SubjectAreaOMASAPIResponse<>();
        AuditLog auditLog = null;

        // should not be called without a supplied glossary - the calling layer should not allow this.
        try {
            auditLog = instanceHandler.getAuditLog(userId, serverName, methodName);
            SubjectAreaNodeClients clients = instanceHandler.getSubjectAreaNodeClients(serverName, userId, methodName);

            if (isPurge) {
                clients.glossaries().purge(userId, guid);
            } else {
                clients.glossaries().delete(userId, guid);
            }
        } catch (Throwable error) {
            response = getResponseForError(error, auditLog, className, methodName);
        }
        restCallLogger.logRESTCallReturn(token, response.toString());
        return response;
    }

    /**
     * Restore a Glossary
     * <p>
     * Restore allows the deleted Glossary to be made active again. Restore allows deletes to be undone. Hard deletes are not stored in the repository so cannot be restored.
     *
     * @param serverName name of the local UI server.
     * @param userId     user identifier
     * @param guid       guid of the glossary to restore
     * @return response which when successful contains the restored glossary
     * when not successful the following Exception responses can occur
     * <ul>
     * <li> UserNotAuthorizedException           the requesting user is not authorized to issue this request.</li>
     * <li> InvalidParameterException            one of the parameters is null or invalid.</li>
     * <li> PropertyServerException              Property server exception. </li>
     * </ul>
     */
    public SubjectAreaOMASAPIResponse<Glossary> restoreGlossary(
            String serverName,
            String userId,
            String guid) {
        final String methodName = "restoreGlossary";

        RESTCallToken token = restCallLogger.logRESTCall(serverName, userId, methodName);
        SubjectAreaOMASAPIResponse<Glossary> response = new SubjectAreaOMASAPIResponse<>();
        AuditLog auditLog = null;

        // should not be called without a supplied glossary - the calling layer should not allow this.
        try {
            auditLog = instanceHandler.getAuditLog(userId, serverName, methodName);
            SubjectAreaNodeClients clients = instanceHandler.getSubjectAreaNodeClients(serverName, userId, methodName);
            Glossary glossary = clients.glossaries().restore(userId, guid);
            response.addResult(glossary);
        } catch (Throwable error) {
            response = getResponseForError(error, auditLog, className, methodName);
<<<<<<< HEAD
        }
        restCallLogger.logRESTCallReturn(token, response.toString());
        return response;
    }
    /**
     * Create the supplied list of Terms in the glossary, identified by the supplied guid. Each term does not need to specify a glossary.
     *
     * @param serverName       local UI server name
     * @param userId           user identifier
     * @param guid             guid of the glossary under which the Terms will be created
     * @param terms            terms to create
     * @return a response which when successful contains a list of the responses from the Term creates (successful or otherwise). The order of the responses is the same as the supplied terms order.
     *
     * when not successful the following Exception responses can occur
     * <ul>
     * <li> UnrecognizedGUIDException            the supplied guid was not recognised</li>
     * <li> UserNotAuthorizedException           the requesting user is not authorized to issue this request.</li>
     * <li> FunctionNotSupportedException        Function not supported</li>
     * <li> InvalidParameterException            one of the parameters is null or invalid.</li>
     * <li> MetadataServerUncontactableException not able to communicate with a Metadata respository service.</li>
     * </ul>
     */
    public SubjectAreaOMASAPIResponse<SubjectAreaOMASAPIResponse<Term>> createMultipleTermsInAGlossary(String serverName, String userId, String guid, Term[] terms) {
        final String methodName = "createMultipleTermsInAGlossary";
        RESTCallToken token = restCallLogger.logRESTCall(serverName, userId, methodName);

        SubjectAreaOMASAPIResponse<SubjectAreaOMASAPIResponse<Term>> response = new SubjectAreaOMASAPIResponse<>();
        AuditLog auditLog = null;

        try {
            auditLog = instanceHandler.getAuditLog(userId, serverName, methodName);
            SubjectAreaNodeClients clients = instanceHandler.getSubjectAreaNodeClients(serverName, userId, methodName);
            for (Term term : terms) {
                GlossarySummary glossarySummary = new GlossarySummary();
                glossarySummary.setGuid(guid);
                term.setGlossary(glossarySummary);
                SubjectAreaOMASAPIResponse<Term> termResponse = new SubjectAreaOMASAPIResponse<Term>();
                try {
                    Term createdTerm = clients.terms().create(userId, term);
                    termResponse.addResult(createdTerm);
                } catch (Throwable error) {
                    termResponse = getResponseForError(error, auditLog, className, methodName);
                }
                response.addResult(termResponse);
            }

        } catch (Throwable error) {
            response = getResponseForError(error, auditLog, className, methodName);
        }
        restCallLogger.logRESTCallReturn(token, response.toString());
        return response;
    }

    /**
     * Get BreadCrumbTrail.
     *
     * The user interface experience can start with a particular Glossary, navigate to a child Category, then to another child category then to a categories term.
     * When such a user interface navigation occurs, it is helpful for the user to be displayed a 'breadcrumb' trail of where they have been, showing how nested they are in
     * the glossary artifacts. The Get BreadcrumbTrail API returns information that allows the user interface to easy construct a trail of breadcrumbs.
     * Each breadcrumb contains
     * <ul>
     *  <li> a displayName that is intended to be shown to the user</li>
     *  <li> a guid that uniquely identifies a breadcrumb but is not intended to be shown to the user</li>
     *  <li> a types, allowing the user interface to display an appropriate icon.
     *  <li> a path that can be used to determine all the elements in the breadcrumb </li>
     * </ul>
     * @param serverName       local UI server name
     * @param userId           user identifier
     * @param guid             Glossary guid.
     * @param rootCategoryGuid Root Category guid
     * @param leafCategoryGuid Leaf Category Guid
     * @param termGuid         Term Guid.
     * @return a response which when successful contains a list of breadcrumbs corresponding to the supplied guids.
     *
     * when not successful the following Exception responses can occur
     * <ul>
     * <li> UnrecognizedGUIDException            the supplied guid was not recognised</li>
     * <li> UserNotAuthorizedException           the requesting user is not authorized to issue this request.</li>
     * <li> FunctionNotSupportedException        Function not supported</li>
     * <li> InvalidParameterException            one of the parameters is null or invalid.</li>
     * <li> MetadataServerUncontactableException not able to communicate with a Metadata respository service.</li>
     * </ul>
     */
    public SubjectAreaOMASAPIResponse<BreadCrumb> getBreadCrumbTrail(
            String serverName,
            String userId,
            String guid,
            String rootCategoryGuid,
            String leafCategoryGuid,
            String termGuid) {
        final String methodName = "getBreadCrumbTrail";

        RESTCallToken token = restCallLogger.logRESTCall(serverName, userId, methodName);
        SubjectAreaOMASAPIResponse<BreadCrumb> response = new SubjectAreaOMASAPIResponse<>();
        AuditLog auditLog = null;

        try {
            auditLog = instanceHandler.getAuditLog(userId, serverName, methodName);
            SubjectAreaNodeClients clients = instanceHandler.getSubjectAreaNodeClients(serverName, userId, methodName);
            BreadCrumbHandler breadCrumbHandler = new BreadCrumbHandler(clients, userId);
            List<BreadCrumb> breadCrumbs = breadCrumbHandler.getBreadCrumbTrail(guid, rootCategoryGuid, leafCategoryGuid, termGuid);
            response.addAllResults(breadCrumbs);
        } catch (Throwable error) {
            response = getResponseForError(error, auditLog, className, methodName);
=======
>>>>>>> 956a1523
        }
        restCallLogger.logRESTCallReturn(token, response.toString());
        return response;
    }
    /**
     * Create the supplied list of Terms in the glossary, identified by the supplied guid. Each term does not need to specify a glossary.
     *
     * @param serverName       local UI server name
     * @param userId           user identifier
     * @param guid             guid of the glossary under which the Terms will be created
     * @param terms            terms to create
     * @return a response which when successful contains a list of the responses from the Term creates (successful or otherwise). The order of the responses is the same as the supplied terms order.
     *
     * when not successful the following Exception responses can occur
     * <ul>
     * <li> UnrecognizedGUIDException            the supplied guid was not recognised</li>
     * <li> UserNotAuthorizedException           the requesting user is not authorized to issue this request.</li>
     * <li> FunctionNotSupportedException        Function not supported</li>
     * <li> InvalidParameterException            one of the parameters is null or invalid.</li>
     * <li> MetadataServerUncontactableException not able to communicate with a Metadata respository service.</li>
     * </ul>
     */
    public SubjectAreaOMASAPIResponse<SubjectAreaOMASAPIResponse<Term>> createMultipleTermsInAGlossary(String serverName, String userId, String guid, Term[] terms) {
        final String methodName = "createMultipleTermsInAGlossary";
        RESTCallToken token = restCallLogger.logRESTCall(serverName, userId, methodName);

        SubjectAreaOMASAPIResponse<SubjectAreaOMASAPIResponse<Term>> response = new SubjectAreaOMASAPIResponse<>();
        AuditLog auditLog = null;

        try {
            auditLog = instanceHandler.getAuditLog(userId, serverName, methodName);
            SubjectAreaNodeClients clients = instanceHandler.getSubjectAreaNodeClients(serverName, userId, methodName);
            for (Term term : terms) {
                GlossarySummary glossarySummary = new GlossarySummary();
                glossarySummary.setGuid(guid);
                term.setGlossary(glossarySummary);
                SubjectAreaOMASAPIResponse<Term> termResponse = new SubjectAreaOMASAPIResponse<Term>();
                try {
                    Term createdTerm = clients.terms().create(userId, term);
                    termResponse.addResult(createdTerm);
                } catch (Throwable error) {
                    termResponse = getResponseForError(error, auditLog, className, methodName);
                }
                response.addResult(termResponse);
            }

        } catch (Throwable error) {
            response = getResponseForError(error, auditLog, className, methodName);
        }
        restCallLogger.logRESTCallReturn(token, response.toString());
        return response;
    }

    /**
     * Get BreadCrumbTrail.
     *
     * The user interface experience can start with a particular Glossary, navigate to a child Category, then to another child category then to a categories term.
     * When such a user interface navigation occurs, it is helpful for the user to be displayed a 'breadcrumb' trail of where they have been, showing how nested they are in
     * the glossary artifacts. The Get BreadcrumbTrail API returns information that allows the user interface to easy construct a trail of breadcrumbs.
     * Each breadcrumb contains
     * <ul>
     *  <li> a displayName that is intended to be shown to the user</li>
     *  <li> a guid that uniquely identifies a breadcrumb but is not intended to be shown to the user</li>
     *  <li> a types, allowing the user interface to display an appropriate icon.
     *  <li> a path that can be used to determine all the elements in the breadcrumb </li>
     * </ul>
     * @param serverName       local UI server name
     * @param userId           user identifier
     * @param guid             Glossary guid.
     * @param rootCategoryGuid Root Category guid
     * @param leafCategoryGuid Leaf Category Guid
     * @param termGuid         Term Guid.
     * @return a response which when successful contains a list of breadcrumbs corresponding to the supplied guids.
     *
     * when not successful the following Exception responses can occur
     * <ul>
     * <li> UnrecognizedGUIDException            the supplied guid was not recognised</li>
     * <li> UserNotAuthorizedException           the requesting user is not authorized to issue this request.</li>
     * <li> FunctionNotSupportedException        Function not supported</li>
     * <li> InvalidParameterException            one of the parameters is null or invalid.</li>
     * <li> MetadataServerUncontactableException not able to communicate with a Metadata respository service.</li>
     * </ul>
     */
    public SubjectAreaOMASAPIResponse<BreadCrumb> getBreadCrumbTrail(
            String serverName,
            String userId,
            String guid,
            String rootCategoryGuid,
            String leafCategoryGuid,
            String termGuid) {
        final String methodName = "getBreadCrumbTrail";

        RESTCallToken token = restCallLogger.logRESTCall(serverName, userId, methodName);
        SubjectAreaOMASAPIResponse<BreadCrumb> response = new SubjectAreaOMASAPIResponse<>();
        AuditLog auditLog = null;

        try {
            auditLog = instanceHandler.getAuditLog(userId, serverName, methodName);
            SubjectAreaNodeClients clients = instanceHandler.getSubjectAreaNodeClients(serverName, userId, methodName);
            BreadCrumbHandler breadCrumbHandler = new BreadCrumbHandler(clients, userId);
            List<BreadCrumb> breadCrumbs = breadCrumbHandler.getBreadCrumbTrail(guid, rootCategoryGuid, leafCategoryGuid, termGuid);
            response.addAllResults(breadCrumbs);
        } catch (Throwable error) {
            response = getResponseForError(error, auditLog, className, methodName);
        }
        restCallLogger.logRESTCallReturn(token, response.toString());
        return response;
    }

    public SubjectAreaOMASAPIResponse<Category> getCategories(String serverName,
                                                              String userId,
                                                              String guid,
                                                              int startingFrom,
                                                              Integer pagesize,
                                                              Boolean onlyTop) {

        final String methodName = "getCategories";

        RESTCallToken token = restCallLogger.logRESTCall(serverName, userId, methodName);
        SubjectAreaOMASAPIResponse<Category> response = new SubjectAreaOMASAPIResponse<>();
        AuditLog auditLog = null;
        FindRequest findRequest = new FindRequest();
        if (pagesize == null) {
            pagesize = invalidParameterHandler.getMaxPagingSize();
        }
        try {
            invalidParameterHandler.validatePaging(startingFrom, pagesize, methodName);
            findRequest.setPageSize(pagesize);
            findRequest.setStartingFrom(startingFrom);
            auditLog = instanceHandler.getAuditLog(userId, serverName, methodName);
            SubjectAreaNodeClients clients = instanceHandler.getSubjectAreaNodeClients(serverName, userId, methodName);
            List<Category> categories = ((SubjectAreaGlossaryClient)clients.glossaries()).getCategories(userId, guid, findRequest, onlyTop);
            response.addAllResults(categories);
        } catch (Throwable error) {
            response = getResponseForError(error, auditLog, className, methodName);
        }
        restCallLogger.logRESTCallReturn(token, response.toString());
        return response;
    }
    public SubjectAreaOMASAPIResponse<Term> getTerms(String serverName,
                                                     String userId,
                                                     String guid,
                                                     int startingFrom,
                                                     Integer pagesize
                                                    ) {

        final String methodName = "getTerms";

        RESTCallToken token = restCallLogger.logRESTCall(serverName, userId, methodName);
        SubjectAreaOMASAPIResponse<Term> response = new SubjectAreaOMASAPIResponse<>();
        AuditLog auditLog = null;
        FindRequest findRequest = new FindRequest();
        if (pagesize == null) {
            pagesize = invalidParameterHandler.getMaxPagingSize();
        }
        try {
            invalidParameterHandler.validatePaging(startingFrom, pagesize, methodName);
            findRequest.setPageSize(pagesize);
            findRequest.setStartingFrom(startingFrom);
            auditLog = instanceHandler.getAuditLog(userId, serverName, methodName);
            SubjectAreaNodeClients clients = instanceHandler.getSubjectAreaNodeClients(serverName, userId, methodName);
            List<Term> terms = ((SubjectAreaGlossaryClient)clients.glossaries()).getTerms(userId, guid, findRequest);
            response.addAllResults(terms);
        } catch (Throwable error) {
            response = getResponseForError(error, auditLog, className, methodName);
        }
        restCallLogger.logRESTCallReturn(token, response.toString());
        return response;
    }

}<|MERGE_RESOLUTION|>--- conflicted
+++ resolved
@@ -3,11 +3,8 @@
 package org.odpi.openmetadata.viewservices.glossaryauthor.services;
 
 import org.odpi.openmetadata.accessservices.subjectarea.client.nodes.SubjectAreaNodeClients;
-<<<<<<< HEAD
-=======
 import org.odpi.openmetadata.accessservices.subjectarea.client.nodes.glossaries.SubjectAreaGlossaryClient;
 import org.odpi.openmetadata.accessservices.subjectarea.properties.objects.category.Category;
->>>>>>> 956a1523
 import org.odpi.openmetadata.accessservices.subjectarea.properties.objects.common.FindRequest;
 import org.odpi.openmetadata.accessservices.subjectarea.properties.objects.glossary.Glossary;
 import org.odpi.openmetadata.accessservices.subjectarea.properties.objects.graph.Line;
@@ -377,7 +374,6 @@
             response.addResult(glossary);
         } catch (Throwable error) {
             response = getResponseForError(error, auditLog, className, methodName);
-<<<<<<< HEAD
         }
         restCallLogger.logRESTCallReturn(token, response.toString());
         return response;
@@ -482,112 +478,6 @@
             response.addAllResults(breadCrumbs);
         } catch (Throwable error) {
             response = getResponseForError(error, auditLog, className, methodName);
-=======
->>>>>>> 956a1523
-        }
-        restCallLogger.logRESTCallReturn(token, response.toString());
-        return response;
-    }
-    /**
-     * Create the supplied list of Terms in the glossary, identified by the supplied guid. Each term does not need to specify a glossary.
-     *
-     * @param serverName       local UI server name
-     * @param userId           user identifier
-     * @param guid             guid of the glossary under which the Terms will be created
-     * @param terms            terms to create
-     * @return a response which when successful contains a list of the responses from the Term creates (successful or otherwise). The order of the responses is the same as the supplied terms order.
-     *
-     * when not successful the following Exception responses can occur
-     * <ul>
-     * <li> UnrecognizedGUIDException            the supplied guid was not recognised</li>
-     * <li> UserNotAuthorizedException           the requesting user is not authorized to issue this request.</li>
-     * <li> FunctionNotSupportedException        Function not supported</li>
-     * <li> InvalidParameterException            one of the parameters is null or invalid.</li>
-     * <li> MetadataServerUncontactableException not able to communicate with a Metadata respository service.</li>
-     * </ul>
-     */
-    public SubjectAreaOMASAPIResponse<SubjectAreaOMASAPIResponse<Term>> createMultipleTermsInAGlossary(String serverName, String userId, String guid, Term[] terms) {
-        final String methodName = "createMultipleTermsInAGlossary";
-        RESTCallToken token = restCallLogger.logRESTCall(serverName, userId, methodName);
-
-        SubjectAreaOMASAPIResponse<SubjectAreaOMASAPIResponse<Term>> response = new SubjectAreaOMASAPIResponse<>();
-        AuditLog auditLog = null;
-
-        try {
-            auditLog = instanceHandler.getAuditLog(userId, serverName, methodName);
-            SubjectAreaNodeClients clients = instanceHandler.getSubjectAreaNodeClients(serverName, userId, methodName);
-            for (Term term : terms) {
-                GlossarySummary glossarySummary = new GlossarySummary();
-                glossarySummary.setGuid(guid);
-                term.setGlossary(glossarySummary);
-                SubjectAreaOMASAPIResponse<Term> termResponse = new SubjectAreaOMASAPIResponse<Term>();
-                try {
-                    Term createdTerm = clients.terms().create(userId, term);
-                    termResponse.addResult(createdTerm);
-                } catch (Throwable error) {
-                    termResponse = getResponseForError(error, auditLog, className, methodName);
-                }
-                response.addResult(termResponse);
-            }
-
-        } catch (Throwable error) {
-            response = getResponseForError(error, auditLog, className, methodName);
-        }
-        restCallLogger.logRESTCallReturn(token, response.toString());
-        return response;
-    }
-
-    /**
-     * Get BreadCrumbTrail.
-     *
-     * The user interface experience can start with a particular Glossary, navigate to a child Category, then to another child category then to a categories term.
-     * When such a user interface navigation occurs, it is helpful for the user to be displayed a 'breadcrumb' trail of where they have been, showing how nested they are in
-     * the glossary artifacts. The Get BreadcrumbTrail API returns information that allows the user interface to easy construct a trail of breadcrumbs.
-     * Each breadcrumb contains
-     * <ul>
-     *  <li> a displayName that is intended to be shown to the user</li>
-     *  <li> a guid that uniquely identifies a breadcrumb but is not intended to be shown to the user</li>
-     *  <li> a types, allowing the user interface to display an appropriate icon.
-     *  <li> a path that can be used to determine all the elements in the breadcrumb </li>
-     * </ul>
-     * @param serverName       local UI server name
-     * @param userId           user identifier
-     * @param guid             Glossary guid.
-     * @param rootCategoryGuid Root Category guid
-     * @param leafCategoryGuid Leaf Category Guid
-     * @param termGuid         Term Guid.
-     * @return a response which when successful contains a list of breadcrumbs corresponding to the supplied guids.
-     *
-     * when not successful the following Exception responses can occur
-     * <ul>
-     * <li> UnrecognizedGUIDException            the supplied guid was not recognised</li>
-     * <li> UserNotAuthorizedException           the requesting user is not authorized to issue this request.</li>
-     * <li> FunctionNotSupportedException        Function not supported</li>
-     * <li> InvalidParameterException            one of the parameters is null or invalid.</li>
-     * <li> MetadataServerUncontactableException not able to communicate with a Metadata respository service.</li>
-     * </ul>
-     */
-    public SubjectAreaOMASAPIResponse<BreadCrumb> getBreadCrumbTrail(
-            String serverName,
-            String userId,
-            String guid,
-            String rootCategoryGuid,
-            String leafCategoryGuid,
-            String termGuid) {
-        final String methodName = "getBreadCrumbTrail";
-
-        RESTCallToken token = restCallLogger.logRESTCall(serverName, userId, methodName);
-        SubjectAreaOMASAPIResponse<BreadCrumb> response = new SubjectAreaOMASAPIResponse<>();
-        AuditLog auditLog = null;
-
-        try {
-            auditLog = instanceHandler.getAuditLog(userId, serverName, methodName);
-            SubjectAreaNodeClients clients = instanceHandler.getSubjectAreaNodeClients(serverName, userId, methodName);
-            BreadCrumbHandler breadCrumbHandler = new BreadCrumbHandler(clients, userId);
-            List<BreadCrumb> breadCrumbs = breadCrumbHandler.getBreadCrumbTrail(guid, rootCategoryGuid, leafCategoryGuid, termGuid);
-            response.addAllResults(breadCrumbs);
-        } catch (Throwable error) {
-            response = getResponseForError(error, auditLog, className, methodName);
         }
         restCallLogger.logRESTCallReturn(token, response.toString());
         return response;
