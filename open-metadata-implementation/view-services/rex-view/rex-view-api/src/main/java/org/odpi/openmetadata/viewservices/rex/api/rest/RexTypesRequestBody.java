/* SPDX-License-Identifier: Apache-2.0 */
/* Copyright Contributors to the ODPi Egeria project. */
package org.odpi.openmetadata.viewservices.rex.api.rest;

import com.fasterxml.jackson.annotation.JsonAutoDetect;
import com.fasterxml.jackson.annotation.JsonIgnoreProperties;
import com.fasterxml.jackson.annotation.JsonInclude;

import static com.fasterxml.jackson.annotation.JsonAutoDetect.Visibility.NONE;
import static com.fasterxml.jackson.annotation.JsonAutoDetect.Visibility.PUBLIC_ONLY;


@JsonAutoDetect(getterVisibility=PUBLIC_ONLY, setterVisibility=PUBLIC_ONLY, fieldVisibility=NONE)
@JsonInclude(JsonInclude.Include.NON_NULL)
@JsonIgnoreProperties(ignoreUnknown=true)
public class RexTypesRequestBody {


    /*
     * The RexTypesRequestBody class provides a body for REST requests to perform a load of type information
     */

    private String                    serverName;                    // must be non-null
<<<<<<< HEAD
    private String                    serverRootURL;                 // must be non-null
=======
    private String                    platformName;                  // must be non-null
>>>>>>> 956a1523
    private Boolean                   enterpriseOption;


    public RexTypesRequestBody() {
       // No initialization yet
    }

    /*
     * Getters for Jackson
     */

    public String getServerName() { return serverName; }

<<<<<<< HEAD
    public String getServerRootURL() { return serverRootURL; }
=======
    public String getPlatformName() { return platformName; }
>>>>>>> 956a1523

    public Boolean getEnterpriseOption() { return enterpriseOption; }


    public void setServerName(String serverName) { this.serverName = serverName; }

<<<<<<< HEAD
    public void setServerRootURL(String serverRootURL) { this.serverRootURL = serverRootURL; }
=======
    public void setPlatformName(String platformName) { this.platformName = platformName; }
>>>>>>> 956a1523

    public void setEnterpriseOption(Boolean enterpriseOption) { this.enterpriseOption = enterpriseOption; }



    @Override
    public String toString()
    {
        return "RexTypesRequestBody{" +
                ", serverName=" + serverName +
<<<<<<< HEAD
                ", serverRootURL=" + serverRootURL +
=======
                ", platformName=" + platformName +
>>>>>>> 956a1523
                ", enterpriseOption=" + enterpriseOption +
                '}';
    }



}<|MERGE_RESOLUTION|>--- conflicted
+++ resolved
@@ -21,11 +21,7 @@
      */
 
     private String                    serverName;                    // must be non-null
-<<<<<<< HEAD
-    private String                    serverRootURL;                 // must be non-null
-=======
     private String                    platformName;                  // must be non-null
->>>>>>> 956a1523
     private Boolean                   enterpriseOption;
 
 
@@ -39,22 +35,14 @@
 
     public String getServerName() { return serverName; }
 
-<<<<<<< HEAD
-    public String getServerRootURL() { return serverRootURL; }
-=======
     public String getPlatformName() { return platformName; }
->>>>>>> 956a1523
 
     public Boolean getEnterpriseOption() { return enterpriseOption; }
 
 
     public void setServerName(String serverName) { this.serverName = serverName; }
 
-<<<<<<< HEAD
-    public void setServerRootURL(String serverRootURL) { this.serverRootURL = serverRootURL; }
-=======
     public void setPlatformName(String platformName) { this.platformName = platformName; }
->>>>>>> 956a1523
 
     public void setEnterpriseOption(Boolean enterpriseOption) { this.enterpriseOption = enterpriseOption; }
 
@@ -65,11 +53,7 @@
     {
         return "RexTypesRequestBody{" +
                 ", serverName=" + serverName +
-<<<<<<< HEAD
-                ", serverRootURL=" + serverRootURL +
-=======
                 ", platformName=" + platformName +
->>>>>>> 956a1523
                 ", enterpriseOption=" + enterpriseOption +
                 '}';
     }
