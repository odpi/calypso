<?xml version="1.0" encoding="UTF-8"?>

<!-- SPDX-License-Identifier: Apache-2.0 -->
<!-- Copyright Contributors to the ODPi Egeria project. -->

<project xmlns="http://maven.apache.org/POM/4.0.0"
         xmlns:xsi="http://www.w3.org/2001/XMLSchema-instance"
         xsi:schemaLocation="http://maven.apache.org/POM/4.0.0 http://maven.apache.org/xsd/maven-4.0.0.xsd">

    <parent>
        <artifactId>user-interfaces</artifactId>
        <groupId>org.odpi.egeria</groupId>
        <version>1.1-SNAPSHOT</version>
    </parent>

    <modelVersion>4.0.0</modelVersion>

    <name>Access Services User Interface</name>
    <description>
        The Access Services User Interface provides a user interface that supports
        the user-facing open metadata access services.  It is a role-based UI that
        offers different capabilities based on the end user's role.  This makes it
        useful for demonstrations.
    </description>

    <artifactId>access-services-user-interface</artifactId>

    <properties>
        <node.version>v10.12.0</node.version>
        <npm.version>6.4.1</npm.version>
        <frontend.plugin.version>1.6</frontend.plugin.version>
        <resources.plugin.version>3.1.0</resources.plugin.version>
        <exec.plugin.version>1.6.0</exec.plugin.version>
        <jjwt.version>0.6.0</jjwt.version>
        <h2.version>1.4.196</h2.version>
        <junit.platform.version>1.2.0</junit.platform.version>
        <junit.jupiter.version>5.2.0</junit.jupiter.version>
        <junit.surefire.version>1.2.0</junit.surefire.version>
        <junit.version>4.12</junit.version>
    </properties>

    <dependencies>
        <!-- Spring boot -->
        <dependency>
            <groupId>org.springframework.boot</groupId>
            <artifactId>spring-boot-starter-web</artifactId>
        </dependency>
        <dependency>
            <groupId>org.springframework.boot</groupId>
            <artifactId>spring-boot-starter-security</artifactId>
        </dependency>
        <dependency>
            <groupId>org.springframework.boot</groupId>
            <artifactId>spring-boot-starter-data-jpa</artifactId>
        </dependency>

        <dependency>
            <groupId>org.springframework.security</groupId>
            <artifactId>spring-security-ldap</artifactId>
            <exclusions>
                <exclusion>
                    <groupId>org.springframework</groupId>
                    <artifactId>spring-core</artifactId>
                </exclusion>
                <exclusion>
                    <groupId>org.springframework</groupId>
                    <artifactId>spring-beans</artifactId>
                </exclusion>
            </exclusions>
        </dependency>

        <dependency>
            <groupId>io.jsonwebtoken</groupId>
            <artifactId>jjwt</artifactId>
        </dependency>

        <dependency>
            <groupId>com.h2database</groupId>
            <artifactId>h2</artifactId>
        </dependency>

        <dependency>
            <groupId>org.odpi.egeria</groupId>
            <artifactId>asset-catalog-client</artifactId>
        </dependency>

        <dependency>
            <groupId>org.odpi.egeria</groupId>
            <artifactId>subject-area-client</artifactId>
        </dependency>

        <dependency>
            <groupId>org.junit.jupiter</groupId>
            <artifactId>junit-jupiter-api</artifactId>
            <scope>test</scope>
        </dependency>

        <dependency>
            <groupId>org.junit.jupiter</groupId>
            <artifactId>junit-jupiter-engine</artifactId>
            <scope>test</scope>
        </dependency>

        <dependency>
            <groupId>org.junit.platform</groupId>
            <artifactId>junit-platform-runner</artifactId>
            <scope>test</scope>
        </dependency>

        <dependency>
            <groupId>ch.qos.logback</groupId>
            <artifactId>logback-classic</artifactId>
            <scope>compile</scope>
        </dependency>

        <dependency>
            <groupId>org.mockito</groupId>
            <artifactId>mockito-junit-jupiter</artifactId>
            <scope>test</scope>
        </dependency>

        <dependency>
            <groupId>org.mockito</groupId>
            <artifactId>mockito-inline</artifactId>
            <scope>test</scope>
        </dependency>

        <dependency>
            <groupId>org.mockito</groupId>
            <artifactId>mockito-core</artifactId>
            <scope>test</scope>
        </dependency>

        <dependency>
            <groupId>junit</groupId>
            <artifactId>junit</artifactId>
            <scope>test</scope>
        </dependency>

        <dependency>
            <groupId>org.odpi.egeria</groupId>
            <artifactId>http-helper</artifactId>
<<<<<<< HEAD
            <version>${open-metadata.version}</version>
=======
>>>>>>> 37df8ff6
            <scope>compile</scope>
        </dependency>

        <dependency>
            <groupId>org.springframework.boot</groupId>
            <artifactId>spring-boot-autoconfigure</artifactId>
<<<<<<< HEAD
            <version>${spring-boot.version}</version>
=======
>>>>>>> 37df8ff6
        </dependency>
        <dependency>
            <groupId>com.fasterxml.jackson.core</groupId>
            <artifactId>jackson-databind</artifactId>
<<<<<<< HEAD
            <version>${jackson.version}</version>
=======
>>>>>>> 37df8ff6
        </dependency>
        <dependency>
            <groupId>org.springframework.security</groupId>
            <artifactId>spring-security-config</artifactId>
<<<<<<< HEAD
            <version>${spring-security.version}</version>
=======
>>>>>>> 37df8ff6
        </dependency>
        <dependency>
            <groupId>org.springframework</groupId>
            <artifactId>spring-web</artifactId>
<<<<<<< HEAD
            <version>${spring-web.version}</version>
=======
>>>>>>> 37df8ff6
        </dependency>
        <dependency>
            <groupId>org.apache.tomcat.embed</groupId>
            <artifactId>tomcat-embed-core</artifactId>
<<<<<<< HEAD
            <version>9.0.16</version>
=======
>>>>>>> 37df8ff6
        </dependency>
        <dependency>
            <groupId>com.fasterxml.jackson.core</groupId>
            <artifactId>jackson-annotations</artifactId>
<<<<<<< HEAD
            <version>${jackson.version}</version>
=======
>>>>>>> 37df8ff6
        </dependency>
        <dependency>
            <groupId>org.springframework</groupId>
            <artifactId>spring-context</artifactId>
<<<<<<< HEAD
            <version>${spring-web.version}</version>
=======
>>>>>>> 37df8ff6
        </dependency>
        <dependency>
            <groupId>org.springframework.data</groupId>
            <artifactId>spring-data-jpa</artifactId>
<<<<<<< HEAD
            <version>${spring-boot.version}</version>
=======
>>>>>>> 37df8ff6
        </dependency>
        <dependency>
            <groupId>org.springframework</groupId>
            <artifactId>spring-beans</artifactId>
<<<<<<< HEAD
            <version>${spring-web.version}</version>
=======
>>>>>>> 37df8ff6
        </dependency>
        <dependency>
            <groupId>org.springframework.boot</groupId>
            <artifactId>spring-boot</artifactId>
<<<<<<< HEAD
            <version>${spring-boot.version}</version>
=======
>>>>>>> 37df8ff6
        </dependency>
        <dependency>
            <groupId>org.springframework.security</groupId>
            <artifactId>spring-security-core</artifactId>
<<<<<<< HEAD
            <version>${spring-security.version}</version>
=======
>>>>>>> 37df8ff6
        </dependency>
        <dependency>
            <groupId>org.slf4j</groupId>
            <artifactId>slf4j-api</artifactId>
<<<<<<< HEAD
            <version>${slf4j.version}</version>
=======
>>>>>>> 37df8ff6
        </dependency>
        <dependency>
            <groupId>org.springframework</groupId>
            <artifactId>spring-core</artifactId>
<<<<<<< HEAD
            <version>${spring-web.version}</version>
=======
>>>>>>> 37df8ff6
        </dependency>
        <dependency>
            <groupId>org.odpi.egeria</groupId>
            <artifactId>asset-catalog-api</artifactId>
<<<<<<< HEAD
            <version>${open-metadata.version}</version>
=======
>>>>>>> 37df8ff6
        </dependency>
        <dependency>
            <groupId>org.springframework.data</groupId>
            <artifactId>spring-data-commons</artifactId>
<<<<<<< HEAD
            <version>${spring-boot.version}</version>
=======
>>>>>>> 37df8ff6
        </dependency>
        <dependency>
            <groupId>org.springframework.security</groupId>
            <artifactId>spring-security-web</artifactId>
<<<<<<< HEAD
            <version>${spring-web.version}</version>
=======
>>>>>>> 37df8ff6
        </dependency>
        <dependency>
            <groupId>javax.persistence</groupId>
            <artifactId>javax.persistence-api</artifactId>
<<<<<<< HEAD
            <version>2.2</version>
=======
>>>>>>> 37df8ff6
        </dependency>
        <dependency>
            <groupId>org.odpi.egeria</groupId>
            <artifactId>subject-area-api</artifactId>
<<<<<<< HEAD
            <version>${open-metadata.version}</version>
=======
>>>>>>> 37df8ff6
        </dependency>
        <dependency>
            <groupId>com.fasterxml.jackson.core</groupId>
            <artifactId>jackson-core</artifactId>
<<<<<<< HEAD
            <version>${jackson.version}</version>
=======
>>>>>>> 37df8ff6
        </dependency>

    </dependencies>

    <profiles>
        <profile>
            <id>prod</id>
            <properties>
                <polymer.build>es6-bundled</polymer.build>
            </properties>
        </profile>
        <profile>
            <id>user-interface</id>
            <activation>
                <!--
                To skip UI (deactivate this profile) specify the skipUI system property
                mvn clean install -DskipUI
                -->
                <property>
                    <name>!skipUI</name>
                </property>
            </activation>
            <build>
                <plugins>
                    <plugin>
                        <groupId>com.github.eirslett</groupId>
                        <artifactId>frontend-maven-plugin</artifactId>
                        <executions>
                            <execution>
                                <id>install node and npm</id>
                                <phase>validate</phase>
                                <goals>
                                    <goal>install-node-and-npm</goal>
                                </goals>
                                <configuration>
                                    <nodeVersion>${node.version}</nodeVersion>
                                    <npmVersion>${npm.version}</npmVersion>
                                    <workingDirectory>tools</workingDirectory>
                                </configuration>
                            </execution>
                            <execution>
                                <id>install polymer-cli</id>
                                <phase>validate</phase>
                                <goals>
                                    <goal>npm</goal>
                                </goals>
                                <configuration>
                                    <arguments>install polymer-cli --prefix .</arguments>
                                    <workingDirectory>tools</workingDirectory>
                                </configuration>
                            </execution>
                            <execution>
                                <id>npm install</id>
                                <phase>validate</phase>
                                <goals>
                                    <goal>npm</goal>
                                </goals>
                                <configuration>
                                    <arguments>install ../src/main/static --prefix .</arguments>
                                    <workingDirectory>tools</workingDirectory>
                                </configuration>
                            </execution>
                        </executions>
                    </plugin>
                    <plugin>
                        <artifactId>exec-maven-plugin</artifactId>
                        <groupId>org.codehaus.mojo</groupId>
                        <executions>
                            <execution>
                                <id>Polymer build</id>
                                <phase>generate-resources</phase>
                                <goals>
                                    <goal>exec</goal>
                                </goals>
                                <configuration>
                                    <executable>${basedir}/tools/node/node</executable>
                                    <arguments>
                                        <argument>${basedir}/tools/node_modules/polymer-cli/bin/polymer.js</argument>
                                        <argument>build</argument>
                                    </arguments>
                                    <workingDirectory>${basedir}/src/main/static</workingDirectory>
                                </configuration>
                            </execution>
                        </executions>
                    </plugin>
                    <plugin>
                        <groupId>org.apache.maven.plugins</groupId>
                        <artifactId>maven-resources-plugin</artifactId>
                        <executions>
                            <execution>
                                <id>copy-resources</id>
                                <phase>generate-resources</phase>
                                <goals>
                                    <goal>copy-resources</goal>
                                </goals>
                                <configuration>
                                    <overwrite>true</overwrite>
                                    <outputDirectory>${basedir}/src/main/resources/public</outputDirectory>
                                    <resources>
                                        <resource>
                                            <directory>${basedir}/src/main/static/build/dev</directory>
                                            <!--<directory>${basedir}/src/main/static/build/es6-bundled</directory>-->
                                            <filtering>true</filtering>
                                        </resource>
                                    </resources>
                                </configuration>
                            </execution>
                        </executions>
                    </plugin>
                    <plugin>
                        <groupId>org.springframework.boot</groupId>
                        <artifactId>spring-boot-maven-plugin</artifactId>
                        <executions>
                            <execution>
                                <goals>
                                    <goal>repackage</goal>
                                </goals>
                            </execution>
                        </executions>
                    </plugin>
                </plugins>
            </build>
        </profile>

    </profiles>

    <build>
        <plugins>
            <plugin>
                <groupId>org.apache.rat</groupId>
                <artifactId>apache-rat-plugin</artifactId>
                <configuration>
                    <excludes>
                        <exclude>**/tools/**</exclude>
                        <exclude>**/resources/public/**</exclude>
                        <exclude>**/resources/**</exclude>
                        <!--<exclude>**/node_modules/**</exclude>-->
                        <exclude>**/static/**</exclude>
                        <exclude>**/build/**</exclude>
                        <!--<exclude>**/src/*</exclude>-->
                        <!--<exclude>**/*.json</exclude>-->
                        <exclude>**/banner.txt</exclude>
                        <exclude>tools/polymer*</exclude>
                    </excludes>
                </configuration>
            </plugin>
            <plugin>
                <groupId>org.apache.maven.plugins</groupId>
                <artifactId>maven-surefire-plugin</artifactId>
            </plugin>

            <plugin>
                <groupId>org.apache.maven.plugins</groupId>
                <artifactId>maven-dependency-plugin</artifactId>
                <executions>
                    <execution>
                        <id>analyze</id>
                        <goals>
                            <goal>analyze-only</goal>
                        </goals>
                        <configuration>
                            <ignoredUnusedDeclaredDependencies combine.children="append">
                                <!-- Spring enablement - false positives from dependency checker -->
                                <ignoredUnusedDeclaredDependency>org.springframework.boot:spring-boot-starter-web:*</ignoredUnusedDeclaredDependency>
                                <ignoredUnusedDeclaredDependency>org.springframework.boot:spring-boot-starter-security:*</ignoredUnusedDeclaredDependency>
                                <ignoredUnusedDeclaredDependency>org.springframework.boot:spring-boot-starter-data-jpa:*</ignoredUnusedDeclaredDependency>
                                <!-- runtime database -->
                                <ignoredUnusedDeclaredDependency>com.h2database:h2:*</ignoredUnusedDeclaredDependency>
                            </ignoredUnusedDeclaredDependencies>
                        </configuration>
                    </execution>
                </executions>
            </plugin>

            <plugin>
                <artifactId>maven-dependency-plugin</artifactId>
                <version>3.1.1</version>
                <executions>
                    <execution>
                        <id>analyze</id>
                        <goals>
                            <goal>analyze-only</goal>
                        </goals>
                        <configuration>
                            <ignoredUnusedDeclaredDependencies combine.children="append">
                                <!-- Spring enablement - false positives from dependency checker -->
                                <ignoredUnusedDeclaredDependency>org.springframework.boot:spring-boot-starter-web:*</ignoredUnusedDeclaredDependency>
                                <ignoredUnusedDeclaredDependency>org.springframework.boot:spring-boot-starter-security:*</ignoredUnusedDeclaredDependency>
                                <ignoredUnusedDeclaredDependency>org.springframework.boot:spring-boot-starter-data-jpa:*</ignoredUnusedDeclaredDependency>
                                <!-- runtime database -->
                                <ignoredUnusedDeclaredDependency>com.h2database:h2:*</ignoredUnusedDeclaredDependency>
                            </ignoredUnusedDeclaredDependencies>
                        </configuration>
                    </execution>
                </executions>
            </plugin>
        </plugins>
    </build>

</project><|MERGE_RESOLUTION|>--- conflicted
+++ resolved
@@ -140,164 +140,84 @@
         <dependency>
             <groupId>org.odpi.egeria</groupId>
             <artifactId>http-helper</artifactId>
-<<<<<<< HEAD
-            <version>${open-metadata.version}</version>
-=======
->>>>>>> 37df8ff6
             <scope>compile</scope>
         </dependency>
 
         <dependency>
             <groupId>org.springframework.boot</groupId>
             <artifactId>spring-boot-autoconfigure</artifactId>
-<<<<<<< HEAD
-            <version>${spring-boot.version}</version>
-=======
->>>>>>> 37df8ff6
         </dependency>
         <dependency>
             <groupId>com.fasterxml.jackson.core</groupId>
             <artifactId>jackson-databind</artifactId>
-<<<<<<< HEAD
-            <version>${jackson.version}</version>
-=======
->>>>>>> 37df8ff6
         </dependency>
         <dependency>
             <groupId>org.springframework.security</groupId>
             <artifactId>spring-security-config</artifactId>
-<<<<<<< HEAD
-            <version>${spring-security.version}</version>
-=======
->>>>>>> 37df8ff6
         </dependency>
         <dependency>
             <groupId>org.springframework</groupId>
             <artifactId>spring-web</artifactId>
-<<<<<<< HEAD
-            <version>${spring-web.version}</version>
-=======
->>>>>>> 37df8ff6
         </dependency>
         <dependency>
             <groupId>org.apache.tomcat.embed</groupId>
             <artifactId>tomcat-embed-core</artifactId>
-<<<<<<< HEAD
-            <version>9.0.16</version>
-=======
->>>>>>> 37df8ff6
         </dependency>
         <dependency>
             <groupId>com.fasterxml.jackson.core</groupId>
             <artifactId>jackson-annotations</artifactId>
-<<<<<<< HEAD
-            <version>${jackson.version}</version>
-=======
->>>>>>> 37df8ff6
         </dependency>
         <dependency>
             <groupId>org.springframework</groupId>
             <artifactId>spring-context</artifactId>
-<<<<<<< HEAD
-            <version>${spring-web.version}</version>
-=======
->>>>>>> 37df8ff6
         </dependency>
         <dependency>
             <groupId>org.springframework.data</groupId>
             <artifactId>spring-data-jpa</artifactId>
-<<<<<<< HEAD
-            <version>${spring-boot.version}</version>
-=======
->>>>>>> 37df8ff6
         </dependency>
         <dependency>
             <groupId>org.springframework</groupId>
             <artifactId>spring-beans</artifactId>
-<<<<<<< HEAD
-            <version>${spring-web.version}</version>
-=======
->>>>>>> 37df8ff6
         </dependency>
         <dependency>
             <groupId>org.springframework.boot</groupId>
             <artifactId>spring-boot</artifactId>
-<<<<<<< HEAD
-            <version>${spring-boot.version}</version>
-=======
->>>>>>> 37df8ff6
         </dependency>
         <dependency>
             <groupId>org.springframework.security</groupId>
             <artifactId>spring-security-core</artifactId>
-<<<<<<< HEAD
-            <version>${spring-security.version}</version>
-=======
->>>>>>> 37df8ff6
         </dependency>
         <dependency>
             <groupId>org.slf4j</groupId>
             <artifactId>slf4j-api</artifactId>
-<<<<<<< HEAD
-            <version>${slf4j.version}</version>
-=======
->>>>>>> 37df8ff6
         </dependency>
         <dependency>
             <groupId>org.springframework</groupId>
             <artifactId>spring-core</artifactId>
-<<<<<<< HEAD
-            <version>${spring-web.version}</version>
-=======
->>>>>>> 37df8ff6
         </dependency>
         <dependency>
             <groupId>org.odpi.egeria</groupId>
             <artifactId>asset-catalog-api</artifactId>
-<<<<<<< HEAD
-            <version>${open-metadata.version}</version>
-=======
->>>>>>> 37df8ff6
         </dependency>
         <dependency>
             <groupId>org.springframework.data</groupId>
             <artifactId>spring-data-commons</artifactId>
-<<<<<<< HEAD
-            <version>${spring-boot.version}</version>
-=======
->>>>>>> 37df8ff6
         </dependency>
         <dependency>
             <groupId>org.springframework.security</groupId>
             <artifactId>spring-security-web</artifactId>
-<<<<<<< HEAD
-            <version>${spring-web.version}</version>
-=======
->>>>>>> 37df8ff6
         </dependency>
         <dependency>
             <groupId>javax.persistence</groupId>
             <artifactId>javax.persistence-api</artifactId>
-<<<<<<< HEAD
-            <version>2.2</version>
-=======
->>>>>>> 37df8ff6
         </dependency>
         <dependency>
             <groupId>org.odpi.egeria</groupId>
             <artifactId>subject-area-api</artifactId>
-<<<<<<< HEAD
-            <version>${open-metadata.version}</version>
-=======
->>>>>>> 37df8ff6
         </dependency>
         <dependency>
             <groupId>com.fasterxml.jackson.core</groupId>
             <artifactId>jackson-core</artifactId>
-<<<<<<< HEAD
-            <version>${jackson.version}</version>
-=======
->>>>>>> 37df8ff6
         </dependency>
 
     </dependencies>
@@ -471,29 +391,6 @@
                     </execution>
                 </executions>
             </plugin>
-
-            <plugin>
-                <artifactId>maven-dependency-plugin</artifactId>
-                <version>3.1.1</version>
-                <executions>
-                    <execution>
-                        <id>analyze</id>
-                        <goals>
-                            <goal>analyze-only</goal>
-                        </goals>
-                        <configuration>
-                            <ignoredUnusedDeclaredDependencies combine.children="append">
-                                <!-- Spring enablement - false positives from dependency checker -->
-                                <ignoredUnusedDeclaredDependency>org.springframework.boot:spring-boot-starter-web:*</ignoredUnusedDeclaredDependency>
-                                <ignoredUnusedDeclaredDependency>org.springframework.boot:spring-boot-starter-security:*</ignoredUnusedDeclaredDependency>
-                                <ignoredUnusedDeclaredDependency>org.springframework.boot:spring-boot-starter-data-jpa:*</ignoredUnusedDeclaredDependency>
-                                <!-- runtime database -->
-                                <ignoredUnusedDeclaredDependency>com.h2database:h2:*</ignoredUnusedDeclaredDependency>
-                            </ignoredUnusedDeclaredDependencies>
-                        </configuration>
-                    </execution>
-                </executions>
-            </plugin>
         </plugins>
     </build>
 
