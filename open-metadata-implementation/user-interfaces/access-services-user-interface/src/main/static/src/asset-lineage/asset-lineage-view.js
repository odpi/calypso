/* SPDX-License-Identifier: Apache-2.0 */
/* Copyright Contributors to the ODPi Egeria project. */

import { PolymerElement, html } from '@polymer/polymer/polymer-element.js';
import '../shared-styles.js';
import '../common/vis-graph.js';
import '@vaadin/vaadin-radio-button/vaadin-radio-button.js';
import '@vaadin/vaadin-radio-button/vaadin-radio-group.js';

class AssetLineageView extends PolymerElement {
  static get template() {
    return html`
    <style include="shared-styles">
        :host {
          display: block;
          padding: 10px;
        }
        
        .container {
          margin: auto; 
          height: calc(100vh - 130px);
          background-color: white;
        }
    </style>
      
    <token-ajax id="tokenAjax" last-response="{{graphData}}"></token-ajax>
    <vaadin-radio-group id ="radioUsecases" class="select-option-group" name="radio-group" value="ultimateSource"  role="radiogroup" >
      <vaadin-radio-button value="ultimateSource" class="select-option" role="radio" type="radio">Ultimate Source</vaadin-radio-button>
      <vaadin-radio-button value="endToEnd" class="select-option" role="radio" type="radio">End to End Lineage</vaadin-radio-button>
      <vaadin-radio-button value="ultimateDestination" class="select-option" role="radio" type="radio">Ultimate Destination</vaadin-radio-button>
      <vaadin-radio-button value="glossaryLineage" class="select-option" role="radio" type="radio">Glossary Lineage</vaadin-radio-button>
      <vaadin-radio-button value="sourceAndDestination" class="select-option" role="radio" type="radio">Source and Destination</vaadin-radio-button>
    </vaadin-radio-group>
          
    <div>
    <vaadin-radio-group id ="radioViews" class="select-option-group" name="radio-group" value="COLUMNVIEW"  role="radiogroup" >
      <vaadin-radio-button value="COLUMNVIEW" class="select-option" role="radio" type="radio">Column View</vaadin-radio-button>
      <vaadin-radio-button value="TABLEVIEW" class="select-option" role="radio" type="radio">Table view</vaadin-radio-button>
    </vaadin-radio-group>
    </div>
    
    <div class="container" id="container">
        <vis-graph id="visgraph" data=[[graphData]]></vis-graph>
    </div>
    `;
  }

    ready() {
        super.ready();
        this.$.radioUsecases.addEventListener('value-changed', () => this._usecaseChanged(this.$.radioUsecases.value, this.$.radioViews.value) );
    }

    static get properties() {
        return {
            guid: {
                type: String,
                observer: '_ultimateSource'
            },
            graphData: {
                type: Object,
                observer: '_graphDataChanged'
            },
            groups : {
                type: Object,
                value: {
                    GlossaryTerm: {
                        shape: 'diamond',
                        color: '#FCF68E'
                    },
                    Column: {
                        color: '#99E17E'
                    },
                    RelationalColumn: {
                        color: '#99E17E'
                    },
                    TabularColumn: {
                        color: '#99E17E'
                    },
                    RelationalTable: {
                        shape: 'box',
                    },
                    Process: {
                        shape: 'parallelogram'
                    },
                    condensedNode: {
                        color: '#71ccdc'
                    }
                }
            }
        }
    }


        _graphDataChanged(data) {
            console.log(data);
            if (data === null || data === undefined) {
                data ={ nodes : {},
                        edges  : {}
                        };
            } else {
                for (var i = 0; i < data.nodes.length; i++) {
                    data.nodes[i].title = JSON.stringify(data.nodes[i].properties, "test", '<br>');
                }
            }
            this.$.visgraph.importNodesAndEdges(data.nodes, data.edges);
        }


      _ultimateSource(guid, scope) {
          if (scope === null || scope === undefined) {
             scope  = "COLUMNVIEW";
          }
          this.$.visgraph.options.groups = this.groups;
<<<<<<< HEAD
          this.$.tokenAjax.url = '/api/lineage/entities/' + guid + '/ultimate-source?view=COLUMNVIEW';
=======
          this.$.tokenAjax.url = '/api/lineage/entities/' + guid + '/ultimate-source?scope=' + scope;
>>>>>>> 7afb8617
          this.$.tokenAjax._go();
      }


      _endToEndLineage(guid, scope){
          if (scope === null || scope === undefined) {
              scope  = "COLUMNVIEW";
          }
          this.$.visgraph.options.groups = this.groups;
<<<<<<< HEAD
          this.$.tokenAjax.url = '/api/lineage/entities/' + guid+ '/end2end?view=COLUMNVIEW';
=======
          this.$.tokenAjax.url = '/api/lineage/entities/' + guid+ '/end2end?scope=' + scope;
>>>>>>> 7afb8617
          this.$.tokenAjax._go();
      }

      _ultimateDestination(guid, scope){
          if (scope === null || scope === undefined) {
              scope  = "COLUMNVIEW";
          }
          this.$.visgraph.options.groups = this.groups;
<<<<<<< HEAD
          this.$.tokenAjax.url = '/api/lineage/entities/' + guid+ '/ultimate-destination?view=COLUMNVIEW';
=======
          this.$.tokenAjax.url = '/api/lineage/entities/' + guid+ '/ultimate-destination?scope=' + scope;
>>>>>>> 7afb8617
          this.$.tokenAjax._go();
      }

      _glossaryLineage(guid, scope){
          if (scope === null || scope === undefined) {
              scope  = "COLUMNVIEW";
          }
          this.$.visgraph.options.groups = this.groups;
<<<<<<< HEAD
          this.$.tokenAjax.url = '/api/lineage/entities/' + guid+ '/glossary-lineage?view=COLUMNVIEW';
=======
          this.$.tokenAjax.url = '/api/lineage/entities/' + guid+ '/glossary-lineage?scope=' + scope;
>>>>>>> 7afb8617
          this.$.tokenAjax._go();
      }

      _sourceAndDestination(guid, scope){
          if (scope === null || scope === undefined) {
              scope  = "COLUMNVIEW";
          }
          this.$.visgraph.options.groups = this.groups;
<<<<<<< HEAD
          this.$.tokenAjax.url = '/api/lineage/entities/' + guid+ '/source-and-destination?view=COLUMNVIEW';
=======
          this.$.tokenAjax.url = '/api/lineage/entities/' + guid+ '/source-and-destination?scope=' + scope;
>>>>>>> 7afb8617
          this.$.tokenAjax._go();
      }

    _usecaseChanged(value, scope) {
        switch (value) {
            case 'ultimateSource':
                this._ultimateSource(this.guid, scope);
                break;
            case 'endToEnd':
                this._endToEndLineage(this.guid, scope);
                break;
            case 'ultimateDestination':
                this._ultimateDestination(this.guid, scope);
                break;
            case 'glossaryLineage':
                this._glossaryLineage(this.guid, scope);
                break;
            case 'sourceAndDestination':
                this._sourceAndDestination(this.guid, scope);
                break;
        }
    }
}

window.customElements.define('asset-lineage-view', AssetLineageView);<|MERGE_RESOLUTION|>--- conflicted
+++ resolved
@@ -106,43 +106,31 @@
         }
 
 
-      _ultimateSource(guid, scope) {
-          if (scope === null || scope === undefined) {
-             scope  = "COLUMNVIEW";
+      _ultimateSource(guid, view) {
+          if (view === null || view === undefined) {
+             view  = "COLUMNVIEW";
           }
           this.$.visgraph.options.groups = this.groups;
-<<<<<<< HEAD
-          this.$.tokenAjax.url = '/api/lineage/entities/' + guid + '/ultimate-source?view=COLUMNVIEW';
-=======
-          this.$.tokenAjax.url = '/api/lineage/entities/' + guid + '/ultimate-source?scope=' + scope;
->>>>>>> 7afb8617
+          this.$.tokenAjax.url = '/api/lineage/entities/' + guid + '/ultimate-source?view=' + view;
           this.$.tokenAjax._go();
       }
 
 
-      _endToEndLineage(guid, scope){
-          if (scope === null || scope === undefined) {
-              scope  = "COLUMNVIEW";
+      _endToEndLineage(guid, view){
+          if (view === null || view === undefined) {
+              view  = "COLUMNVIEW";
           }
           this.$.visgraph.options.groups = this.groups;
-<<<<<<< HEAD
-          this.$.tokenAjax.url = '/api/lineage/entities/' + guid+ '/end2end?view=COLUMNVIEW';
-=======
-          this.$.tokenAjax.url = '/api/lineage/entities/' + guid+ '/end2end?scope=' + scope;
->>>>>>> 7afb8617
+          this.$.tokenAjax.url = '/api/lineage/entities/' + guid+ '/end2end?view=' + view;
           this.$.tokenAjax._go();
       }
 
-      _ultimateDestination(guid, scope){
-          if (scope === null || scope === undefined) {
-              scope  = "COLUMNVIEW";
+      _ultimateDestination(guid, view){
+          if (view === null || view === undefined) {
+              view  = "COLUMNVIEW";
           }
           this.$.visgraph.options.groups = this.groups;
-<<<<<<< HEAD
-          this.$.tokenAjax.url = '/api/lineage/entities/' + guid+ '/ultimate-destination?view=COLUMNVIEW';
-=======
-          this.$.tokenAjax.url = '/api/lineage/entities/' + guid+ '/ultimate-destination?scope=' + scope;
->>>>>>> 7afb8617
+          this.$.tokenAjax.url = '/api/lineage/entities/' + guid+ '/ultimate-destination?view=' + view;
           this.$.tokenAjax._go();
       }
 
@@ -151,43 +139,35 @@
               scope  = "COLUMNVIEW";
           }
           this.$.visgraph.options.groups = this.groups;
-<<<<<<< HEAD
-          this.$.tokenAjax.url = '/api/lineage/entities/' + guid+ '/glossary-lineage?view=COLUMNVIEW';
-=======
           this.$.tokenAjax.url = '/api/lineage/entities/' + guid+ '/glossary-lineage?scope=' + scope;
->>>>>>> 7afb8617
           this.$.tokenAjax._go();
       }
 
-      _sourceAndDestination(guid, scope){
-          if (scope === null || scope === undefined) {
-              scope  = "COLUMNVIEW";
+      _sourceAndDestination(guid, view){
+          if (view === null || view === undefined) {
+              view  = "COLUMNVIEW";
           }
           this.$.visgraph.options.groups = this.groups;
-<<<<<<< HEAD
-          this.$.tokenAjax.url = '/api/lineage/entities/' + guid+ '/source-and-destination?view=COLUMNVIEW';
-=======
-          this.$.tokenAjax.url = '/api/lineage/entities/' + guid+ '/source-and-destination?scope=' + scope;
->>>>>>> 7afb8617
+          this.$.tokenAjax.url = '/api/lineage/entities/' + guid+ '/source-and-destination?view=' + view;
           this.$.tokenAjax._go();
       }
 
-    _usecaseChanged(value, scope) {
+    _usecaseChanged(value, view) {
         switch (value) {
             case 'ultimateSource':
-                this._ultimateSource(this.guid, scope);
+                this._ultimateSource(this.guid, view);
                 break;
             case 'endToEnd':
-                this._endToEndLineage(this.guid, scope);
+                this._endToEndLineage(this.guid, view);
                 break;
             case 'ultimateDestination':
-                this._ultimateDestination(this.guid, scope);
+                this._ultimateDestination(this.guid, view);
                 break;
             case 'glossaryLineage':
-                this._glossaryLineage(this.guid, scope);
+                this._glossaryLineage(this.guid, view);
                 break;
             case 'sourceAndDestination':
-                this._sourceAndDestination(this.guid, scope);
+                this._sourceAndDestination(this.guid, view);
                 break;
         }
     }
