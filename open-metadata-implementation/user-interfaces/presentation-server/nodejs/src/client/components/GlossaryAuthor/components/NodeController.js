--- conflicted
+++ resolved
@@ -324,11 +324,7 @@
     // encode the URI. Be aware the more recent RFC3986 for URLs makes use of square brackets which are reserved (for IPv6)
     const url = encodeURI(
       glossaryAuthorCRUDContext.currentNodeType.url +
-<<<<<<< HEAD
-        "?offset=0&pageSize=1000&searchCriteria=" +
-=======
         "?searchCriteria=" +
->>>>>>> 956a1523
         actualCriteria
     );
     issueRestGet(url, onSuccessfulSearch, onErrorSearch);
