--- conflicted
+++ resolved
@@ -8,10 +8,6 @@
 import GlossaryAuthorNavigation from "../GlossaryAuthorNavigation";
 import TermAuthorNavigation from "../GlossaryAuthorNavigation";
 import CategoryAuthorNavigation from "../GlossaryAuthorNavigation";
-<<<<<<< HEAD
-import QuickTerms from "../QuickTerms";
-import GlossaryChildren from "../GlossaryChildren";
-=======
 import GlossaryAuthorCategoriesNavigation from "../GlossaryAuthorCategoriesNavigation";
 import GlossaryAuthorChildCategoriesNavigation from "../GlossaryAuthorChildCategoriesNavigation";
 import GlossaryAuthorTermsNavigation from "../GlossaryAuthorTermsNavigation";
@@ -19,18 +15,9 @@
 import GlossaryChildren from "../GlossaryChildren";
 import CategoryChildren from "../CategoryChildren";
 // create glossary 
->>>>>>> cba439ae
 import CreateGlossary from "../CreateGlossary";
 // update glossary
 import UpdateGlossary from "../UpdateGlossary";
-<<<<<<< HEAD
-import CreateTerm from "../CreateTerm";
-import UpdateTerm from "../UpdateTerm";
-import CreateCategory from "../CreateCategory";
-import UpdateCategory from "../UpdateCategory";
-import GlossaryAuthorCategoriesNavigation from "../GlossaryAuthorCategoriesNavigation";
-import GlossaryAuthorTermsNavigation from "../GlossaryAuthorTermsNavigation";
-=======
 // create Terms components 
 import CreateTerm from "../CreateTerm";
 import CreateTermWizard from "../CreateTermWizard";
@@ -46,7 +33,6 @@
 import CreateCategorizedQuickTerms from "../CreateCategorizedQuickTerms";
 // update Category
 import UpdateCategory from "../UpdateCategory";
->>>>>>> cba439ae
 
 export default function GlossaryAuthorRoutes({ glossaryAuthorURL }) {
   console.log("glossaryAuthorURL=" + glossaryAuthorURL);
@@ -123,24 +109,17 @@
   }
 
   // quickterms for glossary
-<<<<<<< HEAD
-  function getQuickTermsPath() {
-=======
   function getGlossaryQuickTermsPath() {
->>>>>>> cba439ae
     const path = getGlossariesPath() + "/:glossaryguid/quick-terms";
     console.log("getQuickTerms " + path);
     return path;
   }
-<<<<<<< HEAD
-=======
     // quickterms for category
     function getCategoryQuickTermsPath() {
       const path = getCategoriesPath() + "/:categoryguid/quick-category-terms";
       console.log("getCategoryQuickTerms " + path);
       return path;
     }
->>>>>>> cba439ae
   // glossary children
   function getGlossaryChildrenPath() {
     const path = getGlossariesPath() + "/:glossaryguid/children";
@@ -161,7 +140,6 @@
     const path = getGlossaryTermsChildrenPath() + "/edit-term/:guidtoedit";
     console.log("getGlossaryChildrenEditTermPath() " + path);
     return path;
-<<<<<<< HEAD
   }
   function getGlossaryChildrenEditCategoryPath() {
     const path =
@@ -169,15 +147,6 @@
     console.log("getGlossaryChildrenEditCategoryPath() " + path);
     return path;
   }
-=======
-  }
-  function getGlossaryChildrenEditCategoryPath() {
-    const path =
-      getGlossaryCategoriesChildrenPath() + "/edit-category/:guidtoedit";
-    console.log("getGlossaryChildrenEditCategoryPath() " + path);
-    return path;
-  }
->>>>>>> cba439ae
 
   function getGlossaryTermsChildrenPath() {
     const path = getGlossaryChildrenPath() + "/terms";
@@ -189,8 +158,6 @@
     console.log("getGlossaryCategoriesChildrenPath " + path);
     return path;
   }
-<<<<<<< HEAD
-=======
     // category children
     function getCategoryChildrenPath() {
       const path = getCategoriesPath() + "/:categoryguid/children";
@@ -229,7 +196,6 @@
       console.log("getCategoryCategoriesChildrenPath " + path);
       return path;
     }
->>>>>>> cba439ae
 
   function getCrudPath() {
     const path = glossaryAuthorURL + "/crud";
@@ -240,13 +206,8 @@
   return (
     <Switch>
       <Route path={getGlossariesAddPath()} component={CreateGlossary}></Route>
-<<<<<<< HEAD
-      <Route path={getTermsAddPath()} component={CreateTerm}></Route>
-      <Route path={getCategoriesAddPath()} component={CreateCategory}></Route>
-=======
       <Route path={getTermsAddPath()} component={CreateTermWizard}></Route>
       <Route path={getCategoriesAddPath()} component={CreateCategoryWizard}></Route>
->>>>>>> cba439ae
       <Route path={getGlossariesEditPath()} component={UpdateGlossary}></Route>
       <Route path={getTermsEditPath()} component={UpdateTerm}></Route>
       <Route path={getCategoriesEditPath()} component={UpdateCategory}></Route>
@@ -256,7 +217,6 @@
         path={getGlossariesPath()}
         component={GlossaryAuthorNavigation}
       ></Route>
-<<<<<<< HEAD
       <Route
         exact
         path={getTermsPath()}
@@ -272,57 +232,6 @@
         exact
         component={CreateTerm}
       ></Route>
-      <Route
-        path={getGlossaryChildrenAddCategoryPath()}
-        exact
-        component={CreateCategory}
-      ></Route>
-      <Route
-        path={getGlossaryChildrenEditTermPath()}
-        exact
-        component={UpdateTerm}
-      ></Route>
-      <Route
-        path={getGlossaryChildrenEditCategoryPath()}
-        exact
-        component={UpdateCategory}
-      ></Route>
-
-      <Route path={getQuickTermsPath()} component={QuickTerms}></Route>
-      <Route
-        path={getGlossaryChildrenPath()}
-        component={GlossaryChildren}
-      ></Route>
-      <Route
-        path={getGlossaryTermsChildrenPath()}
-        component={GlossaryAuthorTermsNavigation}
-      ></Route>
-      <Route
-        path={getGlossaryCategoriesChildrenPath()}
-        component={GlossaryAuthorCategoriesNavigation}
-      ></Route>
-
-      <Route
-        path={getGlossariesPath()}
-        component={GlossaryAuthorNavigation}
-=======
-      <Route
-        exact
-        path={getTermsPath()}
-        component={TermAuthorNavigation}
-      ></Route>
-      <Route
-        exact
-        path={getCategoriesPath()}
-        component={CategoryAuthorNavigation}
-      ></Route>
-      <Route
-        path={getGlossaryChildrenAddTermPath()}
-        exact
-        component={CreateTerm}
->>>>>>> cba439ae
-      ></Route>
-      <Route path={getCrudPath()} component={GlossaryAuthorCRUD}></Route>
       <Route
         path={getGlossaryChildrenAddCategoryPath()}
         exact
