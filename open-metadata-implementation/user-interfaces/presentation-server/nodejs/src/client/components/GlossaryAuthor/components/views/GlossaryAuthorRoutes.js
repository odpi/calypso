--- conflicted
+++ resolved
@@ -66,15 +66,10 @@
       <Route
         path={glossaryAuthorURL}
         exact
-<<<<<<< HEAD
         render={() => {
           return <Redirect to={getGlossariesPath()} />;
         }}
       />
-=======
-        component={GlossaryAuthorNavigation}
-      ></Route>
->>>>>>> 7883ca83
       <Route path="/" render={() => <h1>Route not recognised</h1>}></Route>
       {/* <Route render={() => <h1>Route not recognised!!</h1>}></Route> */}
     </Switch>
