--- conflicted
+++ resolved
@@ -53,7 +53,6 @@
   });
 });
 
-<<<<<<< HEAD
 router.get("/user", (req, res) => {
   console.log('/user');
   console.log(req.user);
@@ -75,8 +74,6 @@
   res.sendFile(joinedPath);
 });
 
-=======
->>>>>>> 7827ed4f
 router.post("/servers/*", (req, res) => {
   const incomingUrl = req.url;
   console.log("/servers/* post called " + incomingUrl);
