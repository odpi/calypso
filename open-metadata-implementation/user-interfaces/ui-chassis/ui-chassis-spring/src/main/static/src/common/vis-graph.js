--- conflicted
+++ resolved
@@ -52,20 +52,13 @@
 
         <div id="visLayout" class = "layout horizontal displayLength" style="flex-grow: 1">
             <div id="vis_container"></div>            
-<<<<<<< HEAD
-            <legend-div id="legend" groups = [[groups]] hidden = "[[hideLegend]]" data = "{{legendNodes}}"
-            vertical-align="top"
-            horizontal-align="right"
-            auto-fit-on-attach
-=======
             <legend-div id="legend" 
                 groups = "[[groups]]"
                 visible = "[[!hideLegend]]" 
-                data = "[[data.nodes]]"
+                data = "[[legendNodes]]"
                 vertical-align="top"
                 horizontal-align="right"
                 auto-fit-on-attach
->>>>>>> 73b2d13f
             ></legend-div>
         </div>
         
@@ -75,12 +68,8 @@
              <iron-icon icon="icons:close" style="width: 24px;height: 24px;"></iron-icon>
             </a>
           </div>
-<<<<<<< HEAD
+          <asset-tools guid="[[node.id]]" style="display: inline-flex"></asset-tools>
           <props-table  items="[[_attributes(node.properties)]]"   
-=======
-          <asset-tools guid="[[node.id]]" style="display: inline-flex"></asset-tools>
-          <props-table  items="[[_attributes(node.properties)]]"  
->>>>>>> 73b2d13f
                         title="[[node.type]]: [[node.displayName]]" 
                         with-row-stripes>
           </props-table>
