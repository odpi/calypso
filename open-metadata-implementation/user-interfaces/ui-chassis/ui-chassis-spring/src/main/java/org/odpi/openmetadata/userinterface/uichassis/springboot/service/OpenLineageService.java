/* SPDX-License-Identifier: Apache-2.0 */
/* Copyright Contributors to the ODPi Egeria project. */
package org.odpi.openmetadata.userinterface.uichassis.springboot.service;


import org.odpi.openmetadata.frameworks.connectors.ffdc.InvalidParameterException;
import org.odpi.openmetadata.frameworks.connectors.ffdc.PropertyServerException;
import org.odpi.openmetadata.governanceservers.openlineage.client.OpenLineageClient;
import org.odpi.openmetadata.governanceservers.openlineage.ffdc.OpenLineageException;
import org.odpi.openmetadata.governanceservers.openlineage.model.LineageVertex;
import org.odpi.openmetadata.governanceservers.openlineage.model.LineageVerticesAndEdges;
import org.odpi.openmetadata.governanceservers.openlineage.model.Scope;
import org.odpi.openmetadata.userinterface.uichassis.springboot.beans.Edge;
import org.odpi.openmetadata.userinterface.uichassis.springboot.beans.Node;
import org.slf4j.Logger;
import org.slf4j.LoggerFactory;
import org.springframework.beans.factory.annotation.Autowired;
import org.springframework.stereotype.Service;
import org.springframework.util.CollectionUtils;

import java.util.ArrayList;
import java.util.Collection;
import java.util.HashMap;
import java.util.List;
import java.util.ListIterator;
import java.util.Map;
import java.util.Optional;
import java.util.stream.Collectors;
import java.util.stream.Stream;

/**
 * This class responsibility is to interact with Open Lineage Services(OLS), process the returned response and return it in a format understood by view
 */
@Service
public class OpenLineageService {

    public static final String EDGES_LABEL = "edges";
    public static final String NODES_LABEL = "nodes";
    private static final String TABULAR_COLUMN = "TabularColumn";
    private static final String TABULAR_SCHEMA_TYPE = "TabularSchemaType";
    private final OpenLineageClient openLineageClient;
    private static final Logger LOG = LoggerFactory.getLogger(OpenLineageService.class);

    /**
     * @param openLineageClient client to connect to open lineage services
     */
    @Autowired
    public OpenLineageService(OpenLineageClient openLineageClient) {
        this.openLineageClient = openLineageClient;
    }

    /**
     * @param userId           id of the user triggering the request
     * @param guid             unique identifier if the asset
     * @param includeProcesses if true includes processes in the response
     * @return map of nodes and edges describing the ultimate sources for the asset
     */
    public Map<String, List> getUltimateSource(String userId,
                                               String guid,
                                               boolean includeProcesses) {
        try {
            LineageVerticesAndEdges response = openLineageClient.lineage(userId, Scope.ULTIMATE_SOURCE, guid, "", includeProcesses);
            return processResponse(response,guid);
        } catch (InvalidParameterException | PropertyServerException | OpenLineageException e) {
            LOG.error("Cannot get ultimate source lineage for guid {}", guid);
            throw new RuntimeException("ultimate source lineage error", e);
        }
    }


    /**
     * @param userId           id of the user triggering the request
     * @param guid             unique identifier if the asset
     * @param includeProcesses if true includes processes in the response
     * @return map of nodes and edges describing the end to end flow
     */
    public Map<String, List> getEndToEndLineage(String userId,
                                                String guid,
                                                boolean includeProcesses) {
        try {
            LineageVerticesAndEdges response =  openLineageClient.lineage(userId, Scope.END_TO_END, guid, "", includeProcesses);
            return processResponse(response,guid);
        } catch (InvalidParameterException | PropertyServerException | OpenLineageException e) {
            LOG.error("Cannot get end to end lineage for guid {}", guid);
            throw new RuntimeException("end2end lineage error", e);
        }
    }

    /**
     * @param userId           id of the user triggering the request
     * @param guid             unique identifier if the asset
     * @param includeProcesses if true includes processes in the response
     * @return map of nodes and edges describing the ultimate destinations of the asset
     */
    public Map<String, List> getUltimateDestination(String userId,
                                                    String guid,
                                                    boolean includeProcesses) {
        try {
            LineageVerticesAndEdges response = openLineageClient.lineage(userId, Scope.ULTIMATE_DESTINATION, guid, "",
                    includeProcesses);
            return processResponse(response,guid);
        } catch (InvalidParameterException | PropertyServerException | OpenLineageException e) {
            LOG.error("Cannot get ultimate destination lineage for guid {}", guid);
            throw new RuntimeException("ultimate destination lineage error", e);
        }

    }

    /**
     * @param userId           id of the user triggering the request
     * @param guid             unique identifier if the asset
     * @param includeProcesses if true includes processes in the response
     * @return map of nodes and edges describing the glossary terms linked to the asset
     */
    public Map<String, List> getVerticalLineage(String userId,
                                                String guid,
                                                boolean includeProcesses) {
        try {
<<<<<<< HEAD
            LineageVerticesAndEdges response =  openLineageClient.lineage(userId, Scope.GLOSSARY, guid, "", includeProcesses);
            Map<String, List> edgesAndNodes = processResponse(response, guid);
            return edgesAndNodes;
=======
            LineageVerticesAndEdges response =  openLineageClient.lineage(userId, Scope.VERTICAL, guid, "", includeProcesses);
            return processResponse(response,guid);
>>>>>>> 7c939ae3
        } catch (InvalidParameterException | PropertyServerException | OpenLineageException e) {
            LOG.error("Cannot get glossary lineage for guid {}", guid);
            throw new RuntimeException("glossary lineage error", e);
        }

    }

    /**
     * @param userId           id of the user triggering the request
     * @param guid             unique identifier if the asset
     * @param includeProcesses if true includes processes in the response
     * @return map of nodes and edges describing the ultimate sources and destinations of the asset
     */
    public Map<String, List> getSourceAndDestination(String userId,
                                                     String guid,
                                                     boolean includeProcesses) {
        try {
            LineageVerticesAndEdges response = openLineageClient.lineage(userId, Scope.SOURCE_AND_DESTINATION, guid, "",
                    includeProcesses);
            return processResponse(response,guid);
        } catch (InvalidParameterException | PropertyServerException | OpenLineageException e) {
            LOG.error("Cannot get source and destination lineage for guid {}", guid);
            throw new RuntimeException("source and destination lineage error ", e);
        }

    }

    /**
     * @param response string returned from Open Lineage Services to be processed
     * @return map of nodes and edges describing the end to end flow
     */
    private Map<String, List> processResponse(LineageVerticesAndEdges response, String guid) {
        Map<String, List> graphData = new HashMap<>();
        List<Edge> edges = new ArrayList<>();
        List<Node> nodes = new ArrayList<>();

        LOG.debug("Received response from open lineage service: {}", response);
        if (response == null || CollectionUtils.isEmpty(response.getLineageVertices())) {
            graphData.put(EDGES_LABEL, edges);
            graphData.put(NODES_LABEL, nodes);
        }

        edges = Optional.ofNullable(response).map(LineageVerticesAndEdges::getLineageEdges)
                .map(Collection::stream)
                .orElseGet(Stream::empty)
                .map(e -> new Edge(e.getSourceNodeID(),
                        e.getDestinationNodeID()))
                .collect(Collectors.toList());

        nodes = Optional.ofNullable(response).map(LineageVerticesAndEdges::getLineageVertices)
                .map(Collection::stream)
                .orElseGet(Stream::empty)
                .map(this::createNode)
                .collect(Collectors.toList());

        List<Node> startList = nodes.stream()
                .filter(n -> n.getId().equals(guid))
                .collect(Collectors.toList());

        if(startList.size() > 0) {
            setNodesLevel(startList, new ArrayList<>(nodes), new ArrayList<>(edges));
        }

        if (isQueriedNodeTabularColumn(guid, nodes)) {
            adjustGraphForTabularColumn(edges, nodes);
        }
        graphData.put(EDGES_LABEL, edges);
        graphData.put(NODES_LABEL, nodes);

        return graphData;
    }

    /**
     * sets the level field for the nodes, in order to be displayed on levels
     * Stars from a start list of nodes and sets a the level+1 for the nodes on the ends of "to" edges and
     * legel -1 for the nodes from the "from" end of it's edges
     * once an edge or node is processed is removed from the list.
     *
     * @param startNodes the starting nodes
     * @param listNodes the list of nodes
     * @param listEdges the list of edges
     */
    private void setNodesLevel(List<Node> startNodes, List<Node> listNodes, List<Edge> listEdges) {

        ArrayList<Node> newStartNodes = new ArrayList<>();

        ListIterator<Edge> edgeListIterator = listEdges.listIterator();

        while (edgeListIterator.hasNext()) {
            Edge e = edgeListIterator.next();
            for ( Node node: startNodes ){
                if ( node.getId().equals(e.getFrom()) ) {

                    listNodes.stream()
                            .filter( n -> n.getLevel() == 0 && n.getId().equals( e.getTo() ))
                            .forEach( item -> {
                                item.setLevel( node.getLevel() + 1 );
                                newStartNodes.add(item);
                                edgeListIterator.remove();
                            });

                } else if ( node.getId().equals(e.getTo()) ) {

                    listNodes.stream()
                            .filter( n -> n.getLevel() == 0 && n.getId().equals( e.getFrom() ))
                            .forEach( item -> {
                                item.setLevel( node.getLevel() - 1 );
                                newStartNodes.add(item);
                                edgeListIterator.remove();
                            });

                }
                listNodes.removeAll(newStartNodes);
            }

        }

        if(newStartNodes.size() > 0 && listEdges.size() > 0){
            setNodesLevel(newStartNodes , listNodes, listEdges );
        }
    }

    /**
     * This method will create a new node in ui specific format based on the properties of the currentNode to be processed
     *
     * @param currentNode current node to be processed
     * @return the node in the format to be understand by the ui
     */
    private Node createNode(LineageVertex currentNode) {
        String displayName = currentNode.getDisplayName();
        Node node = new Node(currentNode.getNodeID(), displayName);
        node.setGroup(currentNode.getNodeType());
        node.setProperties(currentNode.getProperties());
        return node;
    }

    private boolean isQueriedNodeTabularColumn(String guid, List<Node> nodes) {
        return nodes.stream().anyMatch(node -> node.getId().equals(guid) && node.getGroup().equals(TABULAR_COLUMN));
    }

    /**
    * For vertical lineage the TabularSchemaType node should be removed when querying a TabularColumn
     * so the relationship appears between the TabularColumn and DataFile
     *
     * @param edges the edges of the graph
     * @param nodes nodes of the graph
    * */
    private void adjustGraphForTabularColumn(List<Edge> edges, List<Node> nodes) {
        List<Edge> edgesToRemove = new ArrayList<>();
        List<Node> nodesToRemove = new ArrayList<>();
        for (Node node : nodes) {
            if (node.getGroup().equals(TABULAR_SCHEMA_TYPE)) {
                nodesToRemove.add(node);
                String newFrom = "";
                List<String> newTo = new ArrayList<>();
                for (Edge edge : edges) {
                    if (edge.getTo().equals(node.getId())) {
                        edgesToRemove.add(edge);
                        newFrom = edge.getFrom();
                    }
                }
                for (Edge edge : edges) {
                    if (edge.getFrom().equals(node.getId())) {
                        edgesToRemove.add(edge);
                        newTo.add(edge.getTo());
                    }
                }
                for (String newTos : newTo) {
                    edges.add(new Edge(newFrom, newTos));
                }

            }
        }
        nodes.removeAll(nodesToRemove);
        edges.removeAll(edgesToRemove);
    }

}<|MERGE_RESOLUTION|>--- conflicted
+++ resolved
@@ -116,14 +116,8 @@
                                                 String guid,
                                                 boolean includeProcesses) {
         try {
-<<<<<<< HEAD
-            LineageVerticesAndEdges response =  openLineageClient.lineage(userId, Scope.GLOSSARY, guid, "", includeProcesses);
-            Map<String, List> edgesAndNodes = processResponse(response, guid);
-            return edgesAndNodes;
-=======
             LineageVerticesAndEdges response =  openLineageClient.lineage(userId, Scope.VERTICAL, guid, "", includeProcesses);
             return processResponse(response,guid);
->>>>>>> 7c939ae3
         } catch (InvalidParameterException | PropertyServerException | OpenLineageException e) {
             LOG.error("Cannot get glossary lineage for guid {}", guid);
             throw new RuntimeException("glossary lineage error", e);
