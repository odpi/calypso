<?xml version="1.0" encoding="UTF-8"?>

<!-- SPDX-License-Identifier: Apache-2.0 -->
<!-- Copyright Contributors to the ODPi Egeria project. -->

<project xmlns="http://maven.apache.org/POM/4.0.0"
         xmlns:xsi="http://www.w3.org/2001/XMLSchema-instance"
         xsi:schemaLocation="http://maven.apache.org/POM/4.0.0 http://maven.apache.org/xsd/maven-4.0.0.xsd">

    <parent>
        <artifactId>ui-chassis</artifactId>
        <groupId>org.odpi.egeria</groupId>
        <version>1.4-SNAPSHOT</version>
    </parent>

    <modelVersion>4.0.0</modelVersion>

    <name>UI Server Platform Chassis for Spring</name>
    <description>
        Provides the spring-based UI server platform chassis.
    </description>

    <artifactId>ui-chassis-spring</artifactId>
    <packaging>jar</packaging>

    <properties>
        <node.version>v12.14.1</node.version>
        <node.downloadRoot>https://nodejs.org/dist/</node.downloadRoot>
        <npm.version>6.13.4</npm.version>
        <npm.downloadRoot>https://registry.npmjs.org/npm/-/</npm.downloadRoot>
    </properties>

    <dependencies>
        <!-- Spring boot -->
        <dependency>
            <groupId>org.springframework.boot</groupId>
            <artifactId>spring-boot-starter-web</artifactId>
        </dependency>
        <dependency>
            <groupId>org.springframework.boot</groupId>
            <artifactId>spring-boot-starter-security</artifactId>
        </dependency>
        <dependency>
            <groupId>org.springframework.boot</groupId>
            <artifactId>spring-boot-starter-data-jpa</artifactId>
        </dependency>

        <dependency>
            <groupId>org.springframework.security</groupId>
            <artifactId>spring-security-ldap</artifactId>
            <exclusions>
                <exclusion>
                    <groupId>org.springframework</groupId>
                    <artifactId>spring-core</artifactId>
                </exclusion>
                <exclusion>
                    <groupId>org.springframework</groupId>
                    <artifactId>spring-beans</artifactId>
                </exclusion>
            </exclusions>
        </dependency>

        <dependency>
            <groupId>io.jsonwebtoken</groupId>
            <artifactId>jjwt</artifactId>
        </dependency>

        <dependency>
            <groupId>com.h2database</groupId>
            <artifactId>h2</artifactId>
        </dependency>

        <dependency>
            <groupId>org.odpi.egeria</groupId>
            <artifactId>asset-catalog-client</artifactId>
        </dependency>

        <dependency>
            <groupId>org.odpi.egeria</groupId>
            <artifactId>subject-area-client</artifactId>
        </dependency>

        <dependency>
            <groupId>org.junit.jupiter</groupId>
            <artifactId>junit-jupiter-api</artifactId>
            <scope>test</scope>
        </dependency>

        <dependency>
            <groupId>org.junit.jupiter</groupId>
            <artifactId>junit-jupiter-engine</artifactId>
            <scope>test</scope>
        </dependency>

        <dependency>
            <groupId>org.junit.platform</groupId>
            <artifactId>junit-platform-runner</artifactId>
            <scope>test</scope>
        </dependency>

        <dependency>
            <groupId>ch.qos.logback</groupId>
            <artifactId>logback-classic</artifactId>
            <scope>compile</scope>
        </dependency>

        <dependency>
            <groupId>org.mockito</groupId>
            <artifactId>mockito-junit-jupiter</artifactId>
            <scope>test</scope>
        </dependency>

        <dependency>
            <groupId>org.mockito</groupId>
            <artifactId>mockito-inline</artifactId>
            <scope>test</scope>
        </dependency>

        <dependency>
            <groupId>org.mockito</groupId>
            <artifactId>mockito-core</artifactId>
            <scope>test</scope>
        </dependency>

        <dependency>
            <groupId>junit</groupId>
            <artifactId>junit</artifactId>
            <scope>test</scope>
        </dependency>

        <dependency>
            <groupId>org.odpi.egeria</groupId>
            <artifactId>http-helper</artifactId>
            <scope>compile</scope>
        </dependency>

        <dependency>
            <groupId>org.odpi.egeria</groupId>
            <artifactId>connector-configuration-factory</artifactId>
            <scope>compile</scope>
        </dependency>

        <dependency>
            <groupId>org.odpi.egeria</groupId>
            <artifactId>repository-services-apis</artifactId>
        </dependency>

        <dependency>
            <groupId>org.odpi.egeria</groupId>
            <artifactId>open-connector-framework</artifactId>
        </dependency>

        <dependency>
            <groupId>org.springframework.boot</groupId>
            <artifactId>spring-boot-autoconfigure</artifactId>
        </dependency>

        <dependency>
            <groupId>org.springframework</groupId>
            <artifactId>spring-webmvc</artifactId>
        </dependency>

        <dependency>
            <groupId>org.springframework</groupId>
            <artifactId>spring-context</artifactId>
        </dependency>

        <dependency>
            <groupId>org.springframework.security</groupId>
            <artifactId>spring-security-config</artifactId>
        </dependency>

        <dependency>
            <groupId>org.springframework.security</groupId>
            <artifactId>spring-security-core</artifactId>
        </dependency>

        <dependency>
            <groupId>org.springframework</groupId>
            <artifactId>spring-web</artifactId>
        </dependency>

        <dependency>
            <groupId>org.springframework.data</groupId>
            <artifactId>spring-data-jpa</artifactId>
        </dependency>

        <dependency>
            <groupId>org.apache.tomcat.embed</groupId>
            <artifactId>tomcat-embed-core</artifactId>
        </dependency>

        <dependency>
            <groupId>org.springframework.boot</groupId>
            <artifactId>spring-boot</artifactId>
        </dependency>

        <dependency>
            <groupId>jakarta.persistence</groupId>
            <artifactId>jakarta.persistence-api</artifactId>
        </dependency>

        <dependency>
            <groupId>org.springframework</groupId>
            <artifactId>spring-beans</artifactId>
        </dependency>

        <dependency>
            <groupId>com.fasterxml.jackson.core</groupId>
            <artifactId>jackson-databind</artifactId>
        </dependency>

        <dependency>
            <groupId>javax.xml.bind</groupId>
            <artifactId>jaxb-api</artifactId>
        </dependency>

        <dependency>
            <groupId>com.fasterxml.jackson.core</groupId>
            <artifactId>jackson-annotations</artifactId>
        </dependency>

        <dependency>
            <groupId>org.slf4j</groupId>
            <artifactId>slf4j-api</artifactId>
        </dependency>

        <dependency>
            <groupId>org.springframework</groupId>
            <artifactId>spring-core</artifactId>
        </dependency>

        <dependency>
            <groupId>org.odpi.egeria</groupId>
            <artifactId>asset-catalog-api</artifactId>
        </dependency>

        <dependency>
            <groupId>org.springframework.security</groupId>
            <artifactId>spring-security-web</artifactId>
        </dependency>

        <dependency>
            <groupId>org.odpi.egeria</groupId>
            <artifactId>subject-area-api</artifactId>
        </dependency>

        <dependency>
            <groupId>com.fasterxml.jackson.core</groupId>
            <artifactId>jackson-core</artifactId>
        </dependency>

        <dependency>
            <groupId>org.odpi.egeria</groupId>
            <artifactId>open-lineage-services-client</artifactId>
        </dependency>

        <dependency>
            <groupId>org.odpi.egeria</groupId>
            <artifactId>open-lineage-services-api</artifactId>
        </dependency>

        <dependency>
            <groupId>org.odpi.egeria</groupId>
            <artifactId>ui-admin-services-spring</artifactId>
        </dependency>

        <dependency>
            <groupId>org.odpi.egeria</groupId>
            <artifactId>ffdc-services</artifactId>
        </dependency>

        <dependency>
            <groupId>org.odpi.egeria</groupId>
            <artifactId>ui-admin-services-server</artifactId>
        </dependency>

        <dependency>
            <groupId>org.odpi.egeria</groupId>
            <artifactId>multi-tenant</artifactId>
        </dependency>

        <dependency>
            <groupId>org.odpi.egeria</groupId>
            <artifactId>ui-admin-services-api</artifactId>
        </dependency>

        <dependency>
            <groupId>org.odpi.egeria</groupId>
            <artifactId>admin-services-api</artifactId>
        </dependency>

        <dependency>
            <groupId>org.apache.commons</groupId>
            <artifactId>commons-collections4</artifactId>
        </dependency>

        <!-- Spring Fox Swagger UI dependency for presentation of generated swagger.json -->
        <dependency>
            <groupId>io.springfox</groupId>
            <artifactId>springfox-swagger-ui</artifactId>
        </dependency>

        <dependency>
            <groupId>io.springfox</groupId>
            <artifactId>springfox-spring-web</artifactId>
        </dependency>

        <dependency>
            <groupId>io.springfox</groupId>
            <artifactId>springfox-spi</artifactId>
        </dependency>

        <dependency>
            <groupId>io.springfox</groupId>
            <artifactId>springfox-core</artifactId>
        </dependency>
        <dependency>
            <groupId>io.springfox</groupId>
            <artifactId>springfox-swagger2</artifactId>
        </dependency>
        <dependency>
            <groupId>commons-io</groupId>
            <artifactId>commons-io</artifactId>
        </dependency>
    </dependencies>

    <profiles>
        <profile>
            <id>prod</id>
            <properties>
                <polymer.build>es6-bundled</polymer.build>
            </properties>
        </profile>
<<<<<<< HEAD
=======
        <profile>
            <id>user-interface</id>
            <activation>
                <!--
                To skip UI (deactivate this profile) specify the skipUI system property
                mvn clean install -DskipUI
                -->
                <property>
                    <name>!skipUI</name>
                </property>
            </activation>
            <build>
                <plugins>
                    <plugin>
                        <groupId>com.github.eirslett</groupId>
                        <artifactId>frontend-maven-plugin</artifactId>
                        <executions>
                            <execution>
                                <id>install node and npm</id>
                                <phase>validate</phase>
                                <goals>
                                    <goal>install-node-and-npm</goal>
                                </goals>
                                <configuration>
                                    <nodeVersion>${node.version}</nodeVersion>
                                    <npmVersion>${npm.version}</npmVersion>
                                    <workingDirectory>tools</workingDirectory>
                                    <nodeDownloadRoot>${node.downloadRoot}</nodeDownloadRoot>
                                    <npmDownloadRoot>${npm.downloadRoot}</npmDownloadRoot>
                                </configuration>
                            </execution>
                            <execution>
                                <id>install polymer-cli</id>
                                <phase>validate</phase>
                                <goals>
                                    <goal>npm</goal>
                                </goals>
                                <configuration>
                                    <arguments>install polymer-cli --prefix .</arguments>
                                    <workingDirectory>tools</workingDirectory>
                                </configuration>
                            </execution>
                            <execution>
                                <id>npm install</id>
                                <phase>validate</phase>
                                <goals>
                                    <goal>npm</goal>
                                </goals>
                                <configuration>
                                    <arguments>install ../src/main/static --prefix .</arguments>
                                    <workingDirectory>tools</workingDirectory>
                                </configuration>
                            </execution>
                        </executions>
                    </plugin>
                    <plugin>
                        <artifactId>exec-maven-plugin</artifactId>
                        <groupId>org.codehaus.mojo</groupId>
                        <executions>
                            <execution>
                                <id>Polymer build</id>
                                <phase>compile</phase>
                                <goals>
                                    <goal>exec</goal>
                                </goals>
                                <configuration>
                                    <executable>${basedir}/tools/node/node</executable>
                                    <arguments>
                                        <argument>${basedir}/tools/node_modules/polymer-cli/bin/polymer.js</argument>
                                        <argument>build</argument>
                                    </arguments>
                                    <workingDirectory>${basedir}/src/main/static</workingDirectory>
                                    <environmentVariables>
                                        <NODE_OPTIONS>--max_old_space_size=4096</NODE_OPTIONS>
                                    </environmentVariables>
                                </configuration>
                            </execution>
                        </executions>
                    </plugin>
                    <plugin>
                        <groupId>org.apache.maven.plugins</groupId>
                        <artifactId>maven-resources-plugin</artifactId>
                        <executions>
                            <execution>
                                <id>copy-resources</id>
                                <phase>prepare-package</phase>
                                <goals>
                                    <goal>copy-resources</goal>
                                </goals>
                                <configuration>
                                    <overwrite>true</overwrite>
                                    <outputDirectory>${basedir}/src/main/resources/public</outputDirectory>
                                    <resources>
                                        <resource>
                                            <directory>${basedir}/src/main/static/build/dev</directory>
                                            <!--<directory>${basedir}/src/main/static/build/es6-bundled</directory>-->
                                            <filtering>true</filtering>
                                        </resource>
                                    </resources>
                                </configuration>
                            </execution>
                        </executions>
                    </plugin>
                    <plugin>
                        <groupId>org.springframework.boot</groupId>
                        <artifactId>spring-boot-maven-plugin</artifactId>
                        <executions>
                            <execution>
                                <goals>
                                    <goal>repackage</goal>
                                </goals>
                            </execution>
                        </executions>
                    </plugin>
                </plugins>
            </build>
        </profile>

>>>>>>> 3a225e12
    </profiles>

    <build>
        <plugins>
            <plugin>
                <groupId>com.github.eirslett</groupId>
                <artifactId>frontend-maven-plugin</artifactId>
                <executions>
                    <execution>
                        <id>install node and npm</id>
                        <phase>validate</phase>
                        <goals>
                            <goal>install-node-and-npm</goal>
                        </goals>
                        <configuration>
                            <nodeVersion>${node.version}</nodeVersion>
                            <npmVersion>${npm.version}</npmVersion>
                            <workingDirectory>tools</workingDirectory>
                            <nodeDownloadRoot>${node.downloadRoot}</nodeDownloadRoot>
                            <npmDownloadRoot>${npm.downloadRoot}</npmDownloadRoot>
                        </configuration>
                    </execution>
                    <execution>
                        <id>install polymer-cli</id>
                        <phase>validate</phase>
                        <goals>
                            <goal>npm</goal>
                        </goals>
                        <configuration>
                            <arguments>install polymer-cli --prefix .</arguments>
                            <workingDirectory>tools</workingDirectory>
                        </configuration>
                    </execution>
                    <execution>
                        <id>npm install</id>
                        <phase>validate</phase>
                        <goals>
                            <goal>npm</goal>
                        </goals>
                        <configuration>
                            <arguments>install ../src/main/static --prefix .</arguments>
                            <workingDirectory>tools</workingDirectory>
                        </configuration>
                    </execution>
                </executions>
            </plugin>
            <plugin>
                <artifactId>exec-maven-plugin</artifactId>
                <groupId>org.codehaus.mojo</groupId>
                <executions>
                    <execution>
                        <id>Polymer build</id>
                        <phase>compile</phase>
                        <goals>
                            <goal>exec</goal>
                        </goals>
                        <configuration>
                            <executable>${basedir}/tools/node/node</executable>
                            <arguments>
                                <argument>${basedir}/tools/node_modules/polymer-cli/bin/polymer.js</argument>
                                <argument>build</argument>
                            </arguments>
                            <workingDirectory>${basedir}/src/main/static</workingDirectory>
                        </configuration>
                    </execution>
                </executions>
            </plugin>
            <plugin>
                <!-- Copies 'dev' output from polymer build into target/classes, from where the maven jar plugin
                will build the jar to be deployed. Runs just before packaging -->
                <groupId>org.apache.maven.plugins</groupId>
                <artifactId>maven-resources-plugin</artifactId>
                <executions>
                    <execution>
                        <id>copy-resources-from-dev</id>
                        <phase>prepare-package</phase>
                        <goals>
                            <goal>copy-resources</goal>
                        </goals>
                        <configuration>
                            <overwrite>true</overwrite>
                            <outputDirectory>${project.build.outputDirectory}/public</outputDirectory>
                            <resources>
                                <resource>
                                    <directory>${basedir}/src/main/static/build/dev</directory>
                                    <filtering>true</filtering>
                                </resource>
                            </resources>
                        </configuration>
                    </execution>
                </executions>
            </plugin>
            <plugin>
                <groupId>org.springframework.boot</groupId>
                <artifactId>spring-boot-maven-plugin</artifactId>
                <executions>
                    <execution>
                        <goals>
                            <goal>repackage</goal>
                        </goals>
                    </execution>
                </executions>
            </plugin>
            <plugin>
                <artifactId>maven-clean-plugin</artifactId>
                <configuration>
                    <filesets>
                        <!-- Ideally to cleanup for repeatability, but can take
                        a while especially on slow networks. See isssue #2350, #2398  -->
                        <!--fileset>
                            <directory>${basedir}/tools</directory>
                        </fileset-->
                        <fileset>
                            <directory>${basedir}/src/main/resources/public</directory>
                        </fileset>
                        <fileset>
                            <directory>${basedir}/src/main/static/build</directory>
                        </fileset>
                        <fileset>
                            <directory>${basedir}/src/main/static/node_modules</directory>
                        </fileset>
                    </filesets>
                </configuration>
            </plugin>
            <plugin>
                <groupId>org.apache.rat</groupId>
                <artifactId>apache-rat-plugin</artifactId>
                <configuration>
                    <excludes>
                        <exclude>**/tools/**</exclude>
                        <exclude>**/resources/public/**</exclude>
                        <exclude>**/resources/**</exclude>
                        <exclude>**/static/**</exclude>
                        <exclude>**/docs/**</exclude>
                        <exclude>**/build/**</exclude>

                        <exclude>**/banner.txt</exclude>
                        <exclude>tools/polymer*</exclude>
                        <exclude>**/.vscode*/**</exclude>
                        <exclude>**/.factorypath/**</exclude>
                        <exclude>**/**.code-workspace</exclude>
                    </excludes>
                </configuration>
            </plugin>
            <plugin>
                <groupId>org.apache.maven.plugins</groupId>
                <artifactId>maven-surefire-plugin</artifactId>
                <configuration>
                    <classpathDependencyExcludes>
                        <classpathDependencyExclude>org.slf4j:slf4j-simple</classpathDependencyExclude>
                    </classpathDependencyExcludes>
                </configuration>
            </plugin>
            <plugin>
                <groupId>org.apache.maven.plugins</groupId>
                <artifactId>maven-dependency-plugin</artifactId>
                <executions>
                    <execution>
                        <id>analyze</id>
                        <goals>
                            <goal>analyze-only</goal>
                        </goals>
                        <configuration>
                            <ignoredUnusedDeclaredDependencies combine.children="append">
                                <!-- Egeria ui admin needs to be in the component scan -->
                                <ignoredUnusedDeclaredDependency>org.odpi.egeria:*spring*
                                </ignoredUnusedDeclaredDependency>
                                <ignoredUnusedDeclaredDependency>javax.xml.bind:*jaxb*</ignoredUnusedDeclaredDependency>
                                <!-- springfox added for swagger UI -->
                                <ignoredUnusedDeclaredDependency>io.springfox:springfox-swagger-ui
                                </ignoredUnusedDeclaredDependency>
                                <!-- Spring enablement - false positives from dependency checker -->
                                <ignoredUnusedDeclaredDependency>org.springframework.boot:spring-boot-starter-web:*
                                </ignoredUnusedDeclaredDependency>
                                <ignoredUnusedDeclaredDependency>
                                    org.springframework.boot:spring-boot-starter-security:*
                                </ignoredUnusedDeclaredDependency>
                                <ignoredUnusedDeclaredDependency>
                                    org.springframework.boot:spring-boot-starter-data-jpa:*
                                </ignoredUnusedDeclaredDependency>
                                <!-- runtime database -->
                                <ignoredUnusedDeclaredDependency>com.h2database:h2:*</ignoredUnusedDeclaredDependency>
                            </ignoredUnusedDeclaredDependencies>
                        </configuration>
                    </execution>
                </executions>
            </plugin>
        </plugins>
    </build>
</project><|MERGE_RESOLUTION|>--- conflicted
+++ resolved
@@ -332,127 +332,6 @@
                 <polymer.build>es6-bundled</polymer.build>
             </properties>
         </profile>
-<<<<<<< HEAD
-=======
-        <profile>
-            <id>user-interface</id>
-            <activation>
-                <!--
-                To skip UI (deactivate this profile) specify the skipUI system property
-                mvn clean install -DskipUI
-                -->
-                <property>
-                    <name>!skipUI</name>
-                </property>
-            </activation>
-            <build>
-                <plugins>
-                    <plugin>
-                        <groupId>com.github.eirslett</groupId>
-                        <artifactId>frontend-maven-plugin</artifactId>
-                        <executions>
-                            <execution>
-                                <id>install node and npm</id>
-                                <phase>validate</phase>
-                                <goals>
-                                    <goal>install-node-and-npm</goal>
-                                </goals>
-                                <configuration>
-                                    <nodeVersion>${node.version}</nodeVersion>
-                                    <npmVersion>${npm.version}</npmVersion>
-                                    <workingDirectory>tools</workingDirectory>
-                                    <nodeDownloadRoot>${node.downloadRoot}</nodeDownloadRoot>
-                                    <npmDownloadRoot>${npm.downloadRoot}</npmDownloadRoot>
-                                </configuration>
-                            </execution>
-                            <execution>
-                                <id>install polymer-cli</id>
-                                <phase>validate</phase>
-                                <goals>
-                                    <goal>npm</goal>
-                                </goals>
-                                <configuration>
-                                    <arguments>install polymer-cli --prefix .</arguments>
-                                    <workingDirectory>tools</workingDirectory>
-                                </configuration>
-                            </execution>
-                            <execution>
-                                <id>npm install</id>
-                                <phase>validate</phase>
-                                <goals>
-                                    <goal>npm</goal>
-                                </goals>
-                                <configuration>
-                                    <arguments>install ../src/main/static --prefix .</arguments>
-                                    <workingDirectory>tools</workingDirectory>
-                                </configuration>
-                            </execution>
-                        </executions>
-                    </plugin>
-                    <plugin>
-                        <artifactId>exec-maven-plugin</artifactId>
-                        <groupId>org.codehaus.mojo</groupId>
-                        <executions>
-                            <execution>
-                                <id>Polymer build</id>
-                                <phase>compile</phase>
-                                <goals>
-                                    <goal>exec</goal>
-                                </goals>
-                                <configuration>
-                                    <executable>${basedir}/tools/node/node</executable>
-                                    <arguments>
-                                        <argument>${basedir}/tools/node_modules/polymer-cli/bin/polymer.js</argument>
-                                        <argument>build</argument>
-                                    </arguments>
-                                    <workingDirectory>${basedir}/src/main/static</workingDirectory>
-                                    <environmentVariables>
-                                        <NODE_OPTIONS>--max_old_space_size=4096</NODE_OPTIONS>
-                                    </environmentVariables>
-                                </configuration>
-                            </execution>
-                        </executions>
-                    </plugin>
-                    <plugin>
-                        <groupId>org.apache.maven.plugins</groupId>
-                        <artifactId>maven-resources-plugin</artifactId>
-                        <executions>
-                            <execution>
-                                <id>copy-resources</id>
-                                <phase>prepare-package</phase>
-                                <goals>
-                                    <goal>copy-resources</goal>
-                                </goals>
-                                <configuration>
-                                    <overwrite>true</overwrite>
-                                    <outputDirectory>${basedir}/src/main/resources/public</outputDirectory>
-                                    <resources>
-                                        <resource>
-                                            <directory>${basedir}/src/main/static/build/dev</directory>
-                                            <!--<directory>${basedir}/src/main/static/build/es6-bundled</directory>-->
-                                            <filtering>true</filtering>
-                                        </resource>
-                                    </resources>
-                                </configuration>
-                            </execution>
-                        </executions>
-                    </plugin>
-                    <plugin>
-                        <groupId>org.springframework.boot</groupId>
-                        <artifactId>spring-boot-maven-plugin</artifactId>
-                        <executions>
-                            <execution>
-                                <goals>
-                                    <goal>repackage</goal>
-                                </goals>
-                            </execution>
-                        </executions>
-                    </plugin>
-                </plugins>
-            </build>
-        </profile>
-
->>>>>>> 3a225e12
     </profiles>
 
     <build>
@@ -516,6 +395,9 @@
                                 <argument>build</argument>
                             </arguments>
                             <workingDirectory>${basedir}/src/main/static</workingDirectory>
+                            <environmentVariables>
+                                <NODE_OPTIONS>--max_old_space_size=4096</NODE_OPTIONS>
+                            </environmentVariables>
                         </configuration>
                     </execution>
                 </executions>
