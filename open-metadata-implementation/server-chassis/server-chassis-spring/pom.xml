<?xml version="1.0" encoding="UTF-8"?>

<!-- SPDX-License-Identifier: Apache-2.0 -->
<!-- Copyright Contributors to the ODPi Egeria project. -->

<project xmlns="http://maven.apache.org/POM/4.0.0"
         xmlns:xsi="http://www.w3.org/2001/XMLSchema-instance"
         xsi:schemaLocation="http://maven.apache.org/POM/4.0.0 http://maven.apache.org/xsd/maven-4.0.0.xsd">

    <parent>
        <artifactId>server-chassis</artifactId>
        <groupId>org.odpi.egeria</groupId>
        <version>2.6-SNAPSHOT</version>
    </parent>

    <modelVersion>4.0.0</modelVersion>

    <scm>
        <connection>scm:git:git://github.com/odpi/egeria.git</connection>
        <developerConnection>scm:git:ssh://github.com/odpi/egeria.git</developerConnection>
        <url>http://github.com/odpi/egeria/tree/master</url>
    </scm>

    <name>OMAG Server Platform Chassis for Spring</name>
    <description>
        Provides the spring-based OMAG server platform chassis.
    </description>

    <artifactId>server-chassis-spring</artifactId>

    <dependencies>

        <dependency>
            <groupId>org.springframework.boot</groupId>
            <artifactId>spring-boot</artifactId>
        </dependency>

        <dependency>
            <groupId>org.springframework.boot</groupId>
            <artifactId>spring-boot-autoconfigure</artifactId>
        </dependency>

        <dependency>
            <groupId>org.springframework.boot</groupId>
            <artifactId>spring-boot-starter-actuator</artifactId>
        </dependency>

        <dependency>
            <groupId>io.micrometer</groupId>
            <artifactId>micrometer-registry-prometheus</artifactId>
        </dependency>

        <dependency>
            <groupId>org.springframework</groupId>
            <artifactId>spring-beans</artifactId>
        </dependency>

        <dependency>
            <groupId>org.springframework</groupId>
            <artifactId>spring-context</artifactId>
        </dependency>

        <dependency>
            <groupId>org.odpi.egeria</groupId>
            <artifactId>platform-services-spring</artifactId>
            <scope>runtime</scope>
        </dependency>

        <dependency>
            <groupId>org.odpi.egeria</groupId>
            <artifactId>admin-services-spring</artifactId>
            <scope>runtime</scope>
        </dependency>

        <dependency>
            <groupId>org.odpi.egeria</groupId>
            <artifactId>admin-services-server</artifactId>
        </dependency>

        <dependency>
            <groupId>org.odpi.egeria</groupId>
            <artifactId>admin-services-api</artifactId>
        </dependency>

        <dependency>
            <groupId>org.odpi.egeria</groupId>
            <artifactId>ocf-metadata-spring</artifactId>
            <scope>runtime</scope>
        </dependency>

        <dependency>
            <groupId>org.odpi.egeria</groupId>
            <artifactId>repository-services-spring</artifactId>
            <scope>runtime</scope>
        </dependency>

        <dependency>
<<<<<<< HEAD
=======
            <groupId>org.odpi.egeria</groupId>
            <artifactId>open-metadata-conformance-suite-spring</artifactId>
            <scope>runtime</scope>
        </dependency>

        <dependency>
            <groupId>org.odpi.egeria</groupId>
            <artifactId>asset-consumer-spring</artifactId>
            <scope>runtime</scope>
        </dependency>

        <dependency>
            <groupId>org.odpi.egeria</groupId>
            <artifactId>asset-manager-spring</artifactId>
            <scope>runtime</scope>
        </dependency>

        <dependency>
            <groupId>org.odpi.egeria</groupId>
            <artifactId>asset-owner-spring</artifactId>
            <scope>runtime</scope>
        </dependency>

        <dependency>
            <groupId>org.odpi.egeria</groupId>
            <artifactId>discovery-engine-spring</artifactId>
            <scope>runtime</scope>
        </dependency>

        <dependency>
            <groupId>org.odpi.egeria</groupId>
            <artifactId>stewardship-action-spring</artifactId>
            <scope>runtime</scope>
        </dependency>

        <dependency>
            <groupId>org.odpi.egeria</groupId>
            <artifactId>community-profile-spring</artifactId>
            <scope>runtime</scope>
        </dependency>

        <dependency>
            <groupId>org.odpi.egeria</groupId>
            <artifactId>design-model-spring</artifactId>
            <scope>runtime</scope>
        </dependency>

        <dependency>
            <groupId>org.odpi.egeria</groupId>
            <artifactId>data-privacy-spring</artifactId>
            <scope>runtime</scope>
        </dependency>

        <dependency>
            <groupId>org.odpi.egeria</groupId>
            <artifactId>it-infrastructure-spring</artifactId>
            <scope>runtime</scope>
        </dependency>

        <dependency>
            <groupId>org.odpi.egeria</groupId>
            <artifactId>project-management-spring</artifactId>
            <scope>runtime</scope>
        </dependency>

        <dependency>
            <groupId>org.odpi.egeria</groupId>
            <artifactId>dev-ops-spring</artifactId>
            <scope>runtime</scope>
        </dependency>

        <dependency>
            <groupId>org.odpi.egeria</groupId>
            <artifactId>software-developer-spring</artifactId>
            <scope>runtime</scope>
        </dependency>

        <dependency>
            <groupId>org.odpi.egeria</groupId>
            <artifactId>digital-architecture-spring</artifactId>
            <scope>runtime</scope>
        </dependency>

        <dependency>
            <groupId>org.odpi.egeria</groupId>
            <artifactId>digital-service-spring</artifactId>
            <scope>runtime</scope>
        </dependency>

        <dependency>
            <groupId>org.odpi.egeria</groupId>
            <artifactId>data-science-spring</artifactId>
            <scope>runtime</scope>
        </dependency>

        <dependency>
            <groupId>org.odpi.egeria</groupId>
            <artifactId>discovery-engine-services-spring</artifactId>
        </dependency>

        <dependency>
            <groupId>org.odpi.egeria</groupId>
            <artifactId>governance-engine-spring</artifactId>
            <scope>runtime</scope>
        </dependency>

        <dependency>
            <groupId>org.odpi.egeria</groupId>
            <artifactId>governance-program-spring</artifactId>
            <scope>runtime</scope>
        </dependency>

        <dependency>
            <groupId>org.odpi.egeria</groupId>
            <artifactId>asset-catalog-spring</artifactId>
            <scope>runtime</scope>
        </dependency>

        <dependency>
            <groupId>org.odpi.egeria</groupId>
            <artifactId>analytics-modeling-spring</artifactId>
            <scope>runtime</scope>
        </dependency>

        <dependency>
            <groupId>org.odpi.egeria</groupId>
            <artifactId>information-view-spring</artifactId>
            <scope>runtime</scope>
        </dependency>

        <dependency>
            <groupId>org.odpi.egeria</groupId>
            <artifactId>subject-area-spring</artifactId>
            <scope>runtime</scope>
        </dependency>

        <dependency>
            <groupId>org.odpi.egeria</groupId>
            <artifactId>data-engine-spring</artifactId>
            <scope>runtime</scope>
        </dependency>

        <dependency>
            <groupId>org.odpi.egeria</groupId>
            <artifactId>glossary-view-spring</artifactId>
            <scope>runtime</scope>
        </dependency>

        <dependency>
            <groupId>org.odpi.egeria</groupId>
            <artifactId>asset-lineage-spring</artifactId>
            <scope>runtime</scope>
        </dependency>

        <dependency>
            <groupId>org.odpi.egeria</groupId>
            <artifactId>open-lineage-services-spring</artifactId>
            <scope>runtime</scope>
        </dependency>

        <dependency>
            <groupId>org.odpi.egeria</groupId>
            <artifactId>integration-daemon-services-spring</artifactId>
            <scope>runtime</scope>
        </dependency>

        <dependency>
            <groupId>org.odpi.egeria</groupId>
            <artifactId>data-manager-spring</artifactId>
            <scope>runtime</scope>
        </dependency>

        <dependency>
            <groupId>org.odpi.egeria</groupId>
            <artifactId>security-officer-spring</artifactId>
            <scope>runtime</scope>
        </dependency>

        <dependency>
            <groupId>org.odpi.egeria</groupId>
            <artifactId>glossary-author-view-spring</artifactId>
            <scope>runtime</scope>
        </dependency>

        <dependency>
            <groupId>org.odpi.egeria</groupId>
            <artifactId>rex-view-spring</artifactId>
            <scope>runtime</scope>
        </dependency>

        <dependency>
            <groupId>org.odpi.egeria</groupId>
            <artifactId>tex-view-spring</artifactId>
            <scope>runtime</scope>
        </dependency>

        <dependency>
            <groupId>org.odpi.egeria</groupId>
            <artifactId>dino-view-spring</artifactId>
            <scope>runtime</scope>
        </dependency>

        <dependency>
            <groupId>org.odpi.egeria</groupId>
            <artifactId>server-author-view-spring</artifactId>
            <scope>runtime</scope>
        </dependency>

        <!-- Spring for REST APIs -->

        <dependency>
>>>>>>> 7bc70269
            <groupId>org.springframework.boot</groupId>
            <artifactId>spring-boot-starter-web</artifactId>
        </dependency>

        <dependency>
            <groupId>ch.qos.logback</groupId>
            <artifactId>logback-classic</artifactId>
            <scope>compile</scope>
        </dependency>

        <dependency>
            <groupId>ch.qos.logback</groupId>
            <artifactId>logback-core</artifactId>
            <scope>compile</scope>
        </dependency>

        <dependency>
            <groupId>org.odpi.egeria</groupId>
            <artifactId>http-helper</artifactId>
        </dependency>

        <dependency>
            <groupId>org.slf4j</groupId>
            <artifactId>slf4j-api</artifactId>
        </dependency>

        <dependency>
            <groupId>jakarta.annotation</groupId>
            <artifactId>jakarta.annotation-api</artifactId>
        </dependency>

        <dependency>
            <groupId>org.springframework</groupId>
            <artifactId>spring-core</artifactId>
        </dependency>

        <!-- Documentation -->

        <dependency>
            <groupId>org.springdoc</groupId>
            <artifactId>springdoc-openapi-ui</artifactId>
        </dependency>

        <dependency>
            <groupId>io.swagger.core.v3</groupId>
            <artifactId>swagger-annotations</artifactId>
            <version>2.1.5</version>
        </dependency>

    </dependencies>

    <build>
        <plugins>
            <plugin>
                <groupId>org.springframework.boot</groupId>
                <artifactId>spring-boot-maven-plugin</artifactId>
                <configuration>
                    <layout>ZIP</layout>
                </configuration>
                <executions>
                    <execution>
                        <goals>
                            <goal>repackage</goal>
                        </goals>
                    </execution>
                </executions>
            </plugin>

            <plugin>
                <groupId>org.apache.maven.plugins</groupId>
                <artifactId>maven-dependency-plugin</artifactId>
                <executions>
                    <execution>
                        <id>analyze</id>
                        <goals>
                            <goal>analyze-only</goal>
                        </goals>
                        <configuration>
                            <ignoredUnusedDeclaredDependencies combine.children="append">
                                <!-- all egeria spring modules are dynamically added -->
                                <ignoredUnusedDeclaredDependency>org.odpi.egeria:*spring*
                                </ignoredUnusedDeclaredDependency>
                                <ignoredUnusedDeclaredDependency>org.odpi.egeria:*connector*
                                </ignoredUnusedDeclaredDependency>
                                <!-- Spring seems to cause false positives on dependency checker -->
                                <ignoredUnusedDeclaredDependency>org.springframework.boot:spring-boot-starter-web:*
                                </ignoredUnusedDeclaredDependency>
                                <ignoredUnusedDeclaredDependency>
                                    org.springframework.boot:spring-boot-starter-security:*
                                </ignoredUnusedDeclaredDependency>
                                <ignoredUnusedDeclaredDependency>
                                    org.springframework.boot:spring-boot-starter-data-jpa:*
                                </ignoredUnusedDeclaredDependency>
                                <ignoredUnusedDeclaredDependency>
                                    org.springdoc:springdoc-openapi-ui:*
                                </ignoredUnusedDeclaredDependency>
                            </ignoredUnusedDeclaredDependencies>
                        </configuration>
                    </execution>
                </executions>
            </plugin>
            <!-- Special configuration for dependency checking due to the way spring scans -->


        </plugins>
    </build>
    <profiles>
        <profile>
            <id>full-platform</id>
            <activation>
                <property>
                    <name>!skipAccessServices</name>
                </property>
            </activation>
            <dependencies>

                <dependency>
                    <groupId>org.odpi.egeria</groupId>
                    <artifactId>open-metadata-conformance-suite-spring</artifactId>
                    <scope>runtime</scope>
                </dependency>

                <dependency>
                    <groupId>org.odpi.egeria</groupId>
                    <artifactId>asset-consumer-spring</artifactId>
                    <scope>runtime</scope>
                </dependency>

                <dependency>
                    <groupId>org.odpi.egeria</groupId>
                    <artifactId>asset-manager-spring</artifactId>
                    <scope>runtime</scope>
                </dependency>

                <dependency>
                    <groupId>org.odpi.egeria</groupId>
                    <artifactId>asset-owner-spring</artifactId>
                    <scope>runtime</scope>
                </dependency>

                <dependency>
                    <groupId>org.odpi.egeria</groupId>
                    <artifactId>discovery-engine-spring</artifactId>
                    <scope>runtime</scope>
                </dependency>

                <dependency>
                    <groupId>org.odpi.egeria</groupId>
                    <artifactId>stewardship-action-spring</artifactId>
                    <scope>runtime</scope>
                </dependency>

                <dependency>
                    <groupId>org.odpi.egeria</groupId>
                    <artifactId>community-profile-spring</artifactId>
                    <scope>runtime</scope>
                </dependency>

                <dependency>
                    <groupId>org.odpi.egeria</groupId>
                    <artifactId>design-model-spring</artifactId>
                    <scope>runtime</scope>
                </dependency>

                <dependency>
                    <groupId>org.odpi.egeria</groupId>
                    <artifactId>data-privacy-spring</artifactId>
                    <scope>runtime</scope>
                </dependency>

                <dependency>
                    <groupId>org.odpi.egeria</groupId>
                    <artifactId>it-infrastructure-spring</artifactId>
                    <scope>runtime</scope>
                </dependency>

                <dependency>
                    <groupId>org.odpi.egeria</groupId>
                    <artifactId>project-management-spring</artifactId>
                    <scope>runtime</scope>
                </dependency>

                <dependency>
                    <groupId>org.odpi.egeria</groupId>
                    <artifactId>dev-ops-spring</artifactId>
                    <scope>runtime</scope>
                </dependency>

                <dependency>
                    <groupId>org.odpi.egeria</groupId>
                    <artifactId>software-developer-spring</artifactId>
                    <scope>runtime</scope>
                </dependency>

                <dependency>
                    <groupId>org.odpi.egeria</groupId>
                    <artifactId>digital-architecture-spring</artifactId>
                    <scope>runtime</scope>
                </dependency>

                <dependency>
                    <groupId>org.odpi.egeria</groupId>
                    <artifactId>digital-service-spring</artifactId>
                    <scope>runtime</scope>
                </dependency>

                <dependency>
                    <groupId>org.odpi.egeria</groupId>
                    <artifactId>data-science-spring</artifactId>
                    <scope>runtime</scope>
                </dependency>

                <dependency>
                    <groupId>org.odpi.egeria</groupId>
                    <artifactId>discovery-engine-services-spring</artifactId>
                </dependency>

                <dependency>
                    <groupId>org.odpi.egeria</groupId>
                    <artifactId>governance-engine-spring</artifactId>
                    <scope>runtime</scope>
                </dependency>

                <dependency>
                    <groupId>org.odpi.egeria</groupId>
                    <artifactId>governance-program-spring</artifactId>
                    <scope>runtime</scope>
                </dependency>

                <dependency>
                    <groupId>org.odpi.egeria</groupId>
                    <artifactId>asset-catalog-spring</artifactId>
                    <scope>runtime</scope>
                </dependency>

                <dependency>
                    <groupId>org.odpi.egeria</groupId>
                    <artifactId>analytics-modeling-spring</artifactId>
                    <scope>runtime</scope>
                </dependency>

                <dependency>
                    <groupId>org.odpi.egeria</groupId>
                    <artifactId>information-view-spring</artifactId>
                    <scope>runtime</scope>
                </dependency>

                <dependency>
                    <groupId>org.odpi.egeria</groupId>
                    <artifactId>subject-area-spring</artifactId>
                    <scope>runtime</scope>
                </dependency>

                <dependency>
                    <groupId>org.odpi.egeria</groupId>
                    <artifactId>data-engine-spring</artifactId>
                    <scope>runtime</scope>
                </dependency>

                <dependency>
                    <groupId>org.odpi.egeria</groupId>
                    <artifactId>glossary-view-spring</artifactId>
                    <scope>runtime</scope>
                </dependency>

                <dependency>
                    <groupId>org.odpi.egeria</groupId>
                    <artifactId>asset-lineage-spring</artifactId>
                    <scope>runtime</scope>
                </dependency>

                <dependency>
                    <groupId>org.odpi.egeria</groupId>
                    <artifactId>open-lineage-services-spring</artifactId>
                    <scope>runtime</scope>
                </dependency>

                <dependency>
                    <groupId>org.odpi.egeria</groupId>
                    <artifactId>data-manager-spring</artifactId>
                    <scope>runtime</scope>
                </dependency>

                <dependency>
                    <groupId>org.odpi.egeria</groupId>
                    <artifactId>security-officer-spring</artifactId>
                    <scope>runtime</scope>
                </dependency>

                <dependency>
                    <groupId>org.odpi.egeria</groupId>
                    <artifactId>glossary-author-view-spring</artifactId>
                    <scope>runtime</scope>
                </dependency>

                <dependency>
                    <groupId>org.odpi.egeria</groupId>
                    <artifactId>rex-view-spring</artifactId>
                    <scope>runtime</scope>
                </dependency>

                <dependency>
                    <groupId>org.odpi.egeria</groupId>
                    <artifactId>tex-view-spring</artifactId>
                    <scope>runtime</scope>
                </dependency>

                <dependency>
                    <groupId>org.odpi.egeria</groupId>
                    <artifactId>dino-view-spring</artifactId>
                    <scope>runtime</scope>
                </dependency>

                <dependency>
                    <groupId>org.odpi.egeria</groupId>
                    <artifactId>server-author-view-spring</artifactId>
                    <scope>runtime</scope>
                </dependency>

            </dependencies>
        </profile>
        <profile>
            <id>openapi</id>
            <activation>
                <property>
                <name>openapi</name>
                </property>
            </activation>
            <build>
                <plugins>
                    <plugin>
                        <groupId>org.springdoc</groupId>
                        <artifactId>springdoc-openapi-maven-plugin</artifactId>
                        <executions>
                            <execution>
                                <id>integration-test</id>
                                <goals>
                                    <goal>generate</goal>
                                </goals>
                            </execution>
                        </executions>
                    </plugin>
                    <plugin>
                        <groupId>org.springframework.boot</groupId>
                        <artifactId>spring-boot-maven-plugin</artifactId>
                        <executions>
                            <execution>
                                <id>pre-integration-test</id>
                                <goals>
                                    <goal>start</goal>
                                </goals>
                            </execution>
                            <execution>
                                <id>post-integration-test</id>
                                <goals>
                                    <goal>stop</goal>
                                </goals>
                            </execution>
                        </executions>
                    </plugin>
                </plugins>
            </build>
        </profile>
    </profiles>
</project><|MERGE_RESOLUTION|>--- conflicted
+++ resolved
@@ -95,8 +95,6 @@
         </dependency>
 
         <dependency>
-<<<<<<< HEAD
-=======
             <groupId>org.odpi.egeria</groupId>
             <artifactId>open-metadata-conformance-suite-spring</artifactId>
             <scope>runtime</scope>
@@ -259,12 +257,6 @@
 
         <dependency>
             <groupId>org.odpi.egeria</groupId>
-            <artifactId>integration-daemon-services-spring</artifactId>
-            <scope>runtime</scope>
-        </dependency>
-
-        <dependency>
-            <groupId>org.odpi.egeria</groupId>
             <artifactId>data-manager-spring</artifactId>
             <scope>runtime</scope>
         </dependency>
@@ -308,7 +300,6 @@
         <!-- Spring for REST APIs -->
 
         <dependency>
->>>>>>> 7bc70269
             <groupId>org.springframework.boot</groupId>
             <artifactId>spring-boot-starter-web</artifactId>
         </dependency>
@@ -344,6 +335,12 @@
             <groupId>org.springframework</groupId>
             <artifactId>spring-core</artifactId>
         </dependency>
+
+            <!--dependency>
+  <groupId>jakarta.annotation</groupId>
+  <artifactId>jakarta.annotation-api</artifactId>
+  <version>1.3.5</version>
+</dependency-->
 
         <!-- Documentation -->
 
@@ -416,220 +413,6 @@
         </plugins>
     </build>
     <profiles>
-        <profile>
-            <id>full-platform</id>
-            <activation>
-                <property>
-                    <name>!skipAccessServices</name>
-                </property>
-            </activation>
-            <dependencies>
-
-                <dependency>
-                    <groupId>org.odpi.egeria</groupId>
-                    <artifactId>open-metadata-conformance-suite-spring</artifactId>
-                    <scope>runtime</scope>
-                </dependency>
-
-                <dependency>
-                    <groupId>org.odpi.egeria</groupId>
-                    <artifactId>asset-consumer-spring</artifactId>
-                    <scope>runtime</scope>
-                </dependency>
-
-                <dependency>
-                    <groupId>org.odpi.egeria</groupId>
-                    <artifactId>asset-manager-spring</artifactId>
-                    <scope>runtime</scope>
-                </dependency>
-
-                <dependency>
-                    <groupId>org.odpi.egeria</groupId>
-                    <artifactId>asset-owner-spring</artifactId>
-                    <scope>runtime</scope>
-                </dependency>
-
-                <dependency>
-                    <groupId>org.odpi.egeria</groupId>
-                    <artifactId>discovery-engine-spring</artifactId>
-                    <scope>runtime</scope>
-                </dependency>
-
-                <dependency>
-                    <groupId>org.odpi.egeria</groupId>
-                    <artifactId>stewardship-action-spring</artifactId>
-                    <scope>runtime</scope>
-                </dependency>
-
-                <dependency>
-                    <groupId>org.odpi.egeria</groupId>
-                    <artifactId>community-profile-spring</artifactId>
-                    <scope>runtime</scope>
-                </dependency>
-
-                <dependency>
-                    <groupId>org.odpi.egeria</groupId>
-                    <artifactId>design-model-spring</artifactId>
-                    <scope>runtime</scope>
-                </dependency>
-
-                <dependency>
-                    <groupId>org.odpi.egeria</groupId>
-                    <artifactId>data-privacy-spring</artifactId>
-                    <scope>runtime</scope>
-                </dependency>
-
-                <dependency>
-                    <groupId>org.odpi.egeria</groupId>
-                    <artifactId>it-infrastructure-spring</artifactId>
-                    <scope>runtime</scope>
-                </dependency>
-
-                <dependency>
-                    <groupId>org.odpi.egeria</groupId>
-                    <artifactId>project-management-spring</artifactId>
-                    <scope>runtime</scope>
-                </dependency>
-
-                <dependency>
-                    <groupId>org.odpi.egeria</groupId>
-                    <artifactId>dev-ops-spring</artifactId>
-                    <scope>runtime</scope>
-                </dependency>
-
-                <dependency>
-                    <groupId>org.odpi.egeria</groupId>
-                    <artifactId>software-developer-spring</artifactId>
-                    <scope>runtime</scope>
-                </dependency>
-
-                <dependency>
-                    <groupId>org.odpi.egeria</groupId>
-                    <artifactId>digital-architecture-spring</artifactId>
-                    <scope>runtime</scope>
-                </dependency>
-
-                <dependency>
-                    <groupId>org.odpi.egeria</groupId>
-                    <artifactId>digital-service-spring</artifactId>
-                    <scope>runtime</scope>
-                </dependency>
-
-                <dependency>
-                    <groupId>org.odpi.egeria</groupId>
-                    <artifactId>data-science-spring</artifactId>
-                    <scope>runtime</scope>
-                </dependency>
-
-                <dependency>
-                    <groupId>org.odpi.egeria</groupId>
-                    <artifactId>discovery-engine-services-spring</artifactId>
-                </dependency>
-
-                <dependency>
-                    <groupId>org.odpi.egeria</groupId>
-                    <artifactId>governance-engine-spring</artifactId>
-                    <scope>runtime</scope>
-                </dependency>
-
-                <dependency>
-                    <groupId>org.odpi.egeria</groupId>
-                    <artifactId>governance-program-spring</artifactId>
-                    <scope>runtime</scope>
-                </dependency>
-
-                <dependency>
-                    <groupId>org.odpi.egeria</groupId>
-                    <artifactId>asset-catalog-spring</artifactId>
-                    <scope>runtime</scope>
-                </dependency>
-
-                <dependency>
-                    <groupId>org.odpi.egeria</groupId>
-                    <artifactId>analytics-modeling-spring</artifactId>
-                    <scope>runtime</scope>
-                </dependency>
-
-                <dependency>
-                    <groupId>org.odpi.egeria</groupId>
-                    <artifactId>information-view-spring</artifactId>
-                    <scope>runtime</scope>
-                </dependency>
-
-                <dependency>
-                    <groupId>org.odpi.egeria</groupId>
-                    <artifactId>subject-area-spring</artifactId>
-                    <scope>runtime</scope>
-                </dependency>
-
-                <dependency>
-                    <groupId>org.odpi.egeria</groupId>
-                    <artifactId>data-engine-spring</artifactId>
-                    <scope>runtime</scope>
-                </dependency>
-
-                <dependency>
-                    <groupId>org.odpi.egeria</groupId>
-                    <artifactId>glossary-view-spring</artifactId>
-                    <scope>runtime</scope>
-                </dependency>
-
-                <dependency>
-                    <groupId>org.odpi.egeria</groupId>
-                    <artifactId>asset-lineage-spring</artifactId>
-                    <scope>runtime</scope>
-                </dependency>
-
-                <dependency>
-                    <groupId>org.odpi.egeria</groupId>
-                    <artifactId>open-lineage-services-spring</artifactId>
-                    <scope>runtime</scope>
-                </dependency>
-
-                <dependency>
-                    <groupId>org.odpi.egeria</groupId>
-                    <artifactId>data-manager-spring</artifactId>
-                    <scope>runtime</scope>
-                </dependency>
-
-                <dependency>
-                    <groupId>org.odpi.egeria</groupId>
-                    <artifactId>security-officer-spring</artifactId>
-                    <scope>runtime</scope>
-                </dependency>
-
-                <dependency>
-                    <groupId>org.odpi.egeria</groupId>
-                    <artifactId>glossary-author-view-spring</artifactId>
-                    <scope>runtime</scope>
-                </dependency>
-
-                <dependency>
-                    <groupId>org.odpi.egeria</groupId>
-                    <artifactId>rex-view-spring</artifactId>
-                    <scope>runtime</scope>
-                </dependency>
-
-                <dependency>
-                    <groupId>org.odpi.egeria</groupId>
-                    <artifactId>tex-view-spring</artifactId>
-                    <scope>runtime</scope>
-                </dependency>
-
-                <dependency>
-                    <groupId>org.odpi.egeria</groupId>
-                    <artifactId>dino-view-spring</artifactId>
-                    <scope>runtime</scope>
-                </dependency>
-
-                <dependency>
-                    <groupId>org.odpi.egeria</groupId>
-                    <artifactId>server-author-view-spring</artifactId>
-                    <scope>runtime</scope>
-                </dependency>
-
-            </dependencies>
-        </profile>
         <profile>
             <id>openapi</id>
             <activation>
