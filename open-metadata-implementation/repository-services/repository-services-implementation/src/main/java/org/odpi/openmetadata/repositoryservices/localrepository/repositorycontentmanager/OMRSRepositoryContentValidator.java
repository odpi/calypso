/* SPDX-License-Identifier: Apache-2.0 */
/* Copyright Contributors to the ODPi Egeria project. */
package org.odpi.openmetadata.repositoryservices.localrepository.repositorycontentmanager;

import org.odpi.openmetadata.repositoryservices.connectors.stores.metadatacollectionstore.properties.search.*;
import org.odpi.openmetadata.repositoryservices.connectors.stores.metadatacollectionstore.utilities.OMRSRepositoryPropertiesUtilities;
import org.slf4j.Logger;
import org.slf4j.LoggerFactory;
import org.odpi.openmetadata.repositoryservices.ffdc.OMRSErrorCode;
import org.odpi.openmetadata.repositoryservices.connectors.stores.metadatacollectionstore.properties.MatchCriteria;
import org.odpi.openmetadata.repositoryservices.connectors.stores.metadatacollectionstore.properties.instances.*;
import org.odpi.openmetadata.repositoryservices.connectors.stores.metadatacollectionstore.properties.typedefs.*;
import org.odpi.openmetadata.repositoryservices.connectors.stores.metadatacollectionstore.repositoryconnector.OMRSRepositoryValidator;
import org.odpi.openmetadata.repositoryservices.ffdc.exception.*;

import java.math.BigDecimal;
import java.math.BigInteger;
import java.util.*;

import static org.odpi.openmetadata.repositoryservices.connectors.stores.metadatacollectionstore.properties.instances.InstancePropertyCategory.ENUM;
import static org.odpi.openmetadata.repositoryservices.connectors.stores.metadatacollectionstore.properties.instances.InstancePropertyCategory.PRIMITIVE;
import static org.odpi.openmetadata.repositoryservices.connectors.stores.metadatacollectionstore.properties.typedefs.PrimitiveDefCategory.*;

/**
 * OMRSRepositoryContentValidator provides methods to validate TypeDefs and Instances returned from
 * an open metadata repository.  It is typically used by OMRS repository connectors and
 * repository event mappers.
 */
public class OMRSRepositoryContentValidator implements OMRSRepositoryValidator
{
    private static final Logger log = LoggerFactory.getLogger(OMRSRepositoryContentValidator.class);

    private        OMRSRepositoryContentManager    repositoryContentManager;

    private enum MatchOption {
        RegexFullMatch,
        RegexContainsMatch,
        ExactMatch
    }


    /**
     * Typical constructor used by the OMRS to create a repository validator for a repository connector.
     *
     * @param repositoryContentManager holds details of valid types and provides the implementation of
     *                                 the repository validator methods
     */
    public OMRSRepositoryContentValidator(OMRSRepositoryContentManager repositoryContentManager)
    {
        final String methodName = "OMRSRepositoryContentValidator";

        this.repositoryContentManager = repositoryContentManager;

        validateRepositoryContentManager(methodName);
    }


    /**
     * Return a boolean flag indicating whether the list of TypeDefs passed are compatible with the
     * all known typedefs.
     *
     * A valid TypeDef is one that matches name, GUID and version to the full list of TypeDefs.
     * If a new TypeDef is present, it is added to the enterprise list.
     *
     * @param sourceName source of the request (used for logging)
     * @param typeDefs list of TypeDefs.
     * @throws RepositoryErrorException a conflicting or invalid TypeDef has been returned
     */
    public void   validateEnterpriseTypeDefs(String        sourceName,
                                             List<TypeDef> typeDefs,
                                             String        methodName) throws RepositoryErrorException
    {
        validateRepositoryContentManager(methodName);

        repositoryContentManager.validateEnterpriseTypeDefs(sourceName, typeDefs, methodName);
    }


    /**
     * Return a boolean flag indicating whether the list of TypeDefs passed are compatible with the
     * all known typedefs.
     *
     * A valid TypeDef is one that matches name, GUID and version to the full list of TypeDefs.
     * If a new TypeDef is present, it is added to the enterprise list.
     *
     * @param sourceName source of the request (used for logging)
     * @param attributeTypeDefs list of AttributeTypeDefs.
     * @throws RepositoryErrorException a conflicting or invalid AttributeTypeDef has been returned
     */
    public void   validateEnterpriseAttributeTypeDefs(String                 sourceName,
                                                      List<AttributeTypeDef> attributeTypeDefs,
                                                      String                 methodName) throws RepositoryErrorException
    {
        validateRepositoryContentManager(methodName);

        repositoryContentManager.validateEnterpriseAttributeTypeDefs(sourceName, attributeTypeDefs, methodName);
    }


    /**
     * Return boolean indicating whether the TypeDef/AttributeTypeDef is in use in the repository.
     *
     * @param sourceName source of the request (used for logging)
     * @param typeGUID unique identifier of the type
     * @param typeName unique name of the type
     * @return boolean flag
     */
    public boolean isActiveType(String   sourceName, String typeGUID, String typeName)
    {
        final String  methodName = "isActiveType";

        validateRepositoryContentManager(methodName);

        return repositoryContentManager.isActiveType(sourceName, typeGUID, typeName);
    }


    /**
     * Return boolean indicating whether the TypeDef/AttributeTypeDef is in use in the repository.
     *
     * @param sourceName source of the request (used for logging)
     * @param typeGUID unique identifier of the type
     * @return boolean flag
     */
    public boolean isActiveTypeId(String   sourceName, String typeGUID)
    {
        final String  methodName = "isActiveTypeId";

        validateRepositoryContentManager(methodName);

        return repositoryContentManager.isActiveTypeId(typeGUID);
    }


    /**
     * Return boolean indicating whether the TypeDef is one of the open metadata types.
     *
     * @param sourceName source of the request (used for logging)
     * @param typeGUID unique identifier of the type
     * @param typeName unique name of the type
     * @return boolean flag
     */
    public boolean isOpenType(String   sourceName, String typeGUID, String typeName)
    {
        final String  methodName = "isOpenType";

        validateRepositoryContentManager(methodName);

        return repositoryContentManager.isOpenType(sourceName, typeGUID, typeName);
    }


    /**
     * Return boolean indicating whether the TypeDef is one of the open metadata types.
     *
     * @param sourceName source of the request (used for logging)
     * @param typeGUID unique identifier of the type
     * @return boolean flag
     */
    public boolean isOpenTypeId(String   sourceName, String typeGUID)
    {
        final String  methodName = "isOpenTypeId";

        validateRepositoryContentManager(methodName);

        return repositoryContentManager.isOpenTypeId(typeGUID);
    }


    /**
     * Return boolean indicating whether the TypeDef/AttributeTypeDef is in use in the repository.
     *
     * @param sourceName source of the request (used for logging)
     * @param typeGUID unique identifier of the type
     * @param typeName unique name of the type
     * @return boolean flag
     */
    public boolean isKnownType(String   sourceName, String typeGUID, String typeName)
    {
        final String  methodName = "isKnownType";

        validateRepositoryContentManager(methodName);

        return repositoryContentManager.isKnownType(sourceName, typeGUID, typeName);
    }


    /**
     * Return boolean indicating whether the TypeDef/AttributeTypeDef is in use in the repository.
     *
     * @param sourceName source of the request (used for logging)
     * @param typeGUID unique identifier of the type
     * @return boolean flag
     */
    public boolean isKnownTypeId(String   sourceName, String typeGUID)
    {
        final String  methodName = "isKnownTypeId";

        validateRepositoryContentManager(methodName);

        return repositoryContentManager.isKnownTypeId(typeGUID);
    }


    /**
     * Return boolean indicating whether the TypeDef identifiers are from a single known type or not.
     *
     * @param sourceName source of the request (used for logging)
     * @param typeGUID unique identifier of the TypeDef
     * @param typeName unique name of the TypeDef
     * @return boolean result
     */
    public boolean validTypeId(String sourceName,
                               String typeGUID,
                               String typeName)
    {
        final String  methodName = "validTypeId";

        validateRepositoryContentManager(methodName);

        return repositoryContentManager.validTypeId(sourceName, typeGUID, typeName);
    }


    /**
     * Return boolean indicating whether the TypeDef identifiers are from a single known type or not.
     *
     * @param sourceName source of the request (used for logging)
     * @param typeDefGUID unique identifier of the TypeDef
     * @param typeDefName unique name of the TypeDef
     * @param category category for the TypeDef
     * @return boolean result
     */
    public boolean validTypeDefId(String          sourceName,
                                  String          typeDefGUID,
                                  String          typeDefName,
                                  TypeDefCategory category)
    {
        final String  methodName = "validTypeDefId";

        validateRepositoryContentManager(methodName);

        return repositoryContentManager.validTypeDefId(sourceName, typeDefGUID, typeDefName, category);
    }

    /**
     * Return boolean indicating whether the AttributeTypeDef identifiers are from a single known type or not.
     *
     * @param sourceName source of the request (used for logging)
     * @param attributeTypeDefGUID unique identifier of the AttributeTypeDef
     * @param attributeTypeDefName unique name of the AttributeTypeDef
     * @param category category for the AttributeTypeDef
     * @return boolean result
     */
    public boolean validAttributeTypeDefId(String                   sourceName,
                                           String                   attributeTypeDefGUID,
                                           String                   attributeTypeDefName,
                                           AttributeTypeDefCategory category)
    {
        final String  methodName = "validAttributeTypeDefId";

        validateRepositoryContentManager(methodName);

       return repositoryContentManager.validAttributeTypeDefId(sourceName,
                                                               attributeTypeDefGUID,
                                                               attributeTypeDefName,
                                                               category);
    }



    /**
     * Return boolean indicating whether the TypeDef identifiers are from a single known type or not.
     *
     * @param sourceName source of the request (used for logging)
     * @param typeDefGUID unique identifier of the TypeDef
     * @param typeDefName unique name of the TypeDef
     * @param typeDefVersion version of the type
     * @param category category for the TypeDef
     * @return boolean result
     */
    public boolean validTypeDefId(String          sourceName,
                                  String          typeDefGUID,
                                  String          typeDefName,
                                  String          typeDefVersion,
                                  TypeDefCategory category)
    {
        final String  methodName = "validTypeDefId";

        validateRepositoryContentManager(methodName);

        return repositoryContentManager.validTypeDefId(sourceName,
                                                       typeDefGUID,
                                                       typeDefName,
                                                       typeDefVersion,
                                                       category);
    }


    /**
     * Return boolean indicating whether the TypeDef identifiers are from a single known type or not.
     *
     * @param sourceName source of the request (used for logging)
     * @param attributeTypeDefGUID unique identifier of the TypeDef
     * @param attributeTypeDefName unique name of the TypeDef
     * @param attributeTypeDefVersion version of the type
     * @param category category for the TypeDef
     * @return boolean result
     */
    public boolean validAttributeTypeDefId(String                   sourceName,
                                           String                   attributeTypeDefGUID,
                                           String                   attributeTypeDefName,
                                           String                   attributeTypeDefVersion,
                                           AttributeTypeDefCategory category)
    {
        final String  methodName = "validAttributeTypeDefId";

        validateRepositoryContentManager(methodName);

        return repositoryContentManager.validAttributeTypeDefId(sourceName,
                                                                attributeTypeDefGUID,
                                                                attributeTypeDefName,
                                                                attributeTypeDefVersion,
                                                                category);
    }


    /**
     * Validate that the supplied type is a valid active type.
     *
     * @param sourceName source of the request (used for logging)
     * @param typeParameterName the name of the parameter that passed the type
     * @param typeDefSummary the type to test
     * @param category the expected category of the type
     * @param methodName the name of the method that supplied the type
     * @throws InvalidParameterException the type is null or contains invalid values
     * @throws TypeErrorException the type is not active
     */
    public void validateActiveType(String           sourceName,
                                   String           typeParameterName,
                                   TypeDefSummary   typeDefSummary,
                                   TypeDefCategory  category,
                                   String           methodName) throws TypeErrorException, InvalidParameterException
    {
        if (! this.isActiveType(sourceName, typeDefSummary.getGUID(), typeDefSummary.getName()))
        {
            throw new TypeErrorException(OMRSErrorCode.TYPEDEF_NOT_KNOWN.getMessageDefinition(typeDefSummary.getName(),
                                                                                              typeDefSummary.getGUID(),
                                                                                              typeParameterName,
                                                                                              methodName,
                                                                                              sourceName),
                                         this.getClass().getName(),
                                         methodName);
        }

        // todo check category
    }


    /**
     * Return boolean indicating whether the supplied TypeDef is valid or not.
     *
     * @param sourceName source of the TypeDef (used for logging)
     * @param typeDef TypeDef to test
     * @return boolean result
     */
    public boolean validTypeDef(String         sourceName,
                                TypeDef        typeDef)
    {
        final String methodName = "validTypeDef";

        validateRepositoryContentManager(methodName);

        return repositoryContentManager.validTypeDef(sourceName, typeDef);
    }


    /**
     * Return boolean indicating whether the supplied AttributeTypeDef is valid or not.
     *
     * @param sourceName source of the request (used for logging)
     * @param attributeTypeDef TypeDef to test
     * @return boolean result
     */
    public boolean validAttributeTypeDef(String           sourceName,
                                         AttributeTypeDef attributeTypeDef)
    {
        final String  methodName = "validAttributeTypeDef";

        validateRepositoryContentManager(methodName);

        return repositoryContentManager.validAttributeTypeDef(sourceName, attributeTypeDef);
    }


    /**
     * Return boolean indicating whether the supplied TypeDefSummary is valid or not.
     *
     * @param sourceName source of the request (used for logging)
     * @param typeDefSummary TypeDefSummary to test.
     * @return boolean result.
     */
    public boolean validTypeDefSummary(String         sourceName,
                                       TypeDefSummary typeDefSummary)
    {
        final String  methodName = "validTypeDefSummary";

        validateRepositoryContentManager(methodName);

        return repositoryContentManager.validTypeDefSummary(sourceName, typeDefSummary);
    }


    /**
     * Test that the supplied entity is valid.
     *
     * @param sourceName source of the request (used for logging)
     * @param entity entity to test
     * @return boolean result
     */
    public boolean validEntity(String        sourceName,
                               EntitySummary entity)
    {
        final String methodName = "validEntity";

        return validInstance(sourceName, entity, methodName, false);
    }


    /**
     * Test that the supplied entity is valid.
     *
     * @param sourceName source of the request (used for logging)
     * @param entity entity to test
     * @return boolean result
     */
    public boolean validEntity(String      sourceName,
                               EntityProxy entity)
    {
        return this.validEntity(sourceName, (EntitySummary)entity);
    }


    /**
     * Test that the supplied entity is valid.
     *
     * @param sourceName source of the request (used for logging)
     * @param entity entity to test
     * @return boolean result
     */
    public boolean validEntity(String       sourceName,
                               EntityDetail entity)
    {
        return this.validEntity(sourceName, (EntitySummary)entity);
    }


    /**
     * Test that the supplied relationship is valid.
     *
     * @param sourceName source of the request (used for logging)
     * @param relationship relationship to test
     * @return boolean result
     */
    public boolean validRelationship(String       sourceName,
                                     Relationship relationship)
    {
        final String methodName = "validRelationship";

        return validInstance(sourceName, relationship, methodName, false);
    }


    /**
     * Test that the supplied instance is valid.
     *
     * @param sourceName source of the request (used for logging)
     * @param instance instance to test
     * @param methodName calling method
     * @param fromStore is the entity from the store?
     * @return boolean result
     */
    private boolean validInstance(String         sourceName,
                                  InstanceHeader instance,
                                  String         methodName,
                                  boolean        fromStore)
    {
        if (instance == null)
        {
            repositoryContentManager.logNullInstance(sourceName, methodName);
            return false;
        }

        InstanceType instanceType = instance.getType();

        if (instanceType == null)
        {
            repositoryContentManager.logNullType(sourceName, methodName);
            return false;
        }

        if (! validInstanceId(sourceName,
                              instanceType.getTypeDefGUID(),
                              instanceType.getTypeDefName(),
                              instanceType.getTypeDefCategory(),
                              instance.getGUID()))
        {
            /*
             * Error already logged
             */
            return false;
        }

        if (! fromStore)
        {
            String homeMetadataCollectionId = instance.getMetadataCollectionId();

            if (homeMetadataCollectionId == null)
            {
                repositoryContentManager.logNullMetadataCollectionId(sourceName,
                                                                     instanceType.getTypeDefGUID(),
                                                                     instanceType.getTypeDefName(),
                                                                     instanceType.getTypeDefCategory().getName(),
                                                                     instance.getGUID(),
                                                                     methodName);
                return false;
            }
        }

        return true;
    }


    /**
     * Verify that the identifiers for an instance are correct.
     *
     * @param sourceName source of the request (used for logging)
     * @param typeDefGUID unique identifier for the type.
     * @param typeDefName unique name for the type.
     * @param category expected category of the instance.
     * @param instanceGUID unique identifier for the instance.
     * @return boolean indicating whether the identifiers are ok.
     */
    public boolean validInstanceId(String           sourceName,
                                   String           typeDefGUID,
                                   String           typeDefName,
                                   TypeDefCategory  category,
                                   String           instanceGUID)
    {

        if (! validTypeDefId(sourceName,
                             typeDefGUID,
                             typeDefName,
                             category))
        {
            /*
             * Error messages already logged
             */
            return false;
        }

        if (instanceGUID == null)
        {
            repositoryContentManager.logNullInstanceGUID(sourceName, typeDefGUID, typeDefName, category);
            return false;
        }

        return true;
    }


    /* ==============================================================
     * Simple parameter validation methods needed by all repositories
     * ==============================================================
     */


    /**
     * Validate that the supplied user Id is not null.
     *
     * @param sourceName name of source of request.
     * @param userId userId passed on call to this metadata collection.
     * @param methodName name of method requesting the validation.
     * @throws InvalidParameterException the userId is invalid
     */
    public  void validateUserId(String  sourceName,
                                String  userId,
                                String  methodName) throws InvalidParameterException
    {
        final String userIdParameterName = "userId";

        if ("".equals(userId))
        {
            throw new InvalidParameterException(OMRSErrorCode.NULL_USER_ID.getMessageDefinition(userIdParameterName, methodName, sourceName),
                                                this.getClass().getName(),
                                                methodName,
                                                userIdParameterName);
        }
    }


    /**
     * Validate that a TypeDef's identifiers are not null.
     *
     * @param sourceName source of the request (used for logging)
     * @param guidParameterName name of the parameter that passed the guid.
     * @param nameParameterName name of the parameter that passed the name.
     * @param guid unique identifier for a type or an instance passed on the request
     * @param name name of TypeDef.
     * @param methodName method receiving the call
     * @throws InvalidParameterException no guid provided
     */
    public  void validateTypeDefIds(String sourceName,
                                    String guidParameterName,
                                    String nameParameterName,
                                    String guid,
                                    String name,
                                    String methodName) throws InvalidParameterException
    {
        if (guid == null)
        {
            throw new InvalidParameterException(OMRSErrorCode.NULL_TYPEDEF_IDENTIFIER.getMessageDefinition(guidParameterName,
                                                                                                           methodName,
                                                                                                           sourceName),
                                                this.getClass().getName(),
                                                methodName,
                                                guidParameterName);
        }
        else if (name == null)
        {
            throw new InvalidParameterException(OMRSErrorCode.NO_TYPEDEF_NAME.getMessageDefinition(nameParameterName,
                                                                                                   methodName,
                                                                                                   sourceName),
                                                this.getClass().getName(),
                                                methodName,
                                                nameParameterName);
        }
    }


    /**
     * Validate that a TypeDef's identifiers are not null and return the type.
     *
     * @param sourceName source of the request (used for logging)
     * @param guidParameterName name of the parameter that passed the guid.
     * @param nameParameterName name of the parameter that passed the name.
     * @param guid unique identifier for a type or an instance passed on the request
     * @param name name of TypeDef.
     * @param methodName method receiving the call
     * @return  typeDef
     * @throws InvalidParameterException no guid provided
     */
    public  TypeDef getValidTypeDefFromIds(String sourceName,
                                           String guidParameterName,
                                           String nameParameterName,
                                           String guid,
                                           String name,
                                           String methodName) throws InvalidParameterException
    {
        this.validateTypeDefIds(sourceName, guidParameterName, nameParameterName, guid, name, methodName);

        try
        {
            return repositoryContentManager.getTypeDef(sourceName, guidParameterName, guid, methodName);
        }
        catch (TypeErrorException error)
        {
            throw new InvalidParameterException(error, guidParameterName + " or " + nameParameterName);
        }
    }


    /**
     * Validate that an AttributeTypeDef's identifiers are not null and are recognized.
     *
     * @param sourceName source of the request (used for logging)
     * @param guidParameterName name of the parameter that passed the guid.
     * @param nameParameterName name of the parameter that passed the name.
     * @param guid unique identifier for a type or an instance passed on the request
     * @param name name of TypeDef.
     * @param methodName method receiving the call
     * @throws InvalidParameterException no guid, or name provided
     */
    public  void validateAttributeTypeDefIds(String sourceName,
                                                         String guidParameterName,
                                                         String nameParameterName,
                                                         String guid,
                                                         String name,
                                                         String methodName) throws InvalidParameterException
    {
        if (guid == null)
        {
            throw new InvalidParameterException(OMRSErrorCode.NULL_ATTRIBUTE_TYPEDEF_IDENTIFIER.getMessageDefinition(guidParameterName,
                                                                                                                     methodName,
                                                                                                                     sourceName),
                                                this.getClass().getName(),
                                                methodName,
                                                guidParameterName);
        }
        else if (name == null)
        {
            throw new InvalidParameterException(OMRSErrorCode.NO_ATTRIBUTE_TYPEDEF_NAME.getMessageDefinition(nameParameterName,
                                                                                                             methodName,
                                                                                                             sourceName),
                                                this.getClass().getName(),
                                                methodName,
                                                nameParameterName);
        }
    }


    /**
     * Validate that an AttributeTypeDef's identifiers are not null and are recognized.
     *
     * @param sourceName source of the request (used for logging)
     * @param guidParameterName name of the parameter that passed the guid.
     * @param nameParameterName name of the parameter that passed the name.
     * @param guid unique identifier for a type or an instance passed on the request
     * @param name name of TypeDef.
     * @param methodName method receiving the call
     * @return retrieved type definition
     * @throws InvalidParameterException no guid, or name provided
     */
    public  AttributeTypeDef getValidAttributeTypeDefFromIds(String sourceName,
                                                             String guidParameterName,
                                                             String nameParameterName,
                                                             String guid,
                                                             String name,
                                                             String methodName) throws InvalidParameterException
    {
        this.validateAttributeTypeDefIds(sourceName, guidParameterName, nameParameterName, guid, name, methodName);

        try
        {
            return repositoryContentManager.getAttributeTypeDef(sourceName, guidParameterName, guid, methodName);
        }
        catch (TypeErrorException error)
        {
            throw new InvalidParameterException(error, guidParameterName + " or " + nameParameterName);
        }
    }


    /**
     * Validate that type's identifier is not null.
     *
     * @param sourceName source of the request (used for logging)
     * @param guidParameterName name of the parameter that passed the guid.
     * @param guid unique identifier for a type or an instance passed on the request
     * @param methodName method receiving the call
     * @throws InvalidParameterException no guid provided
     * @throws TypeErrorException guid is not for a recognized type
     */
    public  void validateTypeGUID(String sourceName,
                                  String guidParameterName,
                                  String guid,
                                  String methodName) throws InvalidParameterException,
                                                            TypeErrorException
    {
        if (guid == null)
        {
            throw new InvalidParameterException(OMRSErrorCode.NULL_TYPEDEF_IDENTIFIER.getMessageDefinition(guidParameterName,
                                                                                                           methodName,
                                                                                                           sourceName),
                                                this.getClass().getName(),
                                                methodName,
                                                guidParameterName);
        }

        validateOptionalTypeGUID(sourceName, guidParameterName, guid, methodName);
    }


    /**
     * Validate that type's identifier is not null.
     *
     * @param sourceName source of the request (used for logging)
     * @param guidParameterName name of the parameter that passed the guid.
     * @param guid unique identifier for a type or an instance passed on the request
     * @param methodName method receiving the call
     * @throws TypeErrorException unknown type guid
     */
    public  void validateOptionalTypeGUID(String sourceName,
                                          String guidParameterName,
                                          String guid,
                                          String methodName) throws TypeErrorException
    {
        if (guid != null)
        {
            if (! isKnownTypeId(sourceName, guid))
            {
                throw new TypeErrorException(OMRSErrorCode.TYPEDEF_ID_NOT_KNOWN.getMessageDefinition(guid,
                                                                                                     guidParameterName,
                                                                                                     methodName,
                                                                                                     sourceName),
                                             this.getClass().getName(),
                                             methodName);
            }
        }
    }


    /**
     * {@inheritDoc}
     */
    @Override
    public  void validateOptionalTypeGUIDs(String sourceName,
                                           String guidParameterName,
                                           String guid,
                                           String subtypeParameterName,
                                           List<String> subtypeGuids,
                                           String methodName) throws TypeErrorException
    {
        validateOptionalTypeGUID(sourceName, guidParameterName, guid, methodName);
        if (subtypeGuids != null)
        {
            List<String> invalidSubtypes = new ArrayList<>();
            for (String subtype : subtypeGuids)
            {
                if (! isKnownTypeId(sourceName, subtype))
                {
                    throw new TypeErrorException(OMRSErrorCode.TYPEDEF_ID_NOT_KNOWN.getMessageDefinition(subtype,
                                                                                                         subtypeParameterName,
                                                                                                         methodName,
                                                                                                         sourceName),
                                                 this.getClass().getName(),
                                                 methodName);
                }
                else
                {
                    validateRepositoryContentManager(methodName);
                    TypeDef subtypeDef = repositoryContentManager.getTypeDef(sourceName, subtypeParameterName, subtype, methodName);
                    if (! repositoryContentManager.isTypeOfByGUID(sourceName, subtype, subtypeDef.getName(), guid))
                    {
                        invalidSubtypes.add(subtype);
                    }
                }
            }
            if (! invalidSubtypes.isEmpty())
            {
                throw new TypeErrorException(OMRSErrorCode.TYPEDEF_NOT_SUBTYPE.getMessageDefinition(invalidSubtypes.toString(), guid),
                                             this.getClass().getName(),
                                             methodName);
            }
        }
    }


    /**
     * Verify that a TypeDefPatch is not null and is for a recognized type.
     *
     * @param sourceName source of the request (used for logging)
     * @param patch patch to test
     * @param methodName calling method
     * @return current value of the type
     * @throws InvalidParameterException the patch is null
     * @throws TypeDefNotKnownException the type is not known
     * @throws PatchErrorException the patch is invalid
     */
    public TypeDef validateTypeDefPatch(String       sourceName,
                                        TypeDefPatch patch,
                                        String       methodName) throws InvalidParameterException,
                                                                        TypeDefNotKnownException,
                                                                        PatchErrorException
    {
        OMRSRepositoryPropertiesUtilities utilities = new OMRSRepositoryPropertiesUtilities();

        utilities.validateTypeDefPatch(sourceName, patch, methodName);

        return repositoryContentManager.getTypeDefByName(patch.getTypeDefName());
    }


    /**
     * Validate that if a type's identifier is passed then it is valid.
     *
     * @param sourceName source of the request (used for logging)
     * @param guidParameterName name of the parameter that passed the guid.
     * @param guid unique identifier for a type or an instance passed on the request
     * @param methodName method receiving the call
     * @throws TypeErrorException invalid provided
     */
    public  void validateInstanceTypeGUID(String sourceName,
                                          String guidParameterName,
                                          String guid,
                                          String methodName) throws TypeErrorException
    {
        if (guid == null)
        {
            throw new TypeErrorException(OMRSErrorCode.BAD_TYPEDEF_ID_FOR_INSTANCE.getMessageDefinition(guidParameterName,
                                                                                                        methodName,
                                                                                                        sourceName),
                                         this.getClass().getName(),
                                         methodName);
        }
    }


    /**
     * Validate that type's name is not null.
     *
     * @param sourceName source of the request (used for logging)
     * @param nameParameterName name of the parameter that passed the name.
     * @param name unique identifier for a type or an instance passed on the request
     * @param methodName method receiving the call
     * @throws InvalidParameterException no name provided
     */
    public  void validateTypeName(String sourceName,
                                  String nameParameterName,
                                  String name,
                                  String methodName) throws InvalidParameterException
    {
        if (name == null)
        {
            throw new InvalidParameterException(OMRSErrorCode.NO_TYPEDEF_NAME.getMessageDefinition(nameParameterName,
                                                                                                   methodName,
                                                                                                   sourceName),
                                                this.getClass().getName(),
                                                methodName,
                                                nameParameterName);
        }
    }


    /**
     * Validate that a TypeDef's category is not null.
     *
     * @param sourceName source of the request (used for logging)
     * @param nameParameterName name of the parameter that passed the name.
     * @param category category of TypeDef
     * @param methodName method receiving the call
     * @throws InvalidParameterException no name provided
     */
    public  void validateTypeDefCategory(String          sourceName,
                                         String          nameParameterName,
                                         TypeDefCategory category,
                                         String          methodName) throws InvalidParameterException
    {
        if (category == null)
        {
            throw new InvalidParameterException(OMRSErrorCode.NO_TYPEDEF_CATEGORY.getMessageDefinition(nameParameterName,
                                                                                                       methodName,
                                                                                                       sourceName),
                                                this.getClass().getName(),
                                                methodName,
                                                nameParameterName);
        }
    }


    /**
     * Validate that a AttributeTypeDef's category is not null.
     *
     * @param sourceName source of the request (used for logging)
     * @param nameParameterName name of the parameter that passed the name.
     * @param category category of TypeDef
     * @param methodName method receiving the call
     * @throws InvalidParameterException no name provided
     */
    public  void validateAttributeTypeDefCategory(String                   sourceName,
                                                  String                   nameParameterName,
                                                  AttributeTypeDefCategory category,
                                                  String                   methodName) throws InvalidParameterException
    {
        if (category == null)
        {
            throw new InvalidParameterException(OMRSErrorCode.NO_ATTRIBUTE_TYPEDEF_CATEGORY.getMessageDefinition(nameParameterName,
                                                                                                                 methodName,
                                                                                                                 sourceName),
                                                this.getClass().getName(),
                                                methodName,
                                                nameParameterName);
        }
    }


    /**
     * Validate the content of a new TypeDef is valid.
     *
     * @param sourceName source of the request (used for logging)
     * @param parameterName name of the parameter that passed the typeDef.
     * @param typeDef unique identifier for a type or an instance passed on the request
     * @param methodName method receiving the call
     * @throws InvalidParameterException no typeDef provided
     * @throws InvalidTypeDefException invalid typeDef provided
     */
    public  void validateTypeDef(String  sourceName,
                                 String  parameterName,
                                 TypeDef typeDef,
                                 String  methodName) throws InvalidParameterException, InvalidTypeDefException
    {
        if (typeDef == null)
        {
            throw new InvalidParameterException(OMRSErrorCode.NULL_TYPEDEF.getMessageDefinition(parameterName,
                                                                                                methodName,
                                                                                                sourceName),
                                                this.getClass().getName(),
                                                methodName,
                                                parameterName);
        }

        if (typeDef.getHeaderVersion() > TypeDefElementHeader.CURRENT_TYPE_DEF_HEADER_VERSION)
        {
            throw new InvalidTypeDefException(OMRSErrorCode.UNSUPPORTED_TYPE_HEADER_VERSION.getMessageDefinition(methodName,
                                                                                                                 sourceName,
                                                                                                                 typeDef.getName(),
                                                                                                                 Long.toString(typeDef.getHeaderVersion()),
                                                                                                                 Long.toString(typeDef.getHeaderVersion())),
                                              this.getClass().getName(),
                                              methodName);
        }

        validateTypeDefIds(sourceName,
                           parameterName + ".getGUID",
                           parameterName + ".getName",
                           typeDef.getGUID(),
                           typeDef.getName(),
                           methodName);

        validateTypeDefCategory(sourceName,
                                parameterName + ".getCategory",
                                typeDef.getCategory(),
                                methodName);


    }


    /**
     * Validate the content of a new TypeDef is known.
     *
     * @param sourceName source of the request (used for logging)
     * @param parameterName name of the parameter that passed the typeDef.
     * @param typeDef unique identifier for a type or an instance passed on the request
     * @param methodName method receiving the call
     * @throws TypeDefNotKnownException no recognized typeDef provided
     */
    public  void validateKnownTypeDef(String  sourceName,
                                      String  parameterName,
                                      TypeDef typeDef,
                                      String  methodName) throws TypeDefNotKnownException
    {
        final String  thisMethodName = "validateKnownTypeDef";

        validateRepositoryContentManager(thisMethodName);

        if (! repositoryContentManager.isKnownType(sourceName, typeDef.getGUID(), typeDef.getName()))
        {
            throw new TypeDefNotKnownException(OMRSErrorCode.TYPEDEF_NOT_KNOWN.getMessageDefinition(typeDef.getName(),
                                                                                                    typeDef.getGUID(),
                                                                                                    parameterName,
                                                                                                    methodName,
                                                                                                    sourceName),
                                               this.getClass().getName(),
                                               methodName);

        }
    }


    /**
     * Validate the content of a new TypeDef is known.
     *
     * @param sourceName source of the request (used for logging)
     * @param parameterName name of the parameter that passed the typeDef.
     * @param typeDef unique identifier for a type or an instance passed on the request
     * @param methodName method receiving the call
     * @throws TypeDefKnownException the TypeDef is already defined
     * @throws TypeDefConflictException the TypeDef is already defined but differently
     */
    public  void validateUnknownTypeDef(String  sourceName,
                                        String  parameterName,
                                        TypeDef typeDef,
                                        String  methodName) throws TypeDefKnownException,
                                                                   TypeDefConflictException
    {
        final String  thisMethodName = "validateUnknownTypeDef";

        validateRepositoryContentManager(thisMethodName);

        if (repositoryContentManager.isKnownType(sourceName, typeDef.getGUID(), typeDef.getName()))
        {
            // todo validate that the existing typeDef matches the new one.

            throw new TypeDefKnownException(OMRSErrorCode.TYPEDEF_ALREADY_DEFINED.getMessageDefinition(typeDef.getName(),
                                                                                                       typeDef.getGUID(),
                                                                                                       sourceName),
                                            this.getClass().getName(),
                                            methodName);

        }
    }


    /**
     * Validate the content of a new TypeDef is known.
     *
     * @param sourceName source of the request (used for logging)
     * @param parameterName name of the parameter that passed the typeDef.
     * @param attributeTypeDef unique identifier for an attribute type or an instance passed on the request
     * @param methodName method receiving the call
     * @throws TypeDefKnownException the TypeDef is already defined
     * @throws TypeDefConflictException the TypeDef is already defined but differently
     */
    public  void validateUnknownAttributeTypeDef(String           sourceName,
                                                 String           parameterName,
                                                 AttributeTypeDef attributeTypeDef,
                                                 String           methodName) throws TypeDefKnownException,
                                                                                     TypeDefConflictException
    {
        final String  thisMethodName = "validateUnknownTypeDef";

        validateRepositoryContentManager(thisMethodName);

        if (repositoryContentManager.isKnownType(sourceName,
                                                 attributeTypeDef.getGUID(),
                                                 attributeTypeDef.getName()))
        {
            throw new TypeDefKnownException(OMRSErrorCode.ATTRIBUTE_TYPEDEF_ALREADY_DEFINED.getMessageDefinition(attributeTypeDef.getName(),
                                                                                                                 attributeTypeDef.getGUID(),
                                                                                                                 sourceName),
                                            this.getClass().getName(),
                                            methodName);

        }
    }


    /**
     * Validate the content of a TypeDef associated with a metadata instance.
     *
     * @param sourceName source of the request (used for logging)
     * @param parameterName name of the parameter that passed the typeDef.
     * @param typeDef unique identifier for a type or an instance passed on the request
     * @param methodName method receiving the call
     * @throws TypeErrorException no typeDef provided
     * @throws RepositoryErrorException the TypeDef from the repository is in error.
     */
    public  void validateTypeDefForInstance(String  sourceName,
                                            String  parameterName,
                                            TypeDef typeDef,
                                            String  methodName) throws TypeErrorException,
                                                                       RepositoryErrorException
    {
        final String thisMethodName = "validateTypeDefForInstance";

        if (typeDef == null)
        {
            throw new TypeErrorException(OMRSErrorCode.NULL_TYPEDEF.getMessageDefinition(parameterName,
                                                                                         methodName,
                                                                                         sourceName),
                                         this.getClass().getName(),
                                         methodName);
        }

        try
        {
            validateTypeDefIds(sourceName,
                               parameterName + ".getGUID",
                               parameterName + ".getName",
                               typeDef.getGUID(),
                               typeDef.getName(),
                               methodName);

            validateTypeDefCategory(sourceName,
                                    parameterName + ".getCategory",
                                    typeDef.getCategory(),
                                    methodName);
        }
        catch (Throwable    error)
        {
           throw new RepositoryErrorException(OMRSErrorCode.BAD_TYPEDEF.getMessageDefinition(thisMethodName,
                                                                                              typeDef.getName(),
                                                                                              sourceName,
                                                                                              methodName),
                                               this.getClass().getName(),
                                               methodName);
        }
    }


    /**
     * Validate that the supplied TypeDef GUID and name matches the type associated with a metadata instance.
     *
     * @param sourceName source of the request (used for logging)
     * @param typeDefGUID the supplied typeDef GUID.
     * @param typeDefName the supplied typeDef name.
     * @param instance instance retrieved from the store with the supplied instance guid
     * @param methodName method making this call
     * @throws InvalidParameterException incompatibility detected between the TypeDef and the instance's type
     * @throws RepositoryErrorException the instance from the repository is in error.
     */
    public  void validateTypeForInstanceDelete(String         sourceName,
                                               String         typeDefGUID,
                                               String         typeDefName,
                                               InstanceHeader instance,
                                               String         methodName) throws InvalidParameterException,
                                                                                 RepositoryErrorException
    {
        /*
         * Just make sure the instance has a type :)
         */
        this.validateInstanceType(sourceName, instance);


        /*
         * Both the GUID and the name must match
         */
        if ((! typeDefGUID.equals(instance.getType().getTypeDefGUID())) ||
            (! typeDefName.equals(instance.getType().getTypeDefName())))
        {
            throw new InvalidParameterException(OMRSErrorCode.BAD_TYPEDEF_IDS_FOR_DELETE.getMessageDefinition(typeDefName,
                                                                                                              typeDefGUID,
                                                                                                              methodName,
                                                                                                              instance.getGUID(),
                                                                                                              sourceName),
                                                this.getClass().getName(),
                                                methodName,
                                                "type");
        }

    }


    /**
     * Validate the content of a new AttributeTypeDef.
     *
     * @param sourceName source of the request (used for logging)
     * @param parameterName name of the parameter that passed the attributeTypeDef.
     * @param attributeTypeDef unique identifier for a type or an instance passed on the request
     * @param methodName method receiving the call
     * @throws InvalidParameterException no attributeTypeDef provided
     * @throws InvalidTypeDefException bad attributeTypeDef provided
     */
    public  void validateAttributeTypeDef(String           sourceName,
                                          String           parameterName,
                                          AttributeTypeDef attributeTypeDef,
                                          String           methodName) throws InvalidParameterException,
                                                                              InvalidTypeDefException
    {
        if (attributeTypeDef == null)
        {
            throw new InvalidParameterException(OMRSErrorCode.NULL_ATTRIBUTE_TYPEDEF.getMessageDefinition(parameterName,
                                                                                                          methodName,
                                                                                                          sourceName),
                                                this.getClass().getName(),
                                                methodName,
                                                parameterName);
        }

        if (attributeTypeDef.getHeaderVersion() > TypeDefElementHeader.CURRENT_TYPE_DEF_HEADER_VERSION)
        {
            throw new InvalidTypeDefException(OMRSErrorCode.UNSUPPORTED_TYPE_HEADER_VERSION.getMessageDefinition(methodName,
                                                                                                                 sourceName,
                                                                                                                 attributeTypeDef.getName(),
                                                                                                                 Long.toString(attributeTypeDef.getHeaderVersion()),
                                                                                                                 Long.toString(attributeTypeDef.getHeaderVersion())),
                                              this.getClass().getName(),
                                              methodName);
        }


        validateAttributeTypeDefIds(sourceName,
                                    parameterName + ".getGUID",
                                    parameterName + ".getName",
                                    attributeTypeDef.getGUID(),
                                    attributeTypeDef.getName(),
                                    methodName);

        validateAttributeTypeDefCategory(sourceName,
                                         parameterName + ".getCategory",
                                         attributeTypeDef.getCategory(),
                                         methodName);
    }


    /**
     * Validate that type's name is not null.
     *
     * @param sourceName source of the request (used for logging)
     * @param parameterName name of the parameter that passed the name.
     * @param gallery typeDef gallery
     * @param methodName method receiving the call
     * @throws InvalidParameterException no name provided
     */
    public  void validateTypeDefGallery(String         sourceName,
                                        String         parameterName,
                                        TypeDefGallery gallery,
                                        String         methodName) throws InvalidParameterException
    {
        if (gallery == null)
        {
            throw new InvalidParameterException(OMRSErrorCode.NULL_TYPEDEF_GALLERY.getMessageDefinition(parameterName,
                                                                                                        methodName,
                                                                                                        sourceName),
                                                this.getClass().getName(),
                                                methodName,
                                                parameterName);
        }
    }


    /**
     * Validate that the type's name is not null.
     *
     * @param sourceName source of the request (used for logging)
     * @param standard name of the standard, null means any.
     * @param organization name of the organization, null means any.
     * @param identifier identifier of the element in the standard, null means any.
     * @param methodName method receiving the call
     * @throws InvalidParameterException no name provided
     */
    public  void validateExternalId(String sourceName,
                                    String standard,
                                    String organization,
                                    String identifier,
                                    String methodName) throws InvalidParameterException
    {
        if ((standard == null) && (organization == null) && (identifier == null))
        {
            throw new InvalidParameterException(OMRSErrorCode.NO_EXTERNAL_ID.getMessageDefinition(methodName,
                                                                                                  sourceName),
                                                this.getClass().getName(),
                                                methodName,
                                                "externalId");
        }
    }


    /**
     * Validate that an entity's identifier is not null.
     *
     * @param sourceName source of the request (used for logging)
     * @param guidParameterName name of the parameter that passed the guid.
     * @param guid unique identifier for a type or an instance passed on the request
     * @param methodName method receiving the call
     * @throws InvalidParameterException no guid provided
     */
    public  void validateGUID(String sourceName,
                              String guidParameterName,
                              String guid,
                              String methodName) throws InvalidParameterException
    {
        if (guid == null)
        {
            throw new InvalidParameterException(OMRSErrorCode.NO_GUID.getMessageDefinition(guidParameterName,
                                                                                           methodName,
                                                                                           sourceName),
                                                this.getClass().getName(),
                                                methodName,
                                                guidParameterName);
        }
    }


    /**
     * Validate that a home metadata collection identifier is not null.
     *
     * @param sourceName source of the request (used for logging)
     * @param guidParameterName name of the parameter that passed the guid.
     * @param guid unique identifier for a type or an instance passed on the request
     * @param methodName method receiving the call
     * @throws InvalidParameterException no guid provided
     */
    public  void validateHomeMetadataGUID(String sourceName,
                                          String guidParameterName,
                                          String guid,
                                          String methodName) throws InvalidParameterException
    {
        if (guid == null)
        {
            throw new InvalidParameterException(OMRSErrorCode.NULL_HOME_METADATA_COLLECTION_ID.getMessageDefinition(guidParameterName,
                                                                                                                    methodName,
                                                                                                                    sourceName),
                                                this.getClass().getName(),
                                                methodName,
                                                guidParameterName);
        }
    }



    /**
     * Validate that a home metadata collection identifier in an instance is not null.
     *
     * @param sourceName source of the request (used for logging)
     * @param instance instance to test.
     * @param methodName method receiving the call
     * @throws RepositoryErrorException no guid provided
     */
    public  void validateHomeMetadataGUID(String           sourceName,
                                          InstanceHeader   instance,
                                          String           methodName) throws RepositoryErrorException
    {
        final String  thisMethodName = "validateHomeMetadataGUID";

        if (instance == null)
        {
            this.throwValidatorLogicError(sourceName, methodName, thisMethodName);
        }

        if (instance.getMetadataCollectionId() == null)
        {
            throw new RepositoryErrorException(OMRSErrorCode.NULL_INSTANCE_METADATA_COLLECTION_ID.getMessageDefinition(instance.getGUID(),
                                                                                                                       sourceName,
                                                                                                                       methodName,
                                                                                                                       instance.toString()),
                                               this.getClass().getName(),
                                               methodName);
        }
    }


    /**
     * Validate that the asOfTime parameter is not for the future.
     *
     * @param sourceName source of the request (used for logging)
     * @param parameterName name of the parameter that passed the guid.
     * @param asOfTime unique name for a classification type
     * @param methodName method receiving the call
     * @throws InvalidParameterException asOfTime is for the future
     */
    public  void validateAsOfTime(String sourceName,
                                  String parameterName,
                                  Date   asOfTime,
                                  String methodName) throws InvalidParameterException
    {
        if (asOfTime != null)
        {
            Date   now = new Date();

            if (asOfTime.after(now))
            {
                throw new InvalidParameterException(OMRSErrorCode.REPOSITORY_NOT_CRYSTAL_BALL.getMessageDefinition(asOfTime.toString(),
                                                                                                                   parameterName,
                                                                                                                   methodName,
                                                                                                                   sourceName),
                                                    this.getClass().getName(),
                                                    methodName,
                                                    parameterName);
            }
        }
    }


    /**
     * Validate that the asOfTime parameter is not null or for the future.
     *
     * @param sourceName source of the request (used for logging)
     * @param parameterName name of the parameter that passed the guid.
     * @param asOfTime unique name for a classification type
     * @param methodName method receiving the call
     * @throws InvalidParameterException asOfTime is for the future
     */
    public  void validateAsOfTimeNotNull(String sourceName,
                                         String parameterName,
                                         Date   asOfTime,
                                         String methodName) throws InvalidParameterException
    {
        if (asOfTime == null)
        {
            throw new InvalidParameterException(OMRSErrorCode.NULL_AS_OF_TIME.getMessageDefinition(methodName,
                                                                                                   parameterName,
                                                                                                   sourceName),
                                                this.getClass().getName(),
                                                methodName,
                                                parameterName);
        }
        else
        {
            this.validateAsOfTime(sourceName, parameterName, asOfTime, methodName);
        }
    }


    /**
     * Validate that a page size parameter is not negative.
     *
     * @param sourceName source of the request (used for logging)
     * @param parameterName name of the parameter that passed the guid.
     * @param pageSize number of elements to return on a request
     * @param methodName method receiving the call
     * @throws PagingErrorException pageSize is negative
     */
    public  void validatePageSize(String sourceName,
                                  String parameterName,
                                  int    pageSize,
                                  String methodName) throws PagingErrorException
    {
        if (pageSize < 0)
        {
            throw new PagingErrorException(OMRSErrorCode.NEGATIVE_PAGE_SIZE.getMessageDefinition(Integer.toString(pageSize),
                                                                                                 parameterName,
                                                                                                 methodName,
                                                                                                 sourceName),
                                           this.getClass().getName(),
                                           methodName);

        }
    }


    /**
     * Validate that a classification name is not null.
     *
     * @param sourceName source of the request (used for logging)
     * @param parameterName name of the parameter that passed the guid.
     * @param classificationName unique name for a classification type
     * @param methodName method receiving the call
     * @return type definition for the classification
     * @throws InvalidParameterException  classification name is null or invalid
     */
    public  TypeDef validateClassificationName(String sourceName,
                                               String parameterName,
                                               String classificationName,
                                               String methodName) throws InvalidParameterException
    {
        if (classificationName == null)
        {
            throw new InvalidParameterException(OMRSErrorCode.NULL_CLASSIFICATION_NAME.getMessageDefinition(parameterName,
                                                                                                            methodName,
                                                                                                            sourceName),
                                                this.getClass().getName(),
                                                methodName,
                                                parameterName);
        }

        TypeDef typeDef = repositoryContentManager.getTypeDefByName(classificationName);

        if (typeDef == null)
        {
           throw new InvalidParameterException(OMRSErrorCode.UNKNOWN_CLASSIFICATION.getMessageDefinition(classificationName,
                                                                                                          sourceName),
                                                this.getClass().getName(),
                                                methodName,
                                                parameterName);
        }

        return typeDef;
    }


    /**
     * Validate that a classification is valid for the entity.
     *
     * @param sourceName source of the request (used for logging)
     * @param classificationName unique name for a classification type
     * @param propertiesParameterName name of the parameter that passed the properties.
     * @param classificationProperties properties to test
     * @param methodName method receiving the call
     * @throws PropertyErrorException classification name is null
     */
    public  void validateClassificationProperties(String             sourceName,
                                                  String             classificationName,
                                                  String             propertiesParameterName,
                                                  InstanceProperties classificationProperties,
                                                  String             methodName) throws PropertyErrorException
    {
        validateRepositoryContentManager(methodName);

        TypeDef   classificationTypeDef = repositoryContentManager.getTypeDefByName(classificationName);

        if (classificationTypeDef != null)
        {
            validatePropertiesForType(sourceName, propertiesParameterName, classificationTypeDef, classificationProperties, methodName);
        }
        else
        {
            /*
             * Logic error as the type should be valid
             */
            final String   thisMethodName = "validateClassificationProperties";

            throwValidatorLogicError(sourceName, methodName, thisMethodName);
        }
    }


    /**
     * Validate that a classification is valid for the entity.
     *
     * @param sourceName source of the request (used for logging)
     * @param classificationParameterName name of the parameter that passed the guid.
     * @param classificationName unique name for a classification type
     * @param entityTypeName name of entity type
     * @param methodName method receiving the call
     * @throws InvalidParameterException classification name is null
     * @throws ClassificationErrorException the classification is invalid for this entity
     */
    public  void validateClassification(String             sourceName,
                                        String             classificationParameterName,
                                        String             classificationName,
                                        String             entityTypeName,
                                        String             methodName) throws InvalidParameterException,
                                                                              ClassificationErrorException
    {
        validateRepositoryContentManager(methodName);

        this.validateClassificationName(sourceName, classificationParameterName, classificationName, methodName);

        if (entityTypeName != null)
        {
            if (!repositoryContentManager.isValidClassificationForEntity(sourceName,
                                                                         classificationName,
                                                                         entityTypeName,
                                                                         methodName))
            {
                throw new ClassificationErrorException(OMRSErrorCode.INVALID_CLASSIFICATION_FOR_ENTITY.getMessageDefinition(sourceName,
                                                                                                                            classificationName,
                                                                                                                            entityTypeName),
                                                       this.getClass().getName(),
                                                       methodName);
            }
        }
    }


    /**
     * Validate that a classification is valid for the entity.
     *
     * @param sourceName source of the request (used for logging)
     * @param parameterName name of the parameter that passed the guid.
     * @param classifications list of classifications
     * @param entityTypeName name of entity type
     * @param methodName method receiving the call
     * @throws InvalidParameterException classification name is null
     * @throws ClassificationErrorException the classification is invalid for this entity
     * @throws PropertyErrorException the classification's properties are invalid for its type
     * @throws TypeErrorException the classification's type is invalid
     */
    public  void validateClassificationList(String               sourceName,
                                            String               parameterName,
                                            List<Classification> classifications,
                                            String               entityTypeName,
                                            String               methodName) throws InvalidParameterException,
                                                                                    ClassificationErrorException,
                                                                                    PropertyErrorException,
                                                                                    TypeErrorException
    {
        validateRepositoryContentManager(methodName);

        if (classifications != null)
        {
            for (Classification classification : classifications)
            {
                if (classification != null)
                {

                    this.validateClassification(sourceName,
                                                parameterName,
                                                classification.getName(),
                                                entityTypeName,
                                                methodName);


                    this.validatePropertiesForType(sourceName,
                                                   parameterName,
                                                   repositoryContentManager.getTypeDefByName(classification.getName()),
                                                   classification.getProperties(),
                                                   methodName);
                }
                else
                {
                    throw new InvalidParameterException(OMRSErrorCode.NULL_CLASSIFICATION_NAME.getMessageDefinition(parameterName,
                                                                                                                    methodName,
                                                                                                                    sourceName),
                                                        this.getClass().getName(),
                                                        methodName,
                                                        parameterName);
                }
            }
        }
    }


    /**
     * Validate that a TypeDef match criteria set of properties is not null.
     *
     * @param sourceName source of the request (used for logging)
     * @param parameterName name of the parameter that passed the match criteria.
     * @param matchCriteria match criteria properties
     * @param methodName method receiving the call
     * @throws InvalidParameterException no guid provided
     */
    public  void validateMatchCriteria(String            sourceName,
                                       String            parameterName,
                                       TypeDefProperties matchCriteria,
                                       String            methodName) throws InvalidParameterException
    {
        if (matchCriteria == null)
        {
            throw new InvalidParameterException(OMRSErrorCode.NO_MATCH_CRITERIA.getMessageDefinition(parameterName,
                                                                                                     methodName,
                                                                                                     sourceName),
                                                this.getClass().getName(),
                                                methodName,
                                                parameterName);
        }
    }


    /**
     * Validate that a metadata instance match criteria and set of properties are either both null or
     * both not null.
     *
     * @param sourceName source of the request (used for logging)
     * @param matchCriteriaParameterName name of the parameter that passed the match criteria.
     * @param matchPropertiesParameterName name of the parameter that passed the match criteria.
     * @param matchCriteria match criteria enum
     * @param matchProperties match properties
     * @param methodName method receiving the call
     * @throws InvalidParameterException no guid provided
     */
    public  void validateMatchCriteria(String             sourceName,
                                       String             matchCriteriaParameterName,
                                       String             matchPropertiesParameterName,
                                       MatchCriteria      matchCriteria,
                                       InstanceProperties matchProperties,
                                       String             methodName) throws InvalidParameterException
    {
        if ((matchCriteria == null) && (matchProperties == null))
        {
            return;
        }

        if (matchCriteria == null)
        {
            throw new InvalidParameterException(OMRSErrorCode.NO_MATCH_CRITERIA.getMessageDefinition(matchCriteriaParameterName,
                                                                                                     methodName,
                                                                                                     sourceName),
                                                this.getClass().getName(),
                                                methodName,
                                                matchCriteriaParameterName);
        }

        if (matchProperties == null)
        {
            throw new InvalidParameterException(OMRSErrorCode.NO_MATCH_CRITERIA.getMessageDefinition(matchPropertiesParameterName,
                                                                                                     methodName,
                                                                                                     sourceName),
                                                this.getClass().getName(),
                                                methodName,
                                                matchPropertiesParameterName);
        }
    }


    /**
     * Validate that a search criteria  is not null.
     *
     * @param sourceName source of the request (used for logging)
     * @param parameterName name of the parameter that passed the search criteria.
     * @param searchCriteria match criteria properties
     * @param methodName method receiving the call
     * @throws InvalidParameterException no guid provided
     */
    public  void validateSearchCriteria(String sourceName,
                                        String parameterName,
                                        String searchCriteria,
                                        String methodName) throws InvalidParameterException
    {
        if ((searchCriteria == null) || ("".equals(searchCriteria)))
        {
            throw new InvalidParameterException(OMRSErrorCode.NO_SEARCH_CRITERIA.getMessageDefinition(parameterName,
                                                                                                      methodName,
                                                                                                      sourceName),
                                                this.getClass().getName(),
                                                methodName,
                                                parameterName);
        }
    }


    /**
     * {@inheritDoc}
     */
    @Override
    public void validateSearchProperties(String sourceName,
                                         String parameterName,
                                         SearchProperties matchProperties,
                                         String methodName) throws InvalidParameterException
    {
        if (matchProperties == null)
        {
            return;
        }
        for (PropertyCondition condition : matchProperties.getConditions())
        {
            SearchProperties nestedConditions = condition.getNestedConditions();
            String propertyName = condition.getProperty();
            PropertyComparisonOperator operator = condition.getOperator();
            InstancePropertyValue value = condition.getValue();
            if (nestedConditions == null)
            {
                // If there are no nested conditions, there must be at least property and operator
                if (propertyName == null || operator == null)
                {
                    throw new InvalidParameterException(OMRSErrorCode.INVALID_PROPERTY_SEARCH.getMessageDefinition(),
                                                        this.getClass().getName(),
                                                        methodName,
                                                        parameterName);
                }
                else if (value == null)
                {
                    // ... and if the operator is not a null-oriented operator, there must also be a value
                    if (!operator.equals(PropertyComparisonOperator.IS_NULL) && !operator.equals(PropertyComparisonOperator.NOT_NULL))
                    {
                        throw new InvalidParameterException(OMRSErrorCode.INVALID_PROPERTY_SEARCH.getMessageDefinition(),
                                                            this.getClass().getName(),
                                                            methodName,
                                                            parameterName);
                    }
                }
                else
                {
                    // If these are all present, ensure that the types are as expected:
                    switch(operator)
                    {
                        case IN:
                            // For the IN operator, only an ArrayPropertyValue is allowed
                            if (!(value instanceof ArrayPropertyValue))
                            {
                                throw new InvalidParameterException(OMRSErrorCode.INVALID_LIST_CONDITION.getMessageDefinition(),
                                                                    this.getClass().getName(),
                                                                    methodName,
                                                                    parameterName);
                            }
                            break;
                        case LIKE:
                            // For the LIKE operator, only a PrimitivePropertyValue of type string is allowed
                            if (value instanceof PrimitivePropertyValue)
                            {
                                PrimitivePropertyValue ppv = (PrimitivePropertyValue) value;
                                if (!ppv.getPrimitiveDefCategory().equals(OM_PRIMITIVE_TYPE_STRING))
                                {
                                    throw new InvalidParameterException(OMRSErrorCode.INVALID_LIKE_CONDITION.getMessageDefinition(),
                                                                        this.getClass().getName(),
                                                                        methodName,
                                                                        parameterName);
                                }
                            }
                            else
                            {
                                throw new InvalidParameterException(OMRSErrorCode.INVALID_LIKE_CONDITION.getMessageDefinition(),
                                                                    this.getClass().getName(),
                                                                    methodName,
                                                                    parameterName);
                            }
                            break;
                        case LT:
                        case LTE:
                        case GT:
                        case GTE:
                            // For the <, <=, >=, > operators, only numeric or date types are allowed
                            if (value instanceof PrimitivePropertyValue)
                            {
                                PrimitivePropertyValue ppv = (PrimitivePropertyValue) value;
                                PrimitiveDefCategory pdc = ppv.getPrimitiveDefCategory();
                                if (! (pdc.equals(OM_PRIMITIVE_TYPE_DATE)
                                        || pdc.equals(OM_PRIMITIVE_TYPE_SHORT)
                                        || pdc.equals(OM_PRIMITIVE_TYPE_INT)
                                        || pdc.equals(OM_PRIMITIVE_TYPE_LONG)
                                        || pdc.equals(OM_PRIMITIVE_TYPE_FLOAT)
                                        || pdc.equals(OM_PRIMITIVE_TYPE_DOUBLE)
                                        || pdc.equals(OM_PRIMITIVE_TYPE_BIGINTEGER)
                                        || pdc.equals(OM_PRIMITIVE_TYPE_BIGDECIMAL)))
                                {
                                    throw new InvalidParameterException(OMRSErrorCode.INVALID_NUMERIC_CONDITION.getMessageDefinition(operator.getName()),
                                                                        this.getClass().getName(),
                                                                        methodName,
                                                                        parameterName);
                                }
                            }
                            else
                            {
                                throw new InvalidParameterException(OMRSErrorCode.INVALID_NUMERIC_CONDITION.getMessageDefinition(operator.getName()),
                                                                    this.getClass().getName(),
                                                                    methodName,
                                                                    parameterName);
                            }
                            break;
                    }
                }
            }
            else
            {
                // If nestedConditions is present, there cannot be any property, operator or value
                if (propertyName != null || operator != null || value != null)
                {
                    throw new InvalidParameterException(OMRSErrorCode.INVALID_PROPERTY_SEARCH.getMessageDefinition(),
                                                        this.getClass().getName(),
                                                        methodName,
                                                        parameterName);
                }
                // Recurse on the nested properties
                validateSearchProperties(sourceName, parameterName, nestedConditions, methodName);
            }
        }
    }


    /**
     * {@inheritDoc}
     */
    @Override
    public void validateSearchClassifications(String sourceName,
                                              String parameterName,
                                              SearchClassifications matchClassifications,
                                              String methodName) throws InvalidParameterException
    {
        if (matchClassifications == null)
        {
            return;
        }
        for (ClassificationCondition condition : matchClassifications.getConditions())
        {
            String classificationName = condition.getName();
            if (classificationName == null || classificationName.equals(""))
            {
                throw new InvalidParameterException(OMRSErrorCode.INVALID_CLASSIFICATION_SEARCH.getMessageDefinition(),
                                                    this.getClass().getName(),
                                                    methodName,
                                                    parameterName);
            }
            validateSearchProperties(sourceName, parameterName, condition.getMatchProperties(), methodName);
        }
    }


    /**
     * Validate that the properties for a metadata instance match its TypeDef.
     *
     * @param sourceName source of the request (used for logging)
     * @param parameterName name of the properties parameter.
     * @param typeDef type information to validate against.
     * @param properties proposed properties for instance.
     * @param methodName method receiving the call.
     * @throws PropertyErrorException invalid property
     */
    public  void validatePropertiesForType(String             sourceName,
                                           String             parameterName,
                                           TypeDef            typeDef,
                                           InstanceProperties properties,
                                           String             methodName) throws PropertyErrorException
    {
        final String   thisMethodName = "validatePropertiesForType";

        if (properties == null)
        {
            /*
             * No properties to evaluate so return
             */
            return;
        }

        if (typeDef == null)
        {
            /*
             * Logic error as the type should be valid
             */
            throwValidatorLogicError(sourceName, methodName, thisMethodName);
        }

        String  typeDefCategoryName = null;
        String  typeDefName         = typeDef.getName();

        if (typeDef.getCategory() != null)
        {
            typeDefCategoryName = typeDef.getCategory().getName();
        }

        List<TypeDefAttribute> typeDefAttributes = repositoryContentManager.getAllPropertiesForTypeDef(sourceName,
                                                                                                       typeDef,
                                                                                                       methodName);

        if (typeDefAttributes == null)
        {
            /*
             * Error is thrown because properties is not null so properties have been provided for this instance.
             */
            throw new PropertyErrorException(OMRSErrorCode.NO_PROPERTIES_FOR_TYPE.getMessageDefinition(typeDefCategoryName,
                                                                                                       typeDefName,
                                                                                                       sourceName),
                                             this.getClass().getName(),
                                             methodName);
        }

        /*
         * Need to step through each of the proposed properties and validate that the name and value are
         * present and they match the typeDef
         */
        Iterator<?>    propertyList = properties.getPropertyNames();

        while (propertyList.hasNext())
        {
            String   propertyName = propertyList.next().toString();

            if (propertyName == null)
            {
                throw new PropertyErrorException(OMRSErrorCode.NULL_PROPERTY_NAME_FOR_INSTANCE.getMessageDefinition(parameterName,
                                                                                                                    methodName,
                                                                                                                    sourceName),
                                                 this.getClass().getName(),
                                                 methodName);
            }

            AttributeTypeDefCategory  propertyDefinitionType = null;
            AttributeTypeDef          attributeTypeDef = null;
            boolean                   recognizedProperty = false;

            for (TypeDefAttribute typeDefAttribute : typeDefAttributes)
            {
                if (typeDefAttribute != null)
                {
                    if (propertyName.equals(typeDefAttribute.getAttributeName()))
                    {
                        recognizedProperty = true;

                        attributeTypeDef = typeDefAttribute.getAttributeType();
                        if (attributeTypeDef == null)
                        {
                            propertyDefinitionType = AttributeTypeDefCategory.UNKNOWN_DEF;
                        }
                        else
                        {
                            propertyDefinitionType = attributeTypeDef.getCategory();
                        }
                    }
                }
            }

            if (! recognizedProperty)
            {
                throw new PropertyErrorException(OMRSErrorCode.BAD_PROPERTY_FOR_TYPE.getMessageDefinition(propertyName,
                                                                                                          typeDefCategoryName,
                                                                                                          typeDefName,
                                                                                                          sourceName),
                                                 this.getClass().getName(),
                                                 methodName);
            }

            InstancePropertyValue propertyValue = properties.getPropertyValue(propertyName);

            if (propertyValue == null)
            {
                throw new PropertyErrorException(OMRSErrorCode.NULL_PROPERTY_VALUE_FOR_INSTANCE.getMessageDefinition(parameterName,
                                                                                                                     methodName,
                                                                                                                     sourceName),
                                                 this.getClass().getName(),
                                                 methodName);
            }

            InstancePropertyCategory propertyType = propertyValue.getInstancePropertyCategory();

            if (propertyType == null)
            {
                throw new PropertyErrorException(OMRSErrorCode.NULL_PROPERTY_TYPE_FOR_INSTANCE.getMessageDefinition(parameterName,
                                                                                                                    methodName,
                                                                                                                    sourceName),
                                                 this.getClass().getName(),
                                                 methodName);
            }

            boolean  validPropertyType = false;
            String   validPropertyTypeName = propertyType.getName();

            switch (propertyType)
            {
                case PRIMITIVE:
                    if (propertyDefinitionType == AttributeTypeDefCategory.PRIMITIVE)
                    {
                        /*
                         * Ensure that primitive definition category is a perfect match...
                         */
                        PrimitivePropertyValue primPropertyValue = (PrimitivePropertyValue)propertyValue;
                        PrimitiveDefCategory propertyDefCat = primPropertyValue.getPrimitiveDefCategory();
                        PrimitiveDef primAttributeDef = (PrimitiveDef) attributeTypeDef;
                        PrimitiveDefCategory attributeDefCat = primAttributeDef.getPrimitiveDefCategory();
                        if (propertyDefCat == attributeDefCat) {
                            validPropertyType = true;
                        }
                        else {
                            validPropertyTypeName = attributeDefCat.getName();
                        }
                    }
                    else if (propertyDefinitionType == AttributeTypeDefCategory.UNKNOWN_DEF) {
                        /*
                         * This property definition type may have been adopted above due to the
                         * attributeTypeDef being null. Permit primitive definition category to
                         * be a sloppy match...
                         */
                        validPropertyType = true;
                    }
                    break;

                case ENUM:
                    if (propertyDefinitionType == AttributeTypeDefCategory.ENUM_DEF)
                    {
                        validPropertyType = true;
                    }
                    break;

                case MAP:

                case STRUCT:

                case ARRAY:
                    if (propertyDefinitionType == AttributeTypeDefCategory.COLLECTION)
                    {
                        validPropertyType = true;
                    }
                    break;
            }

            if (! validPropertyType)
            {
                throw new PropertyErrorException(OMRSErrorCode.BAD_PROPERTY_TYPE.getMessageDefinition(propertyName,
                                                                                                      propertyType.getName(),
                                                                                                      typeDefCategoryName,
                                                                                                      typeDefName,
                                                                                                      validPropertyTypeName,
                                                                                                      sourceName),
                                                 this.getClass().getName(),
                                                 methodName);
            }
        }
    }


    /**
     * Validate that the properties for a metadata instance match its TypeDef
     *
     * @param sourceName source of the request (used for logging)
     * @param parameterName name of the properties parameter.
     * @param typeDefSummary type information to validate against.
     * @param properties proposed properties
     * @param methodName method receiving the call
     * @throws TypeErrorException no typeDef provided
     * @throws PropertyErrorException invalid property
     */
    public  void validatePropertiesForType(String             sourceName,
                                           String             parameterName,
                                           TypeDefSummary     typeDefSummary,
                                           InstanceProperties properties,
                                           String             methodName) throws PropertyErrorException,
                                                                                 TypeErrorException
    {
        validateRepositoryContentManager(methodName);

        if (typeDefSummary == null)
        {
            /*
             * Logic error as the type should be valid
             */
            final String   thisMethodName = "validatePropertiesForType";

            throwValidatorLogicError(sourceName, methodName, thisMethodName);
        }

        TypeDef typeDef = repositoryContentManager.getTypeDef(sourceName,
                                                              parameterName,
                                                              parameterName,
                                                              typeDefSummary.getGUID(),
                                                              typeDefSummary.getName(),
                                                              methodName);

        this.validatePropertiesForType(sourceName, parameterName, typeDef, properties, methodName);
    }


    /**
     * Validate that the properties for a metadata instance match its TypeDef
     *
     * @param sourceName source of the request (used for logging)
     * @param parameterName name of the properties parameter.
     * @param typeDef type information to validate against.
     * @param properties proposed properties
     * @param methodName method receiving the call
     * @throws PropertyErrorException invalid property
     */
    public  void validateNewPropertiesForType(String             sourceName,
                                              String             parameterName,
                                              TypeDef            typeDef,
                                              InstanceProperties properties,
                                              String             methodName) throws PropertyErrorException
    {
        if (properties != null)
        {
            this.validatePropertiesForType(sourceName, parameterName, typeDef, properties, methodName);
        }
        else
        {
            throw new PropertyErrorException(OMRSErrorCode.NO_NEW_PROPERTIES.getMessageDefinition(parameterName,
                                                                                                  methodName,
                                                                                                  sourceName),
                                              this.getClass().getName(),
                                              methodName);
        }
    }


    /**
     * Verify whether the instance passed to this method is of the type indicated by the type guid.
     * A null type guid matches all instances (ie result is true).  A null instance returns false.
     *
     * @param sourceName name of the caller.
     * @param instanceTypeGUID unique identifier of the type (or null).
     * @param instance instance to test.
     * @return boolean
     */
    public boolean verifyInstanceType(String           sourceName,
                                      String           instanceTypeGUID,
                                      InstanceHeader   instance)
    {
        if (instance != null)
        {
            if (instanceTypeGUID == null)
            {
                /*
                 * A null instance type matches all instances
                 */
                return true;
            }
            else
            {
                InstanceType entityType = instance.getType();

                if (entityType != null)
                {
                    if (repositoryContentManager.isTypeOfByGUID(sourceName,
                                                                entityType.getTypeDefGUID(),
                                                                entityType.getTypeDefName(),
                                                                instanceTypeGUID))
                    {
                        return true;
                    }
                }
            }
        }

        return false;
    }


    /**
     * {@inheritDoc}
     */
    @Override
    public boolean verifyInstanceType(String         sourceName,
                                      String         instanceTypeGUID,
                                      List<String>   subtypeGUIDs,
                                      InstanceHeader instance)
    {
        boolean soFar = verifyInstanceType(sourceName, instanceTypeGUID, instance);
        if (soFar)
        {
            if (subtypeGUIDs != null)
            {
                boolean matchesASubtype = false;
                for (String subtype : subtypeGUIDs)
                {
                    matchesASubtype = verifyInstanceType(sourceName, subtype, instance);
                    if (matchesASubtype)
                    {
                        // Short-circuit out if we found a subtype match
                        break;
                    }
                }
                soFar = matchesASubtype;
            }
        }
        return soFar;
    }


    /**
     * Verify that an entity has been successfully retrieved from the repository and has valid contents.
     *
     * @param sourceName source of the request (used for logging)
     * @param guid unique identifier used to retrieve the entity
     * @param entity the retrieved entity (or null)
     * @param methodName method receiving the call
     * @throws EntityNotKnownException No entity found
     * @throws RepositoryErrorException logic error in the repository corrupted instance
     */
    public void validateEntityFromStore(String           sourceName,
                                        String           guid,
                                        EntitySummary    entity,
                                        String           methodName) throws RepositoryErrorException,
                                                                            EntityNotKnownException
    {
        if (entity == null)
        {
            throw new EntityNotKnownException(OMRSErrorCode.ENTITY_NOT_KNOWN.getMessageDefinition(guid,
                                                                                                  methodName,
                                                                                                  sourceName),
                                              this.getClass().getName(),
                                              methodName);
        }

        if (! validInstance(sourceName, entity, methodName, true))
        {
            throw new RepositoryErrorException(OMRSErrorCode.INVALID_ENTITY_FROM_STORE.getMessageDefinition(guid,
                                                                                                            sourceName,
                                                                                                            methodName,
                                                                                                            entity.toString()),
                                               this.getClass().getName(),
                                               methodName);
        }
    }


    /**
     * Verify that an entity has been successfully retrieved from the repository and has valid contents.
     *
     * @param sourceName source of the request (used for logging)
     * @param guid unique identifier used to retrieve the entity
     * @param entity the retrieved entity (or null)
     * @param methodName method receiving the call
     * @throws EntityNotKnownException No entity found
     * @throws RepositoryErrorException logic error in the repository corrupted instance
     */
    public void validateEntityFromStore(String           sourceName,
                                        String           guid,
                                        EntityDetail     entity,
                                        String           methodName) throws RepositoryErrorException,
                                                                            EntityNotKnownException
    {
        if (entity == null)
        {
            throw new EntityNotKnownException(OMRSErrorCode.ENTITY_NOT_KNOWN.getMessageDefinition(guid,
                                                                                                  methodName,
                                                                                                  sourceName),
                                              this.getClass().getName(),
                                              methodName);
        }

        if (! validEntity(sourceName, entity))
        {
            throw new RepositoryErrorException(OMRSErrorCode.INVALID_ENTITY_FROM_STORE.getMessageDefinition(guid,
                                                                                                            sourceName,
                                                                                                            methodName,
                                                                                                            entity.toString()),
                                               this.getClass().getName(),
                                               methodName);
        }
    }


    /**
     * Verify that a relationship has been successfully retrieved from the repository and has valid contents.
     *
     * @param sourceName source of the request (used for logging)
     * @param guid unique identifier used to retrieve the entity
     * @param relationship the retrieved relationship (or null)
     * @param methodName method receiving the call
     * @throws RelationshipNotKnownException No relationship found
     * @throws RepositoryErrorException logic error in the repository corrupted instance
     */
    public void validateRelationshipFromStore(String       sourceName,
                                              String       guid,
                                              Relationship relationship,
                                              String       methodName) throws RepositoryErrorException,
                                                                              RelationshipNotKnownException
    {
        if (relationship == null)
        {
            throw new RelationshipNotKnownException(OMRSErrorCode.RELATIONSHIP_NOT_FOUND.getMessageDefinition(guid,
                                                                                                              methodName,
                                                                                                              sourceName),
                                                    this.getClass().getName(),
                                                    methodName);
        }


        if (! validRelationship(sourceName, relationship))
        {
            throw new RepositoryErrorException(OMRSErrorCode.INVALID_RELATIONSHIP_FROM_STORE.getMessageDefinition(guid,
                                                                                                                  sourceName,
                                                                                                                  methodName,
                                                                                                                  relationship.toString()),
                                               this.getClass().getName(),
                                               methodName);
        }
    }

    /**
     * Verify that the instance retrieved from the repository has a valid instance type.
     *
     * @param sourceName source of the request (used for logging)
     * @param instance the retrieved instance
     * @throws RepositoryErrorException logic error in the repository corrupted instance
     */
    public void validateInstanceType(String           sourceName,
                                     InstanceHeader   instance) throws RepositoryErrorException
    {
        final String  methodName = "validateInstanceType";

        if (instance != null)
        {
            InstanceType instanceType = instance.getType();

            if (instanceType != null)
            {
                if (this.isKnownType(sourceName, instanceType.getTypeDefGUID(), instanceType.getTypeDefName()))
                {
                    return;
                }
                else
                {
                    throw new RepositoryErrorException(OMRSErrorCode.INACTIVE_INSTANCE_TYPE.getMessageDefinition(methodName,
                                                                                                                 sourceName,
                                                                                                                 instance.getGUID(),
                                                                                                                 instanceType.getTypeDefName(),
                                                                                                                 instanceType.getTypeDefGUID()),
                                                       this.getClass().getName(),
                                                       methodName);
                }
            }
            else
            {
                throw new RepositoryErrorException(OMRSErrorCode.NULL_INSTANCE_TYPE.getMessageDefinition(methodName, sourceName),
                                                   this.getClass().getName(),
                                                   methodName);
            }
        }
        else
        {
            /*
             * Logic error as the instance should be valid
             */
            final String   thisMethodName = "validateInstanceType";

            throwValidatorLogicError(sourceName, methodName, thisMethodName);
        }
    }


    /**
     * Verify that the instance retrieved from the repository has a valid instance type that matches the
     * expected type.
     *
     * @param sourceName source of the request (used for logging)
     * @param instance the retrieved instance
     * @param typeGUIDParameterName name of parameter for TypeDefGUID
     * @param typeNameParameterName name of parameter for TypeDefName
     * @param expectedTypeGUID expected GUID of InstanceType
     * @param expectedTypeName expected name of InstanceType
     * @throws RepositoryErrorException logic error in the repository corrupted instance
     * @throws TypeErrorException problem with type
     * @throws InvalidParameterException invalid parameter
     */
    public void validateInstanceType(String           sourceName,
                                     InstanceHeader   instance,
                                     String           typeGUIDParameterName,
                                     String           typeNameParameterName,
                                     String           expectedTypeGUID,
                                     String           expectedTypeName) throws RepositoryErrorException,
                                                                               TypeErrorException,
                                                                               InvalidParameterException
    {
        final String  methodName = "validateInstanceType";

        this.validateInstanceType(sourceName, instance);

        if (expectedTypeGUID == null)
        {
           throw new InvalidParameterException(OMRSErrorCode.NULL_TYPEDEF_IDENTIFIER.getMessageDefinition(typeGUIDParameterName,
                                                                                                           methodName,
                                                                                                           sourceName),
                                                this.getClass().getName(),
                                                methodName,
                                                typeGUIDParameterName);
        }

        if (expectedTypeName == null)
        {
            throw new InvalidParameterException(OMRSErrorCode.NULL_TYPEDEF_NAME.getMessageDefinition(typeNameParameterName,
                                                                                                     methodName,
                                                                                                     sourceName),
                                                this.getClass().getName(),
                                                methodName,
                                                typeNameParameterName);
        }


    }

    /**
     * Verify that the supplied instance is in one of the supplied statuses.
     *
     * @param validStatuses list of statuses the instance should be in any one of them
     * @param instance instance to test
     * @return boolean result
     */
    public boolean verifyInstanceHasRightStatus(List<InstanceStatus>      validStatuses,
                                                InstanceHeader            instance)
    {
        if ((instance != null) && (validStatuses != null))
        {
            for (InstanceStatus status : validStatuses)
            {
                if (status == instance.getStatus())
                {
                    return true;
                }
            }

            return false;
        }

        return true;
    }


    /**
     * Validates an instance status where null is permissible.
     *
     * @param sourceName source of the request (used for logging)
     * @param instanceStatusParameterName name of the initial status parameter
     * @param instanceStatus initial status value
     * @param typeDef type of the instance
     * @param methodName method called
     * @throws StatusNotSupportedException the initial status is invalid for this type
     */
    public void validateInstanceStatus(String         sourceName,
                                       String         instanceStatusParameterName,
                                       InstanceStatus instanceStatus,
                                       TypeDef        typeDef,
                                       String         methodName) throws StatusNotSupportedException
    {
        if (instanceStatus == InstanceStatus.DELETED)
        {
            throw new StatusNotSupportedException(OMRSErrorCode.BAD_DELETE_INSTANCE_STATUS.getMessageDefinition(instanceStatus.getName(),
                                                                                                                instanceStatusParameterName,
                                                                                                                methodName,
                                                                                                                sourceName),
                                                  this.getClass().getName(),
                                                  methodName);
        }
        else if (instanceStatus != null)
        {
            if (typeDef != null)
            {
                List<InstanceStatus>   validStatuses = typeDef.getValidInstanceStatusList();

                for (InstanceStatus validStatus : validStatuses)
                {
                    if (instanceStatus == validStatus)
                    {
                        return;
                    }
                }

                throw new StatusNotSupportedException(OMRSErrorCode.BAD_INSTANCE_STATUS.getMessageDefinition(instanceStatus.getName(),
                                                                                                             instanceStatusParameterName,
                                                                                                             methodName,
                                                                                                             sourceName,
                                                                                                             typeDef.getName()),
                                                      this.getClass().getName(),
                                                      methodName);
            }
            else
            {
                throw new StatusNotSupportedException(OMRSErrorCode.NULL_TYPEDEF.getMessageDefinition("typeDef",
                                                                                                      methodName,
                                                                                                      sourceName),
                                                      this.getClass().getName(),
                                                      methodName);
            }
        }
    }


    /**
     * Validates an instance status where null is not allowed.
     *
     * @param sourceName source of the request (used for logging)
     * @param instanceStatusParameterName name of the initial status parameter
     * @param instanceStatus initial status value
     * @param typeDef type of the instance
     * @param methodName method called
     * @throws StatusNotSupportedException the initial status is invalid for this type
     * @throws InvalidParameterException invalid parameter
     */
    public void validateNewStatus(String         sourceName,
                                  String         instanceStatusParameterName,
                                  InstanceStatus instanceStatus,
                                  TypeDef        typeDef,
                                  String         methodName) throws StatusNotSupportedException,
                                                                    InvalidParameterException
    {
        if (instanceStatus != null)
        {
           this.validateInstanceStatus(sourceName, instanceStatusParameterName, instanceStatus, typeDef, methodName);
        }
        else
        {
            throw new InvalidParameterException(OMRSErrorCode.NULL_INSTANCE_STATUS.getMessageDefinition(instanceStatusParameterName,
                                                                                                        methodName,
                                                                                                        sourceName),
                                                this.getClass().getName(),
                                                methodName,
                                                instanceStatusParameterName);
        }
    }


    /**
     * Verify that an instance is not already deleted since the repository is processing a delete request
     * and it does not want to look stupid.
     *
     * @param sourceName source of the request (used for logging)
     * @param instance instance about to be deleted
     * @param methodName name of method called
     * @throws InvalidParameterException the instance is already deleted
     */
    public void validateInstanceStatusForDelete(String         sourceName,
                                                InstanceHeader instance,
                                                String         methodName) throws InvalidParameterException
    {
        if (instance != null)
        {
            if (instance.getStatus() == InstanceStatus.DELETED)
            {
                /*
                 * Instance is already deleted
                 */
                throw new InvalidParameterException(OMRSErrorCode.INSTANCE_ALREADY_DELETED.getMessageDefinition(methodName,
                                                                                                                sourceName,
                                                                                                                instance.getGUID()),
                                                    this.getClass().getName(),
                                                    methodName,
                                                    "instance");
            }
        }
        else
        {
            /*
             * Logic error as the instance should be valid
             */
            final String   thisMethodName = "validateInstanceStatusForDelete";

            throwValidatorLogicError(sourceName, methodName, thisMethodName);
        }
    }


    /**
     * Simple method used to extract the type name of an instance.  It is used in error messages and audit log messages.
     *
     * @param instanceHeader instance header.
     * @return type name or "nullType"
     */
    private String getTypeNameForMessage(InstanceHeader  instanceHeader)
    {
        String       typeName = "<nullType>";
        InstanceType type = instanceHeader.getType();

        if ((type != null) && (type.getTypeDefName() != null))
        {
            typeName = type.getTypeDefName();
        }

        return typeName;
    }


    /**
     * Verify the status of an entity to check if it has been deleted.
     *
     * @param sourceName source of the request (used for logging)
     * @param instance instance to validate
     * @param methodName name of calling method
     * @throws EntityNotKnownException the entity is in deleted status
     */
    public void validateEntityIsNotDeleted(String         sourceName,
                                           InstanceHeader instance,
                                           String         methodName) throws EntityNotKnownException
    {
        if (instance != null)
        {
            if (instance.getStatus() == InstanceStatus.DELETED)
            {
                throw new EntityNotKnownException(OMRSErrorCode.ENTITY_SOFT_DELETED.getMessageDefinition(this.getTypeNameForMessage(instance),
                                                                                                         instance.getGUID(),
                                                                                                         methodName,
                                                                                                         sourceName),
                                                  this.getClass().getName(),
                                                  methodName);
            }
        }
        else
        {
            /*
             * Logic error as the instance should be valid
             */
            final String   thisMethodName = "validateEntityIsNotDeleted";

            throwValidatorLogicError(sourceName, methodName, thisMethodName);
        }
    }


    /**
     * Verify the status of an entity to check it has been deleted.  This method is used during a purge operation
     * to ensure delete() has been called before purge.
     *
     * @param sourceName source of the request (used for logging)
     * @param instance instance to validate
     * @param methodName name of calling method
     * @throws EntityNotDeletedException the entity is not in deleted status
     */
    public void validateEntityIsDeleted(String         sourceName,
                                        InstanceHeader instance,
                                        String         methodName) throws EntityNotDeletedException
    {
        if (instance != null)
        {
            if (instance.getStatus() != InstanceStatus.DELETED)
            {
                throw new EntityNotDeletedException(OMRSErrorCode.INSTANCE_NOT_DELETED.getMessageDefinition(methodName,
                                                                                                            sourceName,
                                                                                                            instance.getGUID()),
                                                    this.getClass().getName(),
                                                    methodName);
            }
        }
        else
        {
            /*
             * Logic error as the instance should be valid
             */
            final String   thisMethodName = "validateEntityIsDeleted";

            throwValidatorLogicError(sourceName, methodName, thisMethodName);
        }
    }


    /**
     * Verify that an entity instance can be updated by the metadataCollection. This method is used
     * when the metadataCollection is called to update the status properties or classification of an
     * entity instance.
     *
     * @param sourceName  source of the request (used for logging)
     * @param metadataCollectionId unique identifier for the metadata collection
     * @param instance  instance to validate
     * @param methodName  name of calling method
     * @throws InvalidParameterException  the entity is in deleted status
     */
    public void validateEntityCanBeUpdated(String         sourceName,
                                           String         metadataCollectionId,
                                           InstanceHeader instance,
                                           String         methodName) throws InvalidParameterException

    {
        /*
         * Check that it is legal to update the entity.
         * The caller can update the entity provided:
         * The entity is locally mastered
         * OR
         * The entity has instanceProvenanceType set to external and replicatedBy is set to the local metadataColelctionId.
         * Any other combination suggest that this is either a reference copy of an instance from the local cohort or a reference
         * copy of an external entity (and something else is responsible for replication).
         *
         * If not throw an InvalidParameterException.
         */

        /*
         * Assume it is OK to update the entity, then inspect the conditions below
         */
        boolean updateAllowed = true;

        InstanceProvenanceType instanceProvenance = instance.getInstanceProvenanceType();
        switch (instanceProvenance)
        {
            case LOCAL_COHORT:
                String entityHome = instance.getMetadataCollectionId();
                if (entityHome != null && !entityHome.equals(metadataCollectionId))
                {
                    updateAllowed = false;
                }
                break;

            case EXTERNAL_SOURCE:
                String replicatedBy = instance.getReplicatedBy();
                if (replicatedBy != null && !replicatedBy.equals(metadataCollectionId))
                {
                    updateAllowed = false;
                }
                break;

            default:
                /*
                 * For any other instance provenance value do not allow update
                 */
                updateAllowed = false;
                break;
        }

        if (!updateAllowed)
        {
            /*
             * The instance should not be updated - throw InvalidParameterException
             */
            throw new InvalidParameterException(OMRSErrorCode.INSTANCE_HOME_NOT_LOCAL.getMessageDefinition(instance.getMetadataCollectionId(),
                                                                                                           methodName,
                                                                                                           instance.getGUID(),
                                                                                                           metadataCollectionId,
                                                                                                           sourceName),
                                                this.getClass().getName(),
                                                methodName,
                                                "instance");
        }
    }


    /**
     * Verify that an entity instance can be rehomed by the metadataCollection. This method is used
     * when the metadataCollection is called to rehome an entity instance.
     *
     * @param sourceName  source of the request (used for logging)
     * @param metadataCollectionId unique identifier for the metadata collection
     * @param instance  instance to validate
     * @param methodName  name of calling method
     * @throws InvalidParameterException  the entity is in deleted status
     */
    public void validateEntityCanBeRehomed(String         sourceName,
                                           String         metadataCollectionId,
                                           InstanceHeader instance,
                                           String         methodName) throws InvalidParameterException
    {
        /*
         * Check that it is legal to rehome the entity.
         * The caller can rehome the entity provided:
         * The entity originates from the local cohort and is NOT locally mastered
         * OR
         * The entity has instanceProvenanceType set to external and replicatedBy is NOT the local metadataColelctionId.
         * Any other combination suggests that this is NOT a reference copy (of either an instance from the local cohort or
         * an external entity) and consequently cannot be rehomed.
         *
         * If not rehomable throw an InvalidParameterException.
         */

        /*
         * Assume it is NOT OK to rehome the entity, then inspect the conditions below
         */
        boolean updateAllowed = false;

        InstanceProvenanceType instanceProvenance = instance.getInstanceProvenanceType();
        switch (instanceProvenance)
        {
            case LOCAL_COHORT:
                String entityHome = instance.getMetadataCollectionId();
                if (entityHome != null && !entityHome.equals(metadataCollectionId))
                {
                    updateAllowed = true;
                }
                break;

            case EXTERNAL_SOURCE:
                String replicatedBy = instance.getReplicatedBy();
                if (replicatedBy != null && !replicatedBy.equals(metadataCollectionId))
                {
                    updateAllowed = true;
                }
                break;

            default:
                /*
                 * For any other instance provenance value do not allow update
                 */
                updateAllowed = false;
                break;
        }

        if (!updateAllowed) {

            /*
             * The instance should not be updated - throw InvalidParameterException
             */
            throw new InvalidParameterException(OMRSErrorCode.INSTANCE_HOME_NOT_LOCAL.getMessageDefinition(instance.getMetadataCollectionId(),
                                                                                                           methodName,
                                                                                                           instance.getGUID(),
                                                                                                           metadataCollectionId,
                                                                                                           sourceName),
                                                this.getClass().getName(),
                                                methodName,
                                                "instance");
        }
    }


    /**
     * Verify the status of a relationship to check it has been deleted.
     *
     * @param sourceName source of the request (used for logging)
     * @param instance instance to test
     * @param methodName name of calling method
     * @throws RelationshipNotKnownException the relationship is in deleted status
     */
    public void validateRelationshipIsNotDeleted(String         sourceName,
                                                 InstanceHeader instance,
                                                 String         methodName) throws RelationshipNotKnownException
    {
        if (instance != null)
        {
            if (instance.getStatus() == InstanceStatus.DELETED)
            {
                 throw new RelationshipNotKnownException(OMRSErrorCode.RELATIONSHIP_SOFT_DELETED.getMessageDefinition(this.getTypeNameForMessage(instance),
                                                                                                                     instance.getGUID(),
                                                                                                                     methodName,
                                                                                                                     sourceName),
                                                         this.getClass().getName(),
                                                         methodName);
            }
        }
        else
        {
            /*
             * Logic error as the instance should be valid
             */
            final String   thisMethodName = "validateRelationshipIsNotDeleted";

            throwValidatorLogicError(sourceName, methodName, thisMethodName);
        }
    }


    /**
     * Verify the status of a relationship to check it has been deleted.
     *
     * @param sourceName source of the request (used for logging)
     * @param instance instance to test
     * @param methodName name of calling method
     * @throws RelationshipNotDeletedException the relationship is not in deleted status
     */
    public void validateRelationshipIsDeleted(String         sourceName,
                                              InstanceHeader instance,
                                              String         methodName) throws RelationshipNotDeletedException
    {
        if (instance != null)
        {
            if (instance.getStatus() != InstanceStatus.DELETED)
            {
                throw new RelationshipNotDeletedException(OMRSErrorCode.INSTANCE_NOT_DELETED.getMessageDefinition(methodName,
                                                                                                                  sourceName,
                                                                                                                  instance.getGUID()),
                                                          this.getClass().getName(),
                                                          methodName);
            }
        }
        else
        {
            /*
             * Logic error as the instance should be valid
             */
            final String   thisMethodName = "validateRelationshipIsDeleted";

            throwValidatorLogicError(sourceName, methodName, thisMethodName);
        }
    }


    /**
     * Verify that a relationship instance can be updated by the metadataCollection. This method is used
     * when the metadataCollection is called to update the status or properties of a relationship instance.
     *
     * @param sourceName  source of the request (used for logging)
     * @param metadataCollectionId unique identifier for the metadata collection
     * @param instance  instance to validate
     * @param methodName  name of calling method
     * @throws InvalidParameterException  the entity is in deleted status
     */
    public void validateRelationshipCanBeUpdated(String         sourceName,
                                                 String         metadataCollectionId,
                                                 InstanceHeader instance,
                                                 String         methodName) throws InvalidParameterException
    {

        /*
         * Check that it is legal to update the relationship.
         * The caller can update the relationship provided:
         * The relationship is locally mastered
         * OR
         * The relationship has instanceProvenanceType set to external and replicatedBy is set to the local metadataColelctionId.
         * Any other combination suggest that this is either a reference copy of an instance from the local cohort or a reference
         * copy of an external relationship (and something else is responsible for replication).
         *
         * If not throw an InvalidParameterException.
         */

        /*
         * Assume it is OK to update the relationship, then inspect the conditions below
         */
        boolean updateAllowed = true;

        InstanceProvenanceType instanceProvenance = instance.getInstanceProvenanceType();
        switch (instanceProvenance)
        {
            case LOCAL_COHORT:
                String relationshipHome = instance.getMetadataCollectionId();
                if (relationshipHome != null && !relationshipHome.equals(metadataCollectionId))
                {
                    updateAllowed = false;
                }
                break;

            case EXTERNAL_SOURCE:
                String replicatedBy = instance.getReplicatedBy();
                if (replicatedBy != null && !replicatedBy.equals(metadataCollectionId))
                {
                    updateAllowed = false;
                }
                break;

            default:
                /*
                 * For any other instance provenance value do not allow update
                 */
                updateAllowed = false;
                break;
        }

        if (!updateAllowed)
        {
            /*
             * The instance should not be updated - throw InvalidParameterException
             */
            throw new InvalidParameterException(OMRSErrorCode.INSTANCE_HOME_NOT_LOCAL.getMessageDefinition(instance.getMetadataCollectionId(),
                                                                                                           methodName,
                                                                                                           instance.getGUID(),
                                                                                                           metadataCollectionId,
                                                                                                           sourceName),
                                                this.getClass().getName(),
                                                methodName,
                                                "instance");
        }

    }

    /**
     * Verify that a relationship instance can be rehomed by the metadataCollection. This method is used
     * when the metadataCollection is called to rehome a relationship instance.
     *
     * @param sourceName  source of the request (used for logging)
     * @param metadataCollectionId unique identifier for the metadata collection
     * @param instance  instance to validate
     * @param methodName  name of calling method
     * @throws InvalidParameterException  the entity is in deleted status
     */
    public void validateRelationshipCanBeRehomed(String         sourceName,
                                                 String         metadataCollectionId,
                                                 InstanceHeader instance,
                                                 String         methodName) throws InvalidParameterException
    {

        /*
         * Check that it is legal to rehome the relationship.
         * The caller can rehome the relationship provided:
         * The relationship originates from the local cohort and is NOT locally mastered
         * OR
         * The relationship has instanceProvenanceType set to external and replicatedBy is NOT the local metadataColelctionId.
         * Any other combination suggests that this is NOT a reference copy (of either an instance from the local cohort or
         * an external relationship) and consequently cannot be rehomed.
         *
         * If not rehomable throw an InvalidParameterException.
         */

        /*
         * Assume it is NOT OK to rehome the entity, then inspect the conditions below
         */
        boolean updateAllowed = false;

        InstanceProvenanceType instanceProvenance = instance.getInstanceProvenanceType();
        switch (instanceProvenance)
        {
            case LOCAL_COHORT:
                String relationshipHome = instance.getMetadataCollectionId();
                if (relationshipHome != null && !relationshipHome.equals(metadataCollectionId))
                {
                    updateAllowed = true;
                }
                break;

            case EXTERNAL_SOURCE:
                String replicatedBy = instance.getReplicatedBy();
                if (replicatedBy != null && !replicatedBy.equals(metadataCollectionId))
                {
                    updateAllowed = true;
                }
                break;

            default:
                /*
                 * For any other instance provenance value do not allow update
                 */
                updateAllowed = false;
                break;
        }

        if (!updateAllowed)
        {
            /*
             * The instance should not be updated - throw InvalidParameterException
             */
            throw new InvalidParameterException(OMRSErrorCode.INSTANCE_HOME_NOT_LOCAL.getMessageDefinition(instance.getMetadataCollectionId(),
                                                                                                           methodName,
                                                                                                           instance.getGUID(),
                                                                                                           metadataCollectionId,
                                                                                                           sourceName),
                                                this.getClass().getName(),
                                                methodName,
                                                "instance");
        }
    }

    /**
     * Validate that the types of the two ends of a relationship match the relationship's TypeDef.
     *
     * @param sourceName source of the request (used for logging)
     * @param entityOneProxy content of end one
     * @param entityTwoProxy content of end two
     * @param typeDef typeDef for the relationship
     * @param methodName name of the method making the request
     * @throws InvalidParameterException types do not align
     */
    public void validateRelationshipEnds(String        sourceName,
                                         EntityProxy   entityOneProxy,
                                         EntityProxy   entityTwoProxy,
                                         TypeDef       typeDef,
                                         String        methodName) throws InvalidParameterException
    {
        final String thisMethodName = "validateRelationshipEnds";

        if ((entityOneProxy != null) && (entityTwoProxy != null) && (typeDef != null))
        {
            try
            {
                RelationshipDef    relationshipDef      = (RelationshipDef) typeDef;
                RelationshipEndDef entityOneEndDef      = null;
                RelationshipEndDef entityTwoEndDef      = null;
                TypeDefLink        entityOneTypeDef     = null;
                TypeDefLink        entityTwoTypeDef     = null;
                String             entityOneTypeDefName = null;
                String             entityTwoTypeDefName = null;
                InstanceType       entityOneType        = null;
                InstanceType       entityTwoType        = null;
                String             entityOneTypeName    = null;
                String             entityTwoTypeName    = null;


                if (relationshipDef != null)
                {
                    entityOneEndDef = relationshipDef.getEndDef1();
                    entityTwoEndDef = relationshipDef.getEndDef2();
                    log.debug("Got EndDefs");
                }

                if ((entityOneEndDef != null) && (entityTwoEndDef != null))
                {
                    entityOneTypeDef = entityOneEndDef.getEntityType();
                    entityTwoTypeDef = entityTwoEndDef.getEntityType();
                    log.debug("Got EndDef Types");
                }

                if ((entityOneTypeDef != null) && (entityTwoTypeDef != null))
                {
                    entityOneTypeDefName = entityOneTypeDef.getName();
                    entityTwoTypeDefName = entityTwoTypeDef.getName();
                    log.debug("Got EndDef Types of One: " + entityOneTypeDefName + " and Two: " + entityTwoTypeDefName);

                }

                /*
                 * At this point we know what the expected types of
                 * the ends should be.  Now look at the relationship instance.
                 */
                if ((entityOneProxy != null) && (entityTwoProxy != null))
                {
                    entityOneType = entityOneProxy.getType();
                    entityTwoType = entityTwoProxy.getType();

                    log.debug("Got Proxy Types of One: " + entityOneType + " and Two: " + entityOneType);
                }

                if ((entityOneType != null) && (entityTwoType != null))
                {
                    entityOneTypeName = entityOneType.getTypeDefName();
                    entityTwoTypeName = entityTwoType.getTypeDefName();
                }

                if ((repositoryContentManager.isTypeOf(sourceName, entityOneTypeName, entityOneTypeDefName) &&
                     repositoryContentManager.isTypeOf(sourceName, entityTwoTypeName, entityTwoTypeDefName)))
                {
                    return;
                }

                throw new InvalidParameterException(OMRSErrorCode.INVALID_RELATIONSHIP_ENDS.getMessageDefinition(methodName,
                                                                                                                 sourceName,
                                                                                                                 typeDef.toString(),
                                                                                                                 entityOneProxy.toString(),
                                                                                                                 entityTwoProxy.toString()),
                                                    this.getClass().getName(),
                                                    methodName,
                                                    "relationship.End");
            }
            catch (InvalidParameterException error)
            {
                throw error;
            }
            catch (Throwable error)
            {
                /*
                 * Logic error as the instance should be valid
                 */
                throwValidatorLogicError(sourceName, methodName, thisMethodName);
            }
        }
        else
        {
            throwValidatorLogicError(sourceName,
                                     methodName,
                                     thisMethodName);
        }
    }


    /**
     * Return a boolean indicating whether the supplied entity is classified with the supplied classification.
     *
     * @param requiredClassification required classification; null means that there are no specific
     *                               classification requirements and so results in a true response.
     * @param entity entity to test.
     * @return boolean result
     */
    private boolean verifyEntityIsClassified(String        requiredClassification,
                                             EntitySummary entity)
    {
        if (requiredClassification != null)
        {
            List<Classification> entityClassifications = entity.getClassifications();
            if (entityClassifications != null)
            {
                for (Classification entityClassification : entityClassifications)
                {
                    if (entityClassification != null)
                    {
                        if (requiredClassification.equals(entityClassification.getName()))
                        {
                            return true;
                        }
                    }
                }
            }
        }
        else
        {
            return true;
        }
        return false;
    }


    /**
     * Return a boolean indicating whether the supplied entity is classified with one or more of the supplied
     * classifications.
     *
     * @param requiredClassifications list of required classification null means that there are no specific
     *                                classification requirements and so results in a true response.
     * @param entity entity to test.
     * @return boolean result
     */
    public boolean verifyEntityIsClassified(List<String> requiredClassifications,
                                            EntitySummary entity)
    {
        if (requiredClassifications != null)
        {
            List<Classification> entityClassifications = entity.getClassifications();

            if (entityClassifications != null)
            {
                for (String requiredClassification : requiredClassifications)
                {
                    if (requiredClassification != null)
                    {
                        for (Classification entityClassification : entityClassifications)
                        {
                            if (entityClassification != null)
                            {
                                if (requiredClassification.equals(entityClassification.getName()))
                                {
                                    return true;
                                }
                            }
                        }
                    }
                }
            }
        }
        else
        {
            return true;
        }
        return false;
    }


    /**
     * Return the string form of the instance properties.  Can be used as propertyValue on find property
     * value calls.
     *
     * @param instanceProperties value to extract the string from
     * @return extracted string value.
     */
    public String getStringValuesFromInstancePropertiesAsArray(InstanceProperties   instanceProperties)
    {
        final String  stringStart = "{ ";
        final String  stringDelimiter = ", ";
        final String  stringEnd = " }";

        String        results = null;

        if (instanceProperties != null)
        {
            Iterator<String> propertyNames = instanceProperties.getPropertyNames();

            while (propertyNames.hasNext())
            {
                String propertyName = propertyNames.next();

                if (results == null)
                {
                    results = getStringFromPropertyValue(instanceProperties.getPropertyValue(propertyName));
                }
                else
                {
                    results = results + stringDelimiter + getStringFromPropertyValue(instanceProperties.getPropertyValue(propertyName));
                }
            }
        }

        return stringStart + results + stringEnd;
    }


    /**
     * Return the string form of the instance properties.  Can be used as propertyValue on find property
     * value calls.
     *
     * @param instanceProperties value to extract the string from
     * @return extracted string value.
     */
    public String getStringValuesFromInstancePropertiesAsMap(InstanceProperties   instanceProperties)
    {
        final String  stringStart = "{ ";
        final String  stringDelimiter = ", ";
        final String  mappingDelimiter = " -> ";
        final String  stringEnd = " }";

        String        results = null;

        if (instanceProperties != null)
        {
            Iterator<String> propertyNames = instanceProperties.getPropertyNames();

            while (propertyNames.hasNext())
            {
                String propertyName = propertyNames.next();

                if (results == null)
                {
                    results = propertyName + mappingDelimiter + getStringFromPropertyValue(instanceProperties.getPropertyValue(propertyName));
                }
                else
                {
                    results = results + stringDelimiter + propertyName + mappingDelimiter + getStringFromPropertyValue(instanceProperties.getPropertyValue(propertyName));
                }
            }
        }

        return stringStart + results + stringEnd;
    }


    /**
     * Return the string form of the instance properties.  Can be used as propertyValue on find property
     * value calls.
     *
     * @param instanceProperties value to extract the string from
     * @return extracted string value.
     */
    public String getStringValuesFromInstancePropertiesAsStruct(InstanceProperties   instanceProperties)
    {
        final String  stringStart = "{ ";
        final String  stringDelimiter = ", ";
        final String  mappingDelimiter = " : ";
        final String  stringEnd = " }";

        String        results = null;

        if (instanceProperties != null)
        {
            Iterator<String> propertyNames = instanceProperties.getPropertyNames();

            while (propertyNames.hasNext())
            {
                String propertyName = propertyNames.next();

                if (results == null)
                {
                    results = propertyName + mappingDelimiter + getStringFromPropertyValue(instanceProperties.getPropertyValue(propertyName));
                }
                else
                {
                    results = results + stringDelimiter + propertyName + mappingDelimiter + getStringFromPropertyValue(instanceProperties.getPropertyValue(propertyName));
                }
            }
        }

        return stringStart + results + stringEnd;
    }


    /**
     * Return the string form of a property value.  Can be used as propertyValue on find property
     * value calls.
     *
     * @param instancePropertyValue value to extract the string from
     * @return extracted string value.
     */
    public String getStringFromPropertyValue(InstancePropertyValue   instancePropertyValue)
    {
        if (instancePropertyValue != null)
        {
            if (instancePropertyValue.getInstancePropertyCategory() == PRIMITIVE)
            {
                PrimitivePropertyValue primitivePropertyValue = (PrimitivePropertyValue)instancePropertyValue;

                return primitivePropertyValue.getPrimitiveValue().toString();
            }
            else if (instancePropertyValue.getInstancePropertyCategory() == InstancePropertyCategory.ENUM)
            {
                EnumPropertyValue enumPropertyValue = (EnumPropertyValue)instancePropertyValue;

                return enumPropertyValue.getSymbolicName();
            }
            else if (instancePropertyValue.getInstancePropertyCategory() == InstancePropertyCategory.ARRAY)
            {
                ArrayPropertyValue  arrayPropertyValue = (ArrayPropertyValue)instancePropertyValue;

                if (arrayPropertyValue.getArrayCount() > 0)
                {
                    return this.getStringValuesFromInstancePropertiesAsArray(arrayPropertyValue.getArrayValues());
                }
            }
            else if (instancePropertyValue.getInstancePropertyCategory() == InstancePropertyCategory.MAP)
            {
                MapPropertyValue mapPropertyValue = (MapPropertyValue)instancePropertyValue;

                return this.getStringValuesFromInstancePropertiesAsMap(mapPropertyValue.getMapValues());
            }
            else if (instancePropertyValue.getInstancePropertyCategory() == InstancePropertyCategory.STRUCT)
            {
                StructPropertyValue structPropertyValue = (StructPropertyValue)instancePropertyValue;

                return this.getStringValuesFromInstancePropertiesAsStruct(structPropertyValue.getAttributes());
            }
        }

        return null;
    }



    /**
     * Count the number of matching property values that an instance has.  They may come from an entity,
     * classification or relationship.
     *
     * @param matchProperties the properties to match.
     * @param instanceProperties the properties from the instance.
     * @return integer count of the matching properties.
     * @throws InvalidParameterException invalid search criteria
     */
    public int countMatchingPropertyValues(InstanceProperties       matchProperties,
                                           InstanceProperties       instanceProperties) throws InvalidParameterException
    {
        final String  methodName = "countMatchingPropertyValues";
        int           matchingProperties = 0;

        if ((matchProperties != null) && (instanceProperties != null))
        {
            Iterator<String> matchPropertyNames = matchProperties.getPropertyNames();

            while (matchPropertyNames.hasNext())
            {
                String matchPropertyName = matchPropertyNames.next();

                if (matchPropertyName != null)
                {
                    InstancePropertyValue matchPropertyValue = matchProperties.getPropertyValue(matchPropertyName);

                    if (matchPropertyValue != null)
                    {
                        String           matchPropertyValueString = this.getStringFromPropertyValue(matchPropertyValue);
                        Iterator<String> instancePropertyNames    = instanceProperties.getPropertyNames();

                        while (instancePropertyNames.hasNext())
                        {
                            String instancePropertyName = instancePropertyNames.next();

                            if (instancePropertyName != null)
                            {
                                InstancePropertyValue instancePropertyValue = instanceProperties.getPropertyValue(instancePropertyName);

                                if (instancePropertyValue != null)
                                {
                                    if (instancePropertyName.equals(matchPropertyName))
                                    {
                                        /*
                                         * The property names match - do the values?
                                         */


                                        /*
                                         * The type of match performed depends on the property category [and for primitives also
                                         * the primitive def category]. The rules are as follows:
                                         *
                                         * Primitives:
                                         *   ** String        - the match value is used as a full regex.
                                         *   ** Non-String    - the match value must be an exact match (.equals() not regex)
                                         * Non-primitives:
                                         *   ** Array         - flattened to "{ value, ... }" and matched using contains regex
                                         *   ** Map           - flattened to "{ key -> value, ... }" and matched using contains regex
                                         *   ** Struct        - flattened to "{ key : value, ... }" and matched using contains regex
                                         *   ** Enums:        - matched using exact match (not regex)
                                         *
                                         */
                                        MatchOption matchOption;

                                        InstancePropertyCategory ipCat = instancePropertyValue.getInstancePropertyCategory();

                                        if (ipCat == PRIMITIVE)
                                        {

                                            /*
                                             * Property is a primitive.
                                             * If it is a string, use a full regex match.
                                             * If not a string, use an exact match.
                                             */

                                            PrimitivePropertyValue primPropValue = (PrimitivePropertyValue) instancePropertyValue;

                                            if (primPropValue.getPrimitiveDefCategory() == OM_PRIMITIVE_TYPE_STRING)
                                            {
                                                matchOption = MatchOption.RegexFullMatch;
                                            }
                                            else
                                            {
                                                matchOption = MatchOption.ExactMatch;
                                            }
                                        }
                                        else
                                        {

                                            /*
                                             * Property is not a primitive.
                                             * If it is an Array, Struct or Map use a contains regex match (against stringified collection)
                                             * If it is an Enum use an exact match
                                             *
                                             */
                                            if (ipCat == ENUM)
                                            {
                                                matchOption = MatchOption.ExactMatch;
                                            }
                                            else
                                            {
                                                matchOption = MatchOption.RegexContainsMatch;
                                            }
                                        }

                                        /*
                                         *  Perform the appropriate comparison
                                         */
                                        switch (matchOption)
                                        {
                                            case ExactMatch:
                                                if (instancePropertyValue.equals(matchPropertyValue))
                                                {
                                                    /*
                                                     * The values match exactly.
                                                     */
                                                    matchingProperties++;
                                                }
                                                break;

                                            case RegexContainsMatch:
                                                matchPropertyValueString = ".*" + matchPropertyValueString + ".*";
                                                // deliberate no break; let this drop through with the modified match string
                                            case RegexFullMatch:
                                                /*
                                                 * Does a regex match work? It must match the complete regex...
                                                 */
                                                String instancePropertyValueString = this.getStringFromPropertyValue(instancePropertyValue);

                                                if (instancePropertyValueString != null)
                                                {
                                                    try
                                                    {
                                                        if (instancePropertyValueString.matches(matchPropertyValueString))
                                                        {
                                                            matchingProperties++;
                                                        }
                                                    }
                                                    catch (Throwable error)
                                                    {
                                                        throw new InvalidParameterException(
                                                                OMRSErrorCode.INVALID_SEARCH_CRITERIA.getMessageDefinition(error.getClass().getName(),
                                                                                                                           matchPropertyValueString,
                                                                                                                           instancePropertyValueString,
                                                                                                                           error.getMessage(),
                                                                                                                           methodName),
                                                                this.getClass().getName(),
                                                                methodName,
                                                                "instanceProperties");
                                                    }
                                                }
                                                break;
                                        }
                                    }
                                }
                            }
                        }
                    }
                }
            }
        }

        return matchingProperties;
    }


    /**
     * Return true if the expected value is in the property map.
     *
     * @param propertyMap map with the properties
     * @param propertyName name of the property to test
     * @param expectedValue expected value
     * @return boolean result
     */
    private  boolean  checkStringPropertyValue(Map<String, InstancePropertyValue>   propertyMap,
                                               String                               propertyName,
                                               String                               expectedValue)
    {
        boolean                 result = false;
        InstancePropertyValue   instancePropertyValue = propertyMap.get(propertyName);

        if (instancePropertyValue != null)
        {
            if (instancePropertyValue.getInstancePropertyCategory() == PRIMITIVE)
            {
                try
                {
                    PrimitivePropertyValue primitivePropertyValue = (PrimitivePropertyValue)instancePropertyValue;
                    String                 matchValue = (String)primitivePropertyValue.getPrimitiveValue();

                    if (matchValue != null)
                    {
                        if (matchValue.matches(expectedValue))
                        {
                            result = true;
                        }
                    }
                }
                catch (Throwable   exc)
                {
                    /*
                     * Ignore property
                     */
                }
            }
        }

        return result;
    }


    /**
     * Return true if the expected value is in the property map.
     *
     * @param propertyMap map with the properties
     * @param propertyName name of the property to test
     * @param expectedValue expected value
     * @return boolean result
     */
    private  boolean  checkDatePropertyValue(Map<String, InstancePropertyValue>   propertyMap,
                                             String                               propertyName,
                                             Date                                 expectedValue)
    {
        boolean                 result = false;
        InstancePropertyValue   instancePropertyValue = propertyMap.get(propertyName);

        if (instancePropertyValue != null)
        {
            if (instancePropertyValue.getInstancePropertyCategory() == PRIMITIVE)
            {
                try
                {
                    PrimitivePropertyValue primitivePropertyValue = (PrimitivePropertyValue)instancePropertyValue;
                    Long timestamp = (Long)primitivePropertyValue.getPrimitiveValue();

                    if (timestamp != null)
                    {
                        Date matchValue = new Date(timestamp);
                        if (matchValue.equals(expectedValue))
                        {
                            result = true;
                        }
                    }
                }
                catch (Throwable   exc)
                {
                    /*
                     * Ignore property
                     */
                }
            }
        }
        return result;
    }


    /**
     * Count the number of matching property values that an instance has.  They may come from an entity,
     * or relationship.
     *
     * @param matchProperties  the properties to match.
     * @param instanceHeader  the header properties from the instance.
     * @param instanceProperties  the effectivity dates.
     * @return integer count of the matching properties.
     */
    public int countMatchingHeaderPropertyValues(InstanceProperties       matchProperties,
                                                 InstanceAuditHeader      instanceHeader,
                                                 InstanceProperties       instanceProperties)
    {
        final String metadataCollectionIdPropertyName = "metadataCollectionId";
        final String metadataCollectionNamePropertyName = "metadataCollectionName";
        final String typeNamePropertyName = "typeName";
        final String typeGUIDPropertyName = "typeGUID";
        final String createdByPropertyName = "createdBy";
        final String updatedByPropertyName = "updatedBy";
        final String createTimePropertyName = "createTime";
        final String updateTimePropertyName = "updateTime";
        final String effectiveFromPropertyName = "effectiveFrom";
        final String effectiveToPropertyName = "effectiveTo";

        int       matchingProperties = 0;

        if ((matchProperties != null) && (instanceHeader != null))
        {
            Map<String, InstancePropertyValue>   propertyMap = matchProperties.getInstanceProperties();

            if (propertyMap != null)
            {
                if (this.checkStringPropertyValue(propertyMap, metadataCollectionIdPropertyName, instanceHeader.getMetadataCollectionId()))
                {
                    matchingProperties ++;
                }
                if (this.checkStringPropertyValue(propertyMap, metadataCollectionNamePropertyName, instanceHeader.getMetadataCollectionName()))
                {
                    matchingProperties ++;
                }
                if (this.checkStringPropertyValue(propertyMap, typeNamePropertyName, instanceHeader.getType().getTypeDefName()))
                {
                    matchingProperties ++;
                }
                if (this.checkStringPropertyValue(propertyMap, typeGUIDPropertyName, instanceHeader.getType().getTypeDefGUID()))
                {
                    matchingProperties ++;
                }
                if (this.checkStringPropertyValue(propertyMap, createdByPropertyName, instanceHeader.getCreatedBy()))
                {
                    matchingProperties ++;
                }
                if (this.checkStringPropertyValue(propertyMap, updatedByPropertyName, instanceHeader.getUpdatedBy()))
                {
                    matchingProperties ++;
                }
                if (this.checkDatePropertyValue(propertyMap, createTimePropertyName, instanceHeader.getCreateTime()))
                {
                    matchingProperties ++;
                }
                if (this.checkDatePropertyValue(propertyMap, updateTimePropertyName, instanceHeader.getUpdateTime()))
                {
                    matchingProperties ++;
                }
                if (instanceProperties != null) {

                    if (this.checkDatePropertyValue(propertyMap, effectiveFromPropertyName, instanceProperties.getEffectiveFromTime())) {
                        matchingProperties++;
                    }
                    if (this.checkDatePropertyValue(propertyMap, effectiveToPropertyName, instanceProperties.getEffectiveToTime())) {
                        matchingProperties++;
                    }

                }
            }
        }

        return matchingProperties;
    }


    /**
     * Determine if the instance properties match the match criteria.
     *
     * @param matchProperties  the properties to match.
     * @param instanceHeader the header of the instance.
     * @param instanceProperties  the properties from the instance.
     * @param matchCriteria  rule on how the match should occur.
     * @return boolean flag indicating whether the two sets of properties match
     * @throws InvalidParameterException invalid search criteria
     */
    public boolean verifyMatchingInstancePropertyValues(InstanceProperties   matchProperties,
                                                        InstanceAuditHeader  instanceHeader,
                                                        InstanceProperties   instanceProperties,
                                                        MatchCriteria        matchCriteria) throws InvalidParameterException
    {
        if (matchProperties != null && matchProperties.getInstanceProperties() != null)
        {
            int matchingProperties = this.countMatchingPropertyValues(matchProperties, instanceProperties) +
                                     this.countMatchingHeaderPropertyValues(matchProperties, instanceHeader, instanceProperties);

            switch (matchCriteria)
            {
                case ALL:
                    if (matchingProperties == matchProperties.getPropertyCount())
                    {
                        return true;
                    }
                    break;

                case ANY:
                    if (matchingProperties > 0)
                    {
                        return true;
                    }
                    break;

                case NONE:
                    if (matchingProperties == 0)
                    {
                        return true;
                    }
                    break;
            }
        }
        else
        {
            return true;
        }

        return false;
    }


    /**
     * {@inheritDoc}
     */
    @Override
    public BigDecimal getNumericRepresentation(InstancePropertyValue value)
    {
        if (value == null)
        {
            return null;
        }
        InstancePropertyCategory category = value.getInstancePropertyCategory();
        if (category.equals(PRIMITIVE))
        {
            PrimitivePropertyValue ppv = (PrimitivePropertyValue) value;
            switch (ppv.getPrimitiveDefCategory())
            {
                case OM_PRIMITIVE_TYPE_DATE:
                case OM_PRIMITIVE_TYPE_LONG:
                    return BigDecimal.valueOf((Long)ppv.getPrimitiveValue());
                case OM_PRIMITIVE_TYPE_SHORT:
                    return BigDecimal.valueOf((Short)ppv.getPrimitiveValue());
                case OM_PRIMITIVE_TYPE_INT:
                    return BigDecimal.valueOf((Integer)ppv.getPrimitiveValue());
                case OM_PRIMITIVE_TYPE_FLOAT:
                    return BigDecimal.valueOf((Float) ppv.getPrimitiveValue());
                case OM_PRIMITIVE_TYPE_DOUBLE:
                    return BigDecimal.valueOf((Double) ppv.getPrimitiveValue());
                case OM_PRIMITIVE_TYPE_BIGINTEGER:
                    return new BigDecimal((BigInteger)ppv.getPrimitiveValue());
                case OM_PRIMITIVE_TYPE_BIGDECIMAL:
                    return (BigDecimal) ppv.getPrimitiveValue();
                default:
                    return null;
            }
        }
        return null;
    }


    /**
     * {@inheritDoc}
     */
    @Override
    public boolean verifyMatchingInstancePropertyValues(SearchProperties    matchProperties,
                                                        InstanceAuditHeader instanceHeader,
                                                        InstanceProperties  instanceProperties) throws InvalidParameterException
    {
        final String methodName = "verifyMatchingInstancePropertyValues";
        if (matchProperties == null)
        {
            return true;
        }
        List<PropertyCondition> conditions = matchProperties.getConditions();
        int conditionMatchCount = 0;
        for (PropertyCondition condition : conditions)
        {
            // Simplest way: this will also short-circuit to true immediately if nested conditions is null
            boolean matchesNested = verifyMatchingInstancePropertyValues(condition.getNestedConditions(), instanceHeader, instanceProperties);
            String propertyName = condition.getProperty();
            InstancePropertyValue testValue = condition.getValue();
            InstancePropertyValue actualValue = instanceProperties.getPropertyValue(propertyName);
            boolean matchesProperties = true;
            BigDecimal testBD = getNumericRepresentation(testValue);
            BigDecimal actualBD = getNumericRepresentation(actualValue);
            switch (condition.getOperator())
            {
                case EQ:
                    matchesProperties = Objects.equals(actualValue, testValue);
                    break;
                case NEQ:
                    matchesProperties = !Objects.equals(actualValue, testValue);
                    break;
                case LT:
                    // Should only apply to numbers and dates
                    matchesProperties = (actualBD != null && testBD != null && actualBD.compareTo(testBD) < 0);
                    break;
                case LTE:
                    // Should only apply to numbers and dates
                    matchesProperties = (actualBD != null && testBD != null && actualBD.compareTo(testBD) <= 0);
                    break;
                case GT:
                    // Should only apply to numbers and dates
                    matchesProperties = (actualBD != null && testBD != null && actualBD.compareTo(testBD) > 0);
                    break;
                case GTE:
                    // Should only apply to numbers and dates
                    matchesProperties = (actualBD != null && testBD != null && actualBD.compareTo(testBD) >= 0);
                    break;
                case IN:
                    // The value to test against must be a list (ArrayPropertyValue)
                    if (testValue instanceof ArrayPropertyValue)
                    {
                        ArrayPropertyValue apv = (ArrayPropertyValue) testValue;
                        InstanceProperties values = apv.getArrayValues();
                        if (values == null)
                        {
                            // Impossible to match against an empty list, so always return false
                            matchesProperties = false;
                        }
                        else
                        {
                            Iterator<String> names = values.getPropertyNames();
                            matchesProperties = false;
                            while (names.hasNext() && !matchesProperties)
                            {
                                String index = names.next();
                                InstancePropertyValue oneTestValue = values.getPropertyValue(index);
                                if (oneTestValue != null)
                                {
                                    matchesProperties = oneTestValue.equals(actualValue);
                                }
                            }
                        }
                    }
                    else
                    {
                        throw new InvalidParameterException(OMRSErrorCode.INVALID_LIST_CONDITION.getMessageDefinition(),
                                                            this.getClass().getName(),
                                                            methodName,
                                                            "matchProperties");
                    }
                    break;
                case IS_NULL:
                    matchesProperties = (actualValue == null);
                    break;
                case NOT_NULL:
                    matchesProperties = (actualValue != null);
                    break;
                case LIKE:
                    // Should only apply to strings
                    if (testValue instanceof PrimitivePropertyValue && ( (PrimitivePropertyValue) testValue).getPrimitiveDefCategory().equals(OM_PRIMITIVE_TYPE_STRING))
                    {
                        String test = testValue.valueAsString();
                        if (actualValue == null)
                        {
                            matchesProperties = false;
                        }
                        else
                        {
                            String actual = actualValue.valueAsString();
                            matchesProperties = actual.matches(test);
                        }
                    }
                    else
                    {
                        throw new InvalidParameterException(OMRSErrorCode.INVALID_LIKE_CONDITION.getMessageDefinition(),
                                                            this.getClass().getName(),
                                                            methodName,
                                                            "matchProperties");
                    }
                    break;
                default:
                    matchesProperties = true;
                    break;
            }
            conditionMatchCount += (matchesNested && matchesProperties) ? 1 : 0;
        }
        // TODO: we may want to move this into the loop above to short-circuit (for performance)
        switch (matchProperties.getMatchCriteria())
        {
            case ALL:
                if (conditionMatchCount == conditions.size())
                {
                    return true;
                }
                break;
            case ANY:
                if (conditionMatchCount > 0)
                {
                    return true;
                }
                break;
            case NONE:
                if (conditionMatchCount == 0)
                {
                    return true;
                }
                break;
        }
        return false;
    }


    /**
     * {@inheritDoc}
     */
    @Override
    public boolean verifyMatchingClassifications(SearchClassifications matchClassifications,
                                                 EntitySummary         entity) throws InvalidParameterException
    {
        if (matchClassifications == null)
        {
            return true;
        }
        List<ClassificationCondition> conditions = matchClassifications.getConditions();
        if (conditions == null)
        {
            return true;
        }
        int matchingClassificationCount = 0;
        List<Classification> classifications = entity.getClassifications();
        for (ClassificationCondition condition : conditions)
        {
            String classificationName = condition.getName();
<<<<<<< HEAD
            boolean isClassified = verifyEntityIsClassified(classificationName, entity);
            SearchProperties properties = condition.getMatchProperties();
            boolean classificationMatches = false;
            for (Classification classification : classifications)
            {
                if (classificationName.equals(classification.getName()))
                {
                    classificationMatches = verifyMatchingInstancePropertyValues(properties, entity, classification.getProperties());
                }
            }
            matchingClassificationCount += (isClassified && classificationMatches) ? 1 : 0;
=======
            if (classificationName != null)
            {
                // Only attempt to match if a classification name has been provided: if not, we cannot match against
                // the requested classification (as no definition of a classification has been provided that we should
                // attempt to match against)
                boolean isClassified = verifyEntityIsClassified(classificationName, entity);
                SearchProperties properties = condition.getMatchProperties();
                boolean classificationMatches = false;
                for (Classification classification : classifications)
                {
                    if (classificationName.equals(classification.getName()))
                    {
                        classificationMatches = verifyMatchingInstancePropertyValues(properties, entity, classification.getProperties());
                    }
                }
                matchingClassificationCount += (isClassified && classificationMatches) ? 1 : 0;
            }
>>>>>>> 775ff318
        }
        // TODO: we may want to move this into the loop above to short-circuit (for performance)
        switch (matchClassifications.getMatchCriteria())
        {
            case ALL:
                if (matchingClassificationCount == conditions.size())
                {
                    return true;
                }
                break;
            case ANY:
                if (matchingClassificationCount > 0)
                {
                    return true;
                }
                break;
            case NONE:
                if (matchingClassificationCount == 0)
                {
                    return true;
                }
                break;
        }
        return false;
    }


    /**
     * Validates that an instance has the correct header for it to be a reference copy.
     *
     * @param sourceName source of the request (used for logging)
     * @param localMetadataCollectionId  the unique identifier for the local repository' metadata collection.
     * @param instanceParameterName the name of the parameter that provided the instance.
     * @param instance the instance to test
     * @param methodName the name of the method that supplied the instance.
     * @throws RepositoryErrorException problem with repository
     * @throws InvalidParameterException the instance is null or linked to local metadata repository
     */
    public void validateReferenceInstanceHeader(String         sourceName,
                                                String         localMetadataCollectionId,
                                                String         instanceParameterName,
                                                InstanceHeader instance,
                                                String         methodName) throws InvalidParameterException,
                                                                                  RepositoryErrorException
    {
        if (instance == null)
        {
            throw new InvalidParameterException(OMRSErrorCode.NULL_REFERENCE_INSTANCE.getMessageDefinition(sourceName, methodName),
                                                this.getClass().getName(),
                                                methodName,
                                                instanceParameterName);
        }

        this.validateInstanceType(sourceName, instance);

        this.validateHomeMetadataGUID(sourceName, instanceParameterName, instance.getMetadataCollectionId(), methodName);

        if (localMetadataCollectionId.equals(instance.getMetadataCollectionId()))
        {
            throw new InvalidParameterException(OMRSErrorCode.LOCAL_REFERENCE_INSTANCE.getMessageDefinition(sourceName,
                                                                                                            methodName,
                                                                                                            instanceParameterName),
                                                this.getClass().getName(),
                                                methodName,
                                                instanceParameterName);
        }
    }


    /**
     * Validates an entity proxy.  It must be a reference copy (ie owned by a different repository).
     *
     * @param sourceName source of the request (used for logging)
     * @param localMetadataCollectionId unique identifier for this repository's metadata collection
     * @param proxyParameterName name of the parameter used to provide the parameter
     * @param entityProxy proxy to add
     * @param methodName name of the method that adds the proxy
     * @throws InvalidParameterException the entity proxy is null or for an entity homed in this repository
     */
    public void validateEntityProxy (String         sourceName,
                                     String         localMetadataCollectionId,
                                     String         proxyParameterName,
                                     EntityProxy    entityProxy,
                                     String         methodName) throws InvalidParameterException
    {
        if (entityProxy == null)
        {
            throw new InvalidParameterException(OMRSErrorCode.NULL_ENTITY_PROXY.getMessageDefinition(sourceName, proxyParameterName, methodName),
                                                this.getClass().getName(),
                                                methodName,
                                                proxyParameterName);
        }

        this.validateHomeMetadataGUID(sourceName, proxyParameterName, entityProxy.getMetadataCollectionId(), methodName);

        if (localMetadataCollectionId.equals(entityProxy.getMetadataCollectionId()))
        {
            throw new InvalidParameterException(OMRSErrorCode.LOCAL_ENTITY_PROXY.getMessageDefinition(sourceName, proxyParameterName, methodName),
                                                this.getClass().getName(),
                                                methodName,
                                                proxyParameterName);
        }

        if (entityProxy.getHeaderVersion() > InstanceAuditHeader.CURRENT_AUDIT_HEADER_VERSION)
        {
            throw new InvalidParameterException(OMRSErrorCode.UNSUPPORTED_INSTANCE_HEADER_VERSION.getMessageDefinition(methodName,
                                                                                                                       "EntityProxy",
                                                                                                                       sourceName,
                                                                                                                       entityProxy.getGUID(),
                                                                                                                       entityProxy.getType().getTypeDefName(),
                                                                                                                       Long.toString(entityProxy.getHeaderVersion()),
                                                                                                                       Long.toString(InstanceAuditHeader.CURRENT_AUDIT_HEADER_VERSION)),
                                                this.getClass().getName(),
                                                methodName,
                                                proxyParameterName);
        }
    }


    /**
     * Search for property values matching the search criteria (a regular expression)
     *
     * @param sourceName source of the request (used for logging)
     * @param properties list of properties associated with the in instance
     * @param searchCriteria regular expression for testing the property values
     * @param methodName name of the method requiring the search.
     * @return boolean indicating whether the search criteria is located in any of the string parameter values.
     * @throws RepositoryErrorException the properties are not properly set up in the instance
     */
    public boolean verifyInstancePropertiesMatchSearchCriteria(String              sourceName,
                                                               InstanceProperties  properties,
                                                               String              searchCriteria,
                                                               String              methodName) throws RepositoryErrorException
    {
        if (properties == null)
        {
            return false;
        }

        Iterator<String>  propertyNames = properties.getPropertyNames();

        try
        {
            while (propertyNames.hasNext())
            {
                InstancePropertyValue  propertyValue = properties.getPropertyValue(propertyNames.next());

                switch (propertyValue.getInstancePropertyCategory())
                {
                    case PRIMITIVE:
                        PrimitivePropertyValue primitivePropertyValue = (PrimitivePropertyValue)propertyValue;
                        if (primitivePropertyValue.getPrimitiveDefCategory() == OM_PRIMITIVE_TYPE_STRING)
                        {
                            String   stringProperty = (String)primitivePropertyValue.getPrimitiveValue();

                            if (stringProperty != null)
                            {
                                if (stringProperty.matches(searchCriteria))
                                {
                                    return true;
                                }
                            }
                        }
                        break;

                    case ENUM:
                        EnumPropertyValue enumPropertyValue = (EnumPropertyValue)propertyValue;

                        String  enumValue = enumPropertyValue.getSymbolicName();
                        if (enumValue != null)
                        {
                            if (enumValue.matches(searchCriteria))
                            {
                                return true;
                            }
                        }
                        break;

                    case STRUCT:
                        StructPropertyValue structPropertyValue = (StructPropertyValue)propertyValue;

                        if (verifyInstancePropertiesMatchSearchCriteria(sourceName,
                                                                        structPropertyValue.getAttributes(),
                                                                        searchCriteria,
                                                                        methodName))
                        {
                            return true;
                        }
                        break;

                    case ARRAY:
                        ArrayPropertyValue arrayPropertyValue = (ArrayPropertyValue)propertyValue;

                        if (verifyInstancePropertiesMatchSearchCriteria(sourceName,
                                                                        arrayPropertyValue.getArrayValues(),
                                                                        searchCriteria,
                                                                        methodName))
                        {
                            return true;
                        }
                        break;

                    case MAP:
                        MapPropertyValue mapPropertyValue = (MapPropertyValue)propertyValue;

                        if (verifyInstancePropertiesMatchSearchCriteria(sourceName,
                                                                        mapPropertyValue.getMapValues(),
                                                                        searchCriteria,
                                                                        methodName))
                        {
                            return true;
                        }
                        break;
                }
            }
        }
        catch (Throwable   error)
        {
            /*
             * Probably a class cast error which should never occur.
             */
            throw new RepositoryErrorException(OMRSErrorCode.BAD_PROPERTY_FOR_INSTANCE.getMessageDefinition(sourceName, methodName),
                                               this.getClass().getName(),
                                               methodName,
                                               error);
        }

        return false;
    }


    /**
     * Search for property values matching the supplied property value
     *
     * @param sourceName source of the request (used for logging)
     * @param properties list of properties associated with the in instance
     * @param searchPropertyValue property value as a string
     * @param methodName name of the method requiring the search.
     * @return boolean indicating whether the search criteria is located in any of the string parameter values.
     * @throws RepositoryErrorException the properties are not properly set up in the instance
     */
    public boolean verifyInstancePropertiesMatchPropertyValue(String              sourceName,
                                                              InstanceProperties  properties,
                                                              String              searchPropertyValue,
                                                              String              methodName) throws RepositoryErrorException
    {
        if (properties == null)
        {
            return false;
        }

        Iterator<String>  propertyNames = properties.getPropertyNames();

        try
        {
            while (propertyNames.hasNext())
            {
                InstancePropertyValue  instancePropertyValue = properties.getPropertyValue(propertyNames.next());

                switch (instancePropertyValue.getInstancePropertyCategory())
                {
                    case PRIMITIVE:
                        PrimitivePropertyValue primitivePropertyValue = (PrimitivePropertyValue)instancePropertyValue;
                        Object    instanceProperty = primitivePropertyValue.getPrimitiveValue();
                        String    stringProperty = null;

                        if (instanceProperty != null)
                        {
                            stringProperty = instanceProperty.toString();
                        }

                        if (stringProperty != null)
                        {
                            if (stringProperty.equals(searchPropertyValue))
                            {
                                return true;
                            }
                        }
                        break;

                    case ENUM:
                        EnumPropertyValue enumPropertyValue = (EnumPropertyValue)instancePropertyValue;

                        String  enumValue = enumPropertyValue.getSymbolicName();
                        if (enumValue != null)
                        {
                            if (enumValue.equals(searchPropertyValue))
                            {
                                return true;
                            }
                        }
                        break;

                    case STRUCT:
                        StructPropertyValue structPropertyValue = (StructPropertyValue)instancePropertyValue;

                        if (verifyInstancePropertiesMatchPropertyValue(sourceName,
                                                                       structPropertyValue.getAttributes(),
                                                                       searchPropertyValue,
                                                                       methodName))
                        {
                            return true;
                        }
                        break;

                    case ARRAY:
                        ArrayPropertyValue arrayPropertyValue = (ArrayPropertyValue)instancePropertyValue;

                        if (verifyInstancePropertiesMatchPropertyValue(sourceName,
                                                                       arrayPropertyValue.getArrayValues(),
                                                                       searchPropertyValue,
                                                                       methodName))
                        {
                            return true;
                        }
                        break;

                    case MAP:
                        MapPropertyValue mapPropertyValue = (MapPropertyValue)instancePropertyValue;

                        if (verifyInstancePropertiesMatchPropertyValue(sourceName,
                                                                       mapPropertyValue.getMapValues(),
                                                                       searchPropertyValue,
                                                                       methodName))
                        {
                            return true;
                        }
                        break;
                }
            }
        }
        catch (Throwable   error)
        {
            /*
             * Probably a class cast error which should never occur.
             */
            throw new RepositoryErrorException(OMRSErrorCode.BAD_PROPERTY_FOR_INSTANCE.getMessageDefinition(sourceName, methodName),
                                               this.getClass().getName(),
                                               methodName,
                                               error);
        }

        return false;
    }


    /*
     * ======================
     * Private Methods
     * ======================
     */


    /**
     * Throw a logic error exception if this object does not have a repository content manager.
     * This would occur if if is being used in an environment where the OMRS has not been properly
     * initialized.
     *
     * @param methodName name of calling method.
     */
    private void validateRepositoryContentManager(String   methodName)
    {
        if (repositoryContentManager == null)
        {
            throw new OMRSLogicErrorException(OMRSErrorCode.LOCAL_REPOSITORY_CONFIGURATION_ERROR.getMessageDefinition(),
                                              this.getClass().getName(),
                                              methodName);
        }
    }


    /**
     * Throws a logic error exception when the repository validator is called with invalid parameters.
     * Normally this means the repository validator methods have been called in the wrong order.
     *
     * @param sourceName source of the request (used for logging)
     * @param originatingMethodName method that called the repository validator
     * @param localMethodName local method that detected the error
     */
    private void throwValidatorLogicError(String     sourceName,
                                          String     originatingMethodName,
                                          String     localMethodName)
    {
       throw new OMRSLogicErrorException(OMRSErrorCode.VALIDATION_LOGIC_ERROR.getMessageDefinition(sourceName,
                                                                                                    localMethodName,
                                                                                                    originatingMethodName),
                                          this.getClass().getName(),
                                          localMethodName);
    }


    /**
     * Returns a boolean indicating that the instance is of the supplied type.  It tests the
     * base type and all the super types.
     *
     * @param sourceName source of the request (used for logging)
     * @param instance instance to test
     * @param typeName name of the type
     * @param localMethodName local method that deleted the error
     * @return boolean
     */
    public boolean isATypeOf(String               sourceName,
                             InstanceAuditHeader  instance,
                             String               typeName,
                             String               localMethodName)
    {
        final String   methodName = "isATypeOf";

        if (typeName == null)
        {
            throwValidatorLogicError(sourceName, methodName, localMethodName);
        }

        if (instance == null)
        {
            throwValidatorLogicError(sourceName, methodName, localMethodName);
        }

        InstanceType   instanceType = instance.getType();

        if (instanceType != null)
        {
            String   entityTypeName = instanceType.getTypeDefName();

            if (typeName.equals(entityTypeName))
            {
                return true;
            }

            List<TypeDefLink> superTypes = instanceType.getTypeDefSuperTypes();

            if (superTypes != null)
            {
                for (TypeDefLink   typeDefLink : superTypes)
                {
                    if (typeDefLink != null)
                    {
                        if (typeName.equals(typeDefLink.getName()))
                        {
                            return true;
                        }
                    }
                }
            }
        }

        return false;
    }


    /**
     * Validate that either zero or one entities were returned from a find request.  This is typically when searching
     * for entities of a specific type using one of its unique properties.
     *
     * @param findResults list of entities returned from the search.
     * @param typeName name of the type of entities requested.
     * @param serviceName service that requested the entities.
     * @param methodName calling method.
     */
    public void validateAtMostOneEntityResult(List<EntityDetail>   findResults,
                                              String               typeName,
                                              String               serviceName,
                                              String               methodName) throws RepositoryErrorException
    {
        if (findResults != null)
        {
            if (findResults.size() > 1)
            {
                throw new RepositoryErrorException(OMRSErrorCode.MULTIPLE_ENTITIES_FOUND.getMessageDefinition(typeName,
                                                                                                              serviceName,
                                                                                                              methodName,
                                                                                                              findResults.toString()),
                                                   this.getClass().getName(),
                                                   methodName);
            }
        }
    }


    /**
     * Validate that either zero or one relationships were returned from a find request.  This is typically when searching
     * for relationships of a specific type where the cardinality is set to AT_MOST_ONE in the RelationshipEndCardinality.
     *
     * @param findResults list of relationships returned from the search.
     * @param typeName name of the type of relationships requested.
     * @param serviceName service that requested the relationships.
     * @param methodName calling method.
     */
    public void validateAtMostOneRelationshipResult(List<Relationship>   findResults,
                                                    String               typeName,
                                                    String               serviceName,
                                                    String               methodName) throws RepositoryErrorException
    {
        if (findResults != null)
        {
            if (findResults.size() > 1)
            {
                throw new RepositoryErrorException(OMRSErrorCode.MULTIPLE_RELATIONSHIPS_FOUND.getMessageDefinition(typeName,
                                                                                                                   serviceName,
                                                                                                                   methodName,
                                                                                                                   findResults.toString()),
                                                   this.getClass().getName(),
                                                   methodName);
            }
        }
    }
}<|MERGE_RESOLUTION|>--- conflicted
+++ resolved
@@ -4069,19 +4069,6 @@
         for (ClassificationCondition condition : conditions)
         {
             String classificationName = condition.getName();
-<<<<<<< HEAD
-            boolean isClassified = verifyEntityIsClassified(classificationName, entity);
-            SearchProperties properties = condition.getMatchProperties();
-            boolean classificationMatches = false;
-            for (Classification classification : classifications)
-            {
-                if (classificationName.equals(classification.getName()))
-                {
-                    classificationMatches = verifyMatchingInstancePropertyValues(properties, entity, classification.getProperties());
-                }
-            }
-            matchingClassificationCount += (isClassified && classificationMatches) ? 1 : 0;
-=======
             if (classificationName != null)
             {
                 // Only attempt to match if a classification name has been provided: if not, we cannot match against
@@ -4099,7 +4086,6 @@
                 }
                 matchingClassificationCount += (isClassified && classificationMatches) ? 1 : 0;
             }
->>>>>>> 775ff318
         }
         // TODO: we may want to move this into the loop above to short-circuit (for performance)
         switch (matchClassifications.getMatchCriteria())
