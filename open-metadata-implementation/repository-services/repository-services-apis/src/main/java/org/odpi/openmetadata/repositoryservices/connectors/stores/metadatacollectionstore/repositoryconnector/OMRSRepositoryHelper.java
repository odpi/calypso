/* SPDX-License-Identifier: Apache-2.0 */
/* Copyright Contributors to the ODPi Egeria project. */
package org.odpi.openmetadata.repositoryservices.connectors.stores.metadatacollectionstore.repositoryconnector;


import org.odpi.openmetadata.repositoryservices.connectors.stores.metadatacollectionstore.properties.SequencingOrder;
import org.odpi.openmetadata.repositoryservices.connectors.stores.metadatacollectionstore.properties.instances.*;
import org.odpi.openmetadata.repositoryservices.connectors.stores.metadatacollectionstore.properties.typedefs.*;
import org.odpi.openmetadata.repositoryservices.ffdc.exception.*;

import java.util.*;

/**
 * OMRSRepositoryHelper provides methods to repository connectors and repository event mappers to help
 * them build valid type definitions (TypeDefs), entities and relationships.  It is a facade to the
 * repository content manager which holds an in memory cache of all the active TypeDefs in the local server.
 * OMRSRepositoryHelper's purpose is to create an object that the repository connectors and event mappers can
 * create, use and discard without needing to know how to connect to the repository content manager.
 */
public interface OMRSRepositoryHelper
{
    /**
     * Return the list of typedefs active in the local repository.
     *
     * @return TypeDef gallery
     */
    TypeDefGallery getActiveTypeDefGallery();


    /**
     * Return the list of typedefs known by the local repository.
     *
     * @return TypeDef gallery
     */
    TypeDefGallery getKnownTypeDefGallery();


    /**
     * Return the TypeDef identified by the name supplied by the caller.  This is used in the connectors when
     * validating the actual types of the repository with the known open metadata types looking specifically
     * for types of the same name but with different content.
     *
     * @param sourceName  source of the request (used for logging)
     * @param typeDefName unique name for the TypeDef
     * @return TypeDef object or null if TypeDef is not known.
     */
    TypeDef getTypeDefByName(String sourceName,
                             String typeDefName);


    /**
     * Return the AttributeTypeDef identified by the name supplied by the caller.  This is used in the connectors when
     * validating the actual types of the repository with the known open metadata types looking specifically
     * for types of the same name but with different content.
     *
     * @param sourceName            source of the request (used for logging)
     * @param attributeTypeDefName  unique name for the TypeDef
     * @return AttributeTypeDef object or null if AttributeTypeDef is not known.
     */
    AttributeTypeDef getAttributeTypeDefByName(String sourceName,
                                               String attributeTypeDefName);


    /**
     * Return the TypeDefs identified by the name supplied by the caller.  The TypeDef name may have wild
     * card characters in it which is why the results are returned in a list.
     *
     * @param sourceName   source of the request (used for logging)
     * @param typeDefName  unique name for the TypeDef
     * @return TypeDef object or null if TypeDef is not known.
     */
    TypeDefGallery getActiveTypesByWildCardName(String sourceName,
                                                String typeDefName);


    /**
     * Return the TypeDef identified by the guid supplied by the caller.  This call is used when
     * retrieving a type that only the guid is known.
     *
     * @param sourceName     source of the request (used for logging)
     * @param parameterName  name of guid parameter
     * @param typeDefGUID    unique identifier for the TypeDef
     * @param methodName     calling method
     * @return TypeDef object
     * @throws TypeErrorException  unknown or invalid type
     */
    TypeDef getTypeDef(String sourceName,
                       String parameterName,
                       String typeDefGUID,
                       String methodName) throws TypeErrorException;


    /**
     * Return the AttributeTypeDef identified by the guid and name supplied by the caller.  This call is used when
     * retrieving a type that only the guid is known.
     *
     * @param sourceName            source of the request (used for logging)
     * @param attributeTypeDefGUID  unique identifier for the AttributeTypeDef
     * @param methodName     calling method
     * @return TypeDef object
     * @throws TypeErrorException  unknown or invalid type
     */
    AttributeTypeDef getAttributeTypeDef(String sourceName,
                                         String attributeTypeDefGUID,
                                         String methodName) throws TypeErrorException;


    /**
     * Return the TypeDef identified by the guid and name supplied by the caller.  This call is used when
     * retrieving a type that should exist.  For example, retrieving the type of a metadata instance.
     *
     * @param sourceName   source of the request (used for logging)
     * @param guidParameterName  name of guid parameter
     * @param nameParameterName  name of type name parameter
     * @param typeDefGUID  unique identifier for the TypeDef
     * @param typeDefName  unique name for the TypeDef
     * @param methodName   calling method
     * @return TypeDef object
     * @throws TypeErrorException  unknown or invalid type
     */
    TypeDef getTypeDef(String sourceName,
                       String guidParameterName,
                       String nameParameterName,
                       String typeDefGUID,
                       String typeDefName,
                       String methodName) throws TypeErrorException;


    /**
     * Return the AttributeTypeDef identified by the guid and name supplied by the caller.  This call is used when
     * retrieving a type that should exist.  For example, retrieving the type definition of a metadata instance's
     * property.
     *
     * @param sourceName            source of the request (used for logging)
     * @param attributeTypeDefGUID  unique identifier for the AttributeTypeDef
     * @param attributeTypeDefName  unique name for the AttributeTypeDef
     * @param methodName  calling method
     * @return TypeDef object
     * @throws TypeErrorException  unknown or invalid type
     */
    AttributeTypeDef getAttributeTypeDef(String sourceName,
                                         String attributeTypeDefGUID,
                                         String attributeTypeDefName,
                                         String methodName) throws TypeErrorException;


    /**
     * Validate that the type of an instance is of the expected/desired type.  The actual instance may be a subtype
     * of the expected type of course.
     *
     * @param sourceName source of the request (used for logging)
     * @param actualTypeName name of the entity type
     * @param expectedTypeName name of the expected type
     * @return boolean if they match (a null in either results in false)
     */
    boolean  isTypeOf(String   sourceName,
                      String   actualTypeName,
                      String   expectedTypeName);


    /**
     * Return the names of all of the properties in the supplied TypeDef and all of its super-types.
     *
     * @param sourceName name of caller.
     * @param typeDef TypeDef to query.
     * @param methodName calling method.
     * @return list of property names.
     */
    List<TypeDefAttribute> getAllPropertiesForTypeDef(String  sourceName,
                                                      TypeDef typeDef,
                                                      String  methodName);


    /**
     * Returns an updated TypeDef that has had the supplied patch applied.  It throws an exception if any part of
     * the patch is incompatible with the original TypeDef.  For example, if there is a mismatch between
     * the type or version that either represents.
     *
     * @param sourceName       source of the TypeDef (used for logging)
     * @param typeDefPatch     patch to apply
     * @param originalTypeDef  typeDef to patch
     * @return updated TypeDef
     * @throws PatchErrorException        the patch is either badly formatted, or does not apply to the supplied TypeDef
     * @throws InvalidParameterException  the TypeDefPatch is null.
     */
    TypeDef applyPatch(String       sourceName,
                       TypeDef      originalTypeDef,
                       TypeDefPatch typeDefPatch) throws PatchErrorException, InvalidParameterException;


    /**
     * Validate that the type's name is not null.
     *
     * @param sourceName source of the request (used for logging)
     * @param standard name of the standard, null means any.
     * @param organization name of the organization, null means any.
     * @param identifier identifier of the element in the standard, null means any.
     * @param methodName method receiving the call
     * @return list of typeDefs
     */
    List<TypeDef> getMatchingActiveTypes(String sourceName,
                                         String standard,
                                         String organization,
                                         String identifier,
                                         String methodName);


    /**
     * Remember the metadata collection name for this metadata collection Id. If the metadata collection id
     * is null, it is ignored.
     *
     * @param metadataCollectionId unique identifier (guid) for the metadata collection.
     * @param metadataCollectionName display name for the metadata collection (can be null).
     */
    void registerMetadataCollection(String    metadataCollectionId,
                                    String    metadataCollectionName);


    /**
     * Return the metadata collection name (or null) for a metadata collection id.
     *
     * @param metadataCollectionId unique identifier (guid) for the metadata collection.
     * @return display name
     */
    String getMetadataCollectionName(String    metadataCollectionId);


    /**
     * Return an entity with the header and type information filled out.  The caller only needs to add properties
     * and classifications to complete the set up of the entity.
     *
     * @param sourceName            source of the request (used for logging)
     * @param metadataCollectionId  unique identifier for the home metadata collection
     * @param provenanceType        origin of the entity
     * @param userName              name of the creator
     * @param typeName              name of the type
     * @return partially filled out entity needs classifications and properties
     * @throws TypeErrorException  the type name is not recognized.
     */
    EntityDetail getSkeletonEntity(String                 sourceName,
                                   String                 metadataCollectionId,
                                   InstanceProvenanceType provenanceType,
                                   String                 userName,
                                   String                 typeName) throws TypeErrorException;


    /**
     * Return a classification with the header and type information filled out.  The caller only needs to add properties
     * and possibility origin information if it is propagated to complete the set up of the classification.
     *
     * @param sourceName              source of the request (used for logging)
     * @param userName                name of the creator
     * @param classificationTypeName  name of the classification type
     * @param entityTypeName          name of the type for the entity that this classification is to be attached to.
     * @return partially filled out classification needs properties and possibly origin information
     * @throws TypeErrorException  the type name is not recognized as a classification type.
     */
    Classification getSkeletonClassification(String sourceName,
                                             String userName,
                                             String classificationTypeName,
                                             String entityTypeName) throws TypeErrorException;


    /**
     * Return a relationship with the header and type information filled out.  The caller only needs to add properties
     * to complete the set up of the relationship.
     *
     * @param sourceName            source of the request (used for logging)
     * @param metadataCollectionId  unique identifier for the home metadata collection
     * @param provenanceType        origin type of the relationship
     * @param userName              name of the creator
     * @param typeName              name of the relationship's type
     * @return partially filled out relationship needs properties
     * @throws TypeErrorException  the type name is not recognized as a relationship type.
     */
    Relationship getSkeletonRelationship(String                 sourceName,
                                         String                 metadataCollectionId,
                                         InstanceProvenanceType provenanceType,
                                         String                 userName,
                                         String                 typeName) throws TypeErrorException;


    /**
     * Return a relationship with the header and type information filled out.  The caller only needs to add properties
     * to complete the set up of the relationship.
     *
     * @param sourceName      source of the request (used for logging)
     * @param typeDefSummary  details of the new type
     * @return instance type
     * @throws TypeErrorException  the type name is not recognized as a relationship type.
     */
    InstanceType getNewInstanceType(String         sourceName,
                                    TypeDefSummary typeDefSummary) throws TypeErrorException;


    /**
     * Return a filled out entity.  It just needs to add the classifications.
     *
     * @param sourceName            source of the request (used for logging)
     * @param metadataCollectionId  unique identifier for the home metadata collection
     * @param provenanceType        origin of the entity
     * @param userName              name of the creator
     * @param typeName              name of the type
     * @param properties            properties for the entity
     * @param classifications       list of classifications for the entity
     * @return an entity that is filled out
     * @throws TypeErrorException  the type name is not recognized as an entity type
     */
    EntityDetail getNewEntity(String                 sourceName,
                              String                 metadataCollectionId,
                              InstanceProvenanceType provenanceType,
                              String                 userName,
                              String                 typeName,
                              InstanceProperties     properties,
                              List<Classification>   classifications) throws TypeErrorException;


    /**
     * Return a filled out relationship which just needs the entity proxies added.
     *
     * @param sourceName            source of the request (used for logging)
     * @param metadataCollectionId  unique identifier for the home metadata collection
     * @param provenanceType        origin of the relationship
     * @param userName              name of the creator
     * @param typeName              name of the type
     * @param properties            properties for the relationship
     * @return a relationship that is filled out
     * @throws TypeErrorException  the type name is not recognized as a relationship type
     */
    Relationship getNewRelationship(String                 sourceName,
                                    String                 metadataCollectionId,
                                    InstanceProvenanceType provenanceType,
                                    String                 userName,
                                    String                 typeName,
                                    InstanceProperties     properties) throws TypeErrorException;


    /**
     * Return a classification with the header and type information filled out.  The caller only needs to add properties
     * to complete the set up of the classification.
     *
     * @param sourceName      source of the request (used for logging)
     * @param userName        name of the creator
     * @param typeName        name of the type
     * @param entityTypeName  name of the type for the entity that this classification is to be attached to.
     * @param classificationOrigin     is this explicitly assigned or propagated
     * @param classificationOriginGUID  if propagated this the GUID of the origin
     * @param properties      properties for the classification
     * @return partially filled out classification needs properties and possibly origin information
     * @throws TypeErrorException  the type name is not recognized as a classification type.
     */
    Classification getNewClassification(String               sourceName,
                                        String               userName,
                                        String               typeName,
                                        String               entityTypeName,
                                        ClassificationOrigin classificationOrigin,
                                        String               classificationOriginGUID,
                                        InstanceProperties   properties) throws TypeErrorException;


    /**
     * Add a classification to an existing entity.
     *
     * @param sourceName         source of the request (used for logging)
     * @param entity             entity to update
     * @param newClassification  classification to update
     * @param methodName         calling method
     * @return updated entity
     */
    EntityDetail addClassificationToEntity(String         sourceName,
                                           EntityDetail   entity,
                                           Classification newClassification,
                                           String         methodName);


    /**
     * Return the names classification from an existing entity.
     *
     * @param sourceName          source of the request (used for logging)
     * @param entity              entity to update
     * @param classificationName  classification to retrieve
     * @param methodName          calling method
     * @return located classification
     * @throws ClassificationErrorException  the classification is not attached to the entity
     */
    Classification getClassificationFromEntity(String       sourceName,
                                               EntityDetail entity,
                                               String       classificationName,
                                               String       methodName) throws ClassificationErrorException;


    /**
     * Replace an existing classification with a new one
     *
     * @param sourceName         source of the request (used for logging)
     * @param userName           name of the editor
     * @param entity             entity to update
     * @param newClassification  classification to update
     * @param methodName         calling method
     * @return updated entity
     */
    EntityDetail updateClassificationInEntity(String         sourceName,
                                              String         userName,
                                              EntityDetail   entity,
                                              Classification newClassification,
                                              String         methodName);


    /**
     * Return a oldClassification with the header and type information filled out.  The caller only needs to add properties
     * to complete the set up of the oldClassification.
     *
     * @param sourceName             source of the request (used for logging)
     * @param entity                 entity to update
     * @param oldClassificationName  classification to remove
     * @param methodName             calling method
     * @return updated entity
     * @throws ClassificationErrorException  the entity was not classified with this classification
     */
    EntityDetail deleteClassificationFromEntity(String       sourceName,
                                                EntityDetail entity,
                                                String       oldClassificationName,
                                                String       methodName) throws ClassificationErrorException;


    /**
     * Merge two sets of instance properties.
     *
     * @param sourceName          source of the request (used for logging)
     * @param existingProperties  current set of properties
     * @param newProperties       properties to add/update
     * @return merged properties
     */
    InstanceProperties mergeInstanceProperties(String             sourceName,
                                               InstanceProperties existingProperties,
                                               InstanceProperties newProperties);


    /**
     * Changes the control information to reflect an update in an instance.
     *
     * @param userId            user making the change.
     * @param originalInstance  original instance before the change
     * @param updatedInstance   new version of the instance that needs updating
     * @return updated instance
     */
    Relationship incrementVersion(String              userId,
                                  InstanceAuditHeader originalInstance,
                                  Relationship        updatedInstance);

    /**
     * Changes the control information to reflect an update in an instance.
     *
     * @param userId            user making the change.
     * @param originalInstance  original instance before the change
     * @param updatedInstance   new version of the instance that needs updating
     * @return updated instance
     */
    Classification incrementVersion(String              userId,
                                    InstanceAuditHeader originalInstance,
                                    Classification      updatedInstance);


    /**
     * Changes the control information to reflect an update in an instance.
     *
     * @param userId            user making the change.
     * @param originalInstance  original instance before the change
     * @param updatedInstance   new version of the instance that needs updating
     * @return updated instance
     */
    EntityDetail incrementVersion(String              userId,
                                  InstanceAuditHeader originalInstance,
                                  EntityDetail        updatedInstance);


    /**
     * Generate an entity proxy from an entity and its TypeDef.
     *
     * @param sourceName                 source of the request (used for logging)
     * @param entity                     entity instance
     * @return                           new entity proxy
     * @throws RepositoryErrorException  logic error in the repository corrupted entity
     */
    EntityProxy getNewEntityProxy(String       sourceName,
                                  EntityDetail entity) throws RepositoryErrorException;


    /**
     * Return a filled out entity.
     *
     * @param sourceName            source of the request (used for logging)
     * @param metadataCollectionId  unique identifier for the home metadata collection
     * @param provenanceType        origin of the entity
     * @param userName              name of the creator
     * @param typeName              name of the type
     * @param properties            properties for the entity
     * @param classifications       list of classifications for the entity
     * @return                      an entity that is filled out
     * @throws TypeErrorException   the type name is not recognized as an entity type
     */
    EntityProxy getNewEntityProxy(String                    sourceName,
                                  String                    metadataCollectionId,
                                  InstanceProvenanceType    provenanceType,
                                  String                    userName,
                                  String                    typeName,
                                  InstanceProperties        properties,
                                  List<Classification>      classifications) throws TypeErrorException;

    /**
     * Return boolean true if entity is linked by this relationship.
     *
     * @param sourceName    name of source requesting help
     * @param entityGUID    unique identifier of entity
     * @param relationship  relationship to test
     * @return boolean indicating whether the entity is mentioned in the relationship
     */
    boolean relatedEntity(String       sourceName,
                          String       entityGUID,
                          Relationship relationship);


    /**
     * Return the requested property or null if property is not found.  If the property is not
     * a string property then a logic exception is thrown
     *
     * @param sourceName  source of call
     * @param propertyName  name of requested property
     * @param properties  properties from the instance.
     * @param methodName  method of caller
     * @return string property value or null
     */
    String getStringProperty(String             sourceName,
                             String             propertyName,
                             InstanceProperties properties,
                             String             methodName);


    /**
     * Return the requested property or null if property is not found.  If the property is found, it is removed from
     * the InstanceProperties structure.  If the property is not a string property then a logic exception is thrown.
     *
     * @param sourceName  source of call
     * @param propertyName  name of requested property
     * @param properties  properties from the instance.
     * @param methodName  method of caller
     * @return string property value or null
     */
    String removeStringProperty(String             sourceName,
                                String             propertyName,
                                InstanceProperties properties,
                                String             methodName);


    /**
     * Return the requested property or null if property is not found.  If the property is found, it is removed from
     * the InstanceProperties structure. If the property is not a map property then a logic exception is thrown.
     *
     * @param sourceName  source of call
     * @param propertyName  name of requested property
     * @param properties  properties from the instance.
     * @param methodName  method of caller
     * @return string property value or null
     */
    InstanceProperties getMapProperty(String             sourceName,
                                      String             propertyName,
                                      InstanceProperties properties,
                                      String             methodName);



    /**
     * Locates and extracts a property from an instance that is of type map and then converts its values into a Java map.
     * If the property is not a map property then a logic exception is thrown.
     *
     * @param sourceName source of call
     * @param propertyName name of requested map property
     * @param properties values of the property
     * @param methodName method of caller
     * @return map property value or null
     */
    Map<String, String> getStringMapFromProperty(String             sourceName,
                                                 String             propertyName,
                                                 InstanceProperties properties,
                                                 String             methodName);


    /**
     * Locates and extracts a property from an instance that is of type map and then converts its values into a Java map.
     * If the property is found, it is removed from the InstanceProperties structure.
     * If the property is not a map property then a logic exception is thrown.
     *
     * @param sourceName source of call
     * @param propertyName name of requested map property
     * @param properties values of the property
     * @param methodName method of caller
     * @return map property value or null
     */
    Map<String, String> removeStringMapFromProperty(String             sourceName,
                                                    String             propertyName,
                                                    InstanceProperties properties,
                                                    String             methodName);


    /**
     * Locates and extracts a property from an instance that is of type map and then converts its values into a Java map.
     * If the property is found, it is removed from the InstanceProperties structure.
     * If the property is not a map property then a logic exception is thrown.
     *
     * @param sourceName source of call
     * @param propertyName name of requested map property
     * @param properties values of the property
     * @param methodName method of caller
     * @return map property value or null
     */
    Map<String, Object> getMapFromProperty(String             sourceName,
                                           String             propertyName,
                                           InstanceProperties properties,
                                           String             methodName);


    /**
     * Convert an instance properties object into a map.
     *
     * @param instanceProperties packed properties
     * @return properties stored in Java map
     */
    Map<String, Object> getInstancePropertiesAsMap(InstanceProperties    instanceProperties);


    /**
     * Locates and extracts a string array property and extracts its values.
     * If the property is not an array property then a logic exception is thrown.
     *
     * @param sourceName source of call
     * @param propertyName name of requested map property
     * @param properties all of the properties of the instance
     * @param methodName method of caller
     * @return array property value or null
     */
    List<String> getStringArrayProperty(String             sourceName,
                                        String             propertyName,
                                        InstanceProperties properties,
                                        String             methodName);


    /**
     * Locates and extracts a string array property and extracts its values.
     * If the property is found, it is removed from the InstanceProperties structure.
     * If the property is not an array property then a logic exception is thrown.
     *
     * @param sourceName source of call
     * @param propertyName name of requested map property
     * @param properties all of the properties of the instance
     * @param methodName method of caller
     * @return array property value or null
     */
    List<String> removeStringArrayProperty(String             sourceName,
                                           String             propertyName,
                                           InstanceProperties properties,
                                           String             methodName);


    /**
     * Return the requested property or 0 if property is not found.  If the property is not
     * an int property then a logic exception is thrown.
     *
     * @param sourceName  source of call
     * @param propertyName  name of requested property
     * @param properties  properties from the instance.
     * @param methodName  method of caller
     * @return string property value or null
     */
    int    getIntProperty(String             sourceName,
                          String             propertyName,
                          InstanceProperties properties,
                          String             methodName);


    /**
     * Return the requested property or 0 if property is not found.
     * If the property is found, it is removed from the InstanceProperties structure.
     * If the property is not an int property then a logic exception is thrown.
     *
     * @param sourceName  source of call
     * @param propertyName  name of requested property
     * @param properties  properties from the instance.
     * @param methodName  method of caller
     * @return string property value or null
     */
    int    removeIntProperty(String             sourceName,
                             String             propertyName,
                             InstanceProperties properties,
                             String             methodName);


    /**
     * Return the requested property or null if property is not found.  If the property is not
     * a date property then a logic exception is thrown.
     *
     * @param sourceName  source of call
     * @param propertyName  name of requested property
     * @param properties  properties from the instance.
     * @param methodName  method of caller
     * @return string property value or null
     */
    Date   getDateProperty(String             sourceName,
                           String             propertyName,
                           InstanceProperties properties,
                           String             methodName);


    /**
     * Return the requested property or null if property is not found.
     * If the property is found, it is removed from the InstanceProperties structure.
     * If the property is not a date property then a logic exception is thrown.
     *
     * @param sourceName  source of call
     * @param propertyName  name of requested property
     * @param properties  properties from the instance.
     * @param methodName  method of caller
     * @return string property value or null
     */
    Date   removeDateProperty(String             sourceName,
                              String             propertyName,
                              InstanceProperties properties,
                              String             methodName);


    /**
     * Return the requested property or false if property is not found.  If the property is not
     * a boolean property then a logic exception is thrown.
     *
     * @param sourceName  source of call
     * @param propertyName  name of requested property
     * @param properties  properties from the instance.
     * @param methodName  method of caller
     * @return string property value or null
     */
    boolean getBooleanProperty(String             sourceName,
                               String             propertyName,
                               InstanceProperties properties,
                               String             methodName);


    /**
     * Return the requested property or false if property is not found.
     * If the property is found, it is removed from the InstanceProperties structure.
     * If the property is not a boolean property then a logic exception is thrown.
     *
     * @param sourceName  source of call
     * @param propertyName  name of requested property
     * @param properties  properties from the instance.
     * @param methodName  method of caller
     * @return string property value or null
     */
    boolean removeBooleanProperty(String             sourceName,
                                  String             propertyName,
                                  InstanceProperties properties,
                                  String             methodName);


    /**
     * Add the supplied property to an instance properties object.  If the instance property object
     * supplied is null, a new instance properties object is created.
     *
     * @param sourceName  name of caller
     * @param properties  properties object to add property to may be null.
     * @param propertyName  name of property
     * @param propertyValue  value of property
     * @param methodName  calling method name
     * @return instance properties object.
     */
    InstanceProperties addStringPropertyToInstance(String             sourceName,
                                                   InstanceProperties properties,
                                                   String             propertyName,
                                                   String             propertyValue,
                                                   String             methodName);


    /**
     * Add the supplied property to an instance properties object.  If the instance property object
     * supplied is null, a new instance properties object is created.
     *
     * @param sourceName  name of caller
     * @param properties  properties object to add property to may be null.
     * @param propertyName  name of property
     * @param propertyValue  value of property
     * @param methodName  calling method name
     * @return instance properties object.
     */
    InstanceProperties addIntPropertyToInstance(String             sourceName,
                                                InstanceProperties properties,
                                                String             propertyName,
                                                int                propertyValue,
                                                String             methodName);


    /**
     * Add the supplied property to an instance properties object.  If the instance property object
     * supplied is null, a new instance properties object is created.
     *
     * @param sourceName  name of caller
     * @param properties  properties object to add property to may be null.
     * @param propertyName  name of property
     * @param propertyValue  value of property
     * @param methodName  calling method name
     * @return instance properties object.
     */
    InstanceProperties addBooleanPropertyToInstance(String             sourceName,
                                                    InstanceProperties properties,
                                                    String             propertyName,
                                                    boolean            propertyValue,
                                                    String             methodName);


    /**
     * Add the supplied property to an instance properties object.  If the instance property object
     * supplied is null, a new instance properties object is created.
     *
     * @param sourceName  name of caller
     * @param properties  properties object to add property to may be null.
     * @param propertyName  name of property
     * @param ordinal  numeric value of property
     * @param symbolicName  String value of property
     * @param description  String description of property value
     * @param methodName  calling method name
     * @return instance properties object.
     */
    InstanceProperties addEnumPropertyToInstance(String             sourceName,
                                                 InstanceProperties properties,
                                                 String             propertyName,
                                                 int                ordinal,
                                                 String             symbolicName,
                                                 String             description,
                                                 String             methodName);

    /**
     * Add the supplied map property to an instance properties object.  The supplied map is stored as a single
     * property in the instances properties.   If the instance properties object
     * supplied is null, a new instance properties object is created.
     *
     * @param sourceName name of caller
     * @param properties properties object to add property to, may be null.
     * @param propertyName name of property
     * @param mapValues contents of the map
     * @param methodName calling method name
     * @return instance properties object.
     */
    InstanceProperties addMapPropertyToInstance(String              sourceName,
                                                InstanceProperties  properties,
                                                String              propertyName,
                                                Map<String, String> mapValues,
                                                String              methodName);


    /**
     * Add the supplied property map to an instance properties object.  Each of the entries in the map is added
     * as a separate property in instance properties.  If the instance properties object
     * supplied is null, a new instance properties object is created.
     *
     * @param sourceName name of caller
     * @param properties properties object to add property to, may be null.
     * @param propertyName name of property
     * @param mapValues contents of the map
     * @param methodName calling method name
     * @return instance properties object.
     */
    InstanceProperties addPropertyMapToInstance(String              sourceName,
                                                InstanceProperties  properties,
                                                String              propertyName,
                                                Map<String, String> mapValues,
                                                String              methodName) throws InvalidParameterException;


    /**
     * Returns the type name from an instance (entity, relationship or classification).
     *
     * @param instance instance to read
     * @return String type name
     */
    String   getTypeName(InstanceAuditHeader      instance) throws RepositoryErrorException,
                                                                   InvalidParameterException;


    /**
     * Return the guid of an entity linked to end 1 of the relationship.
     *
     * @param relationship relationship to parse
     * @return String unique identifier
     */
    String  getEnd1EntityGUID(Relationship   relationship);


    /**
     * Return the guid of an entity linked to end 2 of the relationship.
     *
     * @param relationship relationship to parse
     * @return String unique identifier
     */
    String  getEnd2EntityGUID(Relationship   relationship);
<<<<<<< HEAD
=======

    /**
     * Use the paging and sequencing parameters to format the results for a repository call that returns a list of
     * entity instances.
     *
     * @param fullResults - the full list of results in an arbitrary order
     * @param fromElement - the starting element number of the instances to return. This is used when retrieving elements
     *                    beyond the first page of results. Zero means start from the first element.
     * @param sequencingProperty - String name of the property that is to be used to sequence the results.
     *                           Null means do not sequence on a property name (see SequencingOrder).
     * @param sequencingOrder - Enum defining how the results should be ordered.
     * @param pageSize - the maximum number of result entities that can be returned on this request.  Zero means
     *                 unrestricted return results size.
     * @return results array as requested
     * @throws PropertyErrorException the sequencing property specified is not valid for any of the requested types of
     *                                  entity.
     * @throws PagingErrorException the paging/sequencing parameters are set up incorrectly.
     */
    List<EntityDetail>  formatEntityResults(List<EntityDetail>   fullResults,
                                            int                  fromElement,
                                            String               sequencingProperty,
                                            SequencingOrder      sequencingOrder,
                                            int                  pageSize) throws PagingErrorException,
                                                                                  PropertyErrorException;


    /**
     * Use the paging and sequencing parameters to format the results for a repository call that returns a list of
     * relationship instances.
     *
     * @param fullResults - the full list of results in an arbitrary order. This is supplied not empty.
     * @param fromElement - the starting element number of the instances to return. This is used when retrieving elements
     *                    beyond the first page of results. Zero means start from the first element.
     * @param sequencingProperty - String name of the property that is to be used to sequence the results.
     *                           Null means do not sequence on a property name (see SequencingOrder).
     * @param sequencingOrder - Enum defining how the results should be ordered.
     * @param pageSize - the maximum number of result entities that can be returned on this request.  Zero means
     *                 unrestricted return results size.
     * @return results array as requested
     * @throws PropertyErrorException the sequencing property specified is not valid for any of the requested types of
     *                                  relationship.
     * @throws PagingErrorException the paging/sequencing parameters are set up incorrectly.
     */
     List<Relationship>  formatRelationshipResults(List<Relationship>   fullResults,
                                                   int                  fromElement,
                                                   String               sequencingProperty,
                                                   SequencingOrder      sequencingOrder,
                                                   int                  pageSize) throws PagingErrorException,
                                                                                         PropertyErrorException;
>>>>>>> 0baaee7f
}<|MERGE_RESOLUTION|>--- conflicted
+++ resolved
@@ -899,8 +899,6 @@
      * @return String unique identifier
      */
     String  getEnd2EntityGUID(Relationship   relationship);
-<<<<<<< HEAD
-=======
 
     /**
      * Use the paging and sequencing parameters to format the results for a repository call that returns a list of
@@ -950,5 +948,4 @@
                                                    SequencingOrder      sequencingOrder,
                                                    int                  pageSize) throws PagingErrorException,
                                                                                          PropertyErrorException;
->>>>>>> 0baaee7f
 }