<?xml version="1.0" encoding="UTF-8"?>

<!-- SPDX-License-Identifier: Apache-2.0 -->
<!-- Copyright Contributors to the ODPi Egeria project.  -->

<project xmlns="http://maven.apache.org/POM/4.0.0"
         xmlns:xsi="http://www.w3.org/2001/XMLSchema-instance"
         xsi:schemaLocation="http://maven.apache.org/POM/4.0.0 http://maven.apache.org/xsd/maven-4.0.0.xsd">
    <parent>
        <artifactId>common-services</artifactId>
        <groupId>org.odpi.egeria</groupId>
        <version>1.1-SNAPSHOT</version>
    </parent>

    <modelVersion>4.0.0</modelVersion>

    <name>FFDC Common Services</name>
    <description>
        Common services for First-Failure Data Capture (FFDC).
    </description>

    <artifactId>ffdc-services</artifactId>

    <dependencies>

        <dependency>
            <groupId>com.fasterxml.jackson.core</groupId>
            <artifactId>jackson-databind</artifactId>
<<<<<<< HEAD
            <version>${jackson.version}</version>
=======
>>>>>>> e12c9568
        </dependency>

        <dependency>
            <groupId>com.fasterxml.jackson.core</groupId>
            <artifactId>jackson-annotations</artifactId>
<<<<<<< HEAD
            <version>${jackson.version}</version>
=======
>>>>>>> e12c9568
        </dependency>

        <dependency>
            <groupId>org.slf4j</groupId>
            <artifactId>slf4j-api</artifactId>
<<<<<<< HEAD
            <version>${slf4j.version}</version>
=======
>>>>>>> e12c9568
        </dependency>

        <dependency>
            <groupId>org.odpi.egeria</groupId>
            <artifactId>rest-client-connectors-api</artifactId>
        </dependency>

        <dependency>
            <groupId>org.odpi.egeria</groupId>
            <artifactId>rest-client-factory</artifactId>
        </dependency>

        <dependency>
            <groupId>org.odpi.egeria</groupId>
            <artifactId>repository-services-apis</artifactId>
        </dependency>

        <dependency>
            <groupId>org.odpi.egeria</groupId>
            <artifactId>open-connector-framework</artifactId>
        </dependency>

        <dependency>
            <groupId>org.testng</groupId>
            <artifactId>testng</artifactId>
            <scope>test</scope>
        </dependency>

        <dependency>
            <groupId>org.odpi.egeria</groupId>
            <artifactId>open-connector-framework</artifactId>
            <version>${open-metadata.version}</version>
        </dependency>

        <dependency>
            <groupId>org.testng</groupId>
            <artifactId>testng</artifactId>
            <version>${testng.version}</version>
            <scope>test</scope>
        </dependency>

    </dependencies>
</project><|MERGE_RESOLUTION|>--- conflicted
+++ resolved
@@ -26,28 +26,16 @@
         <dependency>
             <groupId>com.fasterxml.jackson.core</groupId>
             <artifactId>jackson-databind</artifactId>
-<<<<<<< HEAD
-            <version>${jackson.version}</version>
-=======
->>>>>>> e12c9568
         </dependency>
 
         <dependency>
             <groupId>com.fasterxml.jackson.core</groupId>
             <artifactId>jackson-annotations</artifactId>
-<<<<<<< HEAD
-            <version>${jackson.version}</version>
-=======
->>>>>>> e12c9568
         </dependency>
 
         <dependency>
             <groupId>org.slf4j</groupId>
             <artifactId>slf4j-api</artifactId>
-<<<<<<< HEAD
-            <version>${slf4j.version}</version>
-=======
->>>>>>> e12c9568
         </dependency>
 
         <dependency>
@@ -76,18 +64,5 @@
             <scope>test</scope>
         </dependency>
 
-        <dependency>
-            <groupId>org.odpi.egeria</groupId>
-            <artifactId>open-connector-framework</artifactId>
-            <version>${open-metadata.version}</version>
-        </dependency>
-
-        <dependency>
-            <groupId>org.testng</groupId>
-            <artifactId>testng</artifactId>
-            <version>${testng.version}</version>
-            <scope>test</scope>
-        </dependency>
-
     </dependencies>
 </project>