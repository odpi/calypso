/* SPDX-License-Identifier: Apache 2.0 */
/* Copyright Contributors to the ODPi Egeria project. */

package org.odpi.openmetadata.adminservices.classifier;

import org.odpi.openmetadata.adminservices.configuration.properties.*;
import org.odpi.openmetadata.adminservices.configuration.registration.GovernanceServicesDescription;
import org.odpi.openmetadata.adminservices.configuration.registration.ServerTypeClassification;
import org.odpi.openmetadata.adminservices.ffdc.OMAGAdminErrorCode;
import org.odpi.openmetadata.adminservices.ffdc.exception.OMAGConfigurationErrorException;
import org.odpi.openmetadata.adminservices.ffdc.exception.OMAGInvalidParameterException;

import java.util.List;

/**
 * ServerTypeClassifier is responsible for reviewing the configuration document to determine what type of
 * server is being requested in the configuration document.
 */
public class ServerTypeClassifier
{
    private static final String ACCESS_SERVICES_NAME      = "Open Metadata Access Services (OMAS)";
    private static final String INTEGRATION_SERVICES_NAME = "Open Metadata Integration Services (OMIS)";
    private static final String VIEW_SERVICES_NAME        = "Open Metadata View Services (OMVS)";

    private OMAGServerConfig  configurationDocument;
    private String            serverName;

    /**
     * Constructor
     *
     * @param serverName name of the server
     * @param configurationDocument document to analyze
     */
    public ServerTypeClassifier(String           serverName,
                                OMAGServerConfig configurationDocument)
    {
        this.configurationDocument = configurationDocument;
        this.serverName = serverName;
    }


    /**
     * Check that the config document will result in a valid type of server and return the type.
     *
     * @return server type classification or exception if anything wrong
     * @throws OMAGInvalidParameterException null config doc
     * @throws OMAGConfigurationErrorException incompatible config
     */
    public ServerTypeClassification getServerType() throws OMAGInvalidParameterException,
                                                           OMAGConfigurationErrorException
    {
        final String methodName = "getServerType";

        ServerTypeClassification serverTypeClassification = null;

        this.validateConfigurationDocumentNotNull(serverName, configurationDocument, methodName);

        RepositoryServicesConfig        repositoryServicesConfig        = configurationDocument.getRepositoryServicesConfig();
        List<AccessServiceConfig>       accessServiceConfigList         = configurationDocument.getAccessServicesConfig();
        List<IntegrationServiceConfig>  integrationServiceConfigList    = configurationDocument.getIntegrationServicesConfig();
        List<ViewServiceConfig>         viewServiceConfigList           = configurationDocument.getViewServicesConfig();
        ConformanceSuiteConfig          conformanceSuiteConfig          = configurationDocument.getConformanceSuiteConfig();
        EngineHostServicesConfig        engineHostServicesConfig        = configurationDocument.getEngineHostServicesConfig();
        OpenLineageServerConfig         openLineageServerConfig         = configurationDocument.getOpenLineageServerConfig();
        DataEngineProxyConfig           dataEngineProxyConfig           = configurationDocument.getDataEngineProxyConfig();

        if ((repositoryServicesConfig == null) &&
                (accessServiceConfigList == null) &&
                (engineHostServicesConfig == null) &&
                (integrationServiceConfigList == null) &&
                (viewServiceConfigList == null) &&
                (conformanceSuiteConfig == null) &&
                (openLineageServerConfig == null) &&
                (dataEngineProxyConfig == null))
        {
            throw new OMAGConfigurationErrorException(OMAGAdminErrorCode.EMPTY_CONFIGURATION.getMessageDefinition(serverName),
                                                      this.getClass().getName(),
                                                      methodName);
        }


        /*
         * All servers need the repository services
         */
        if (repositoryServicesConfig == null)
        {
            /*
             * To get here, then another service is configured but not the repository services.
             */
            throw new OMAGConfigurationErrorException(OMAGAdminErrorCode.NULL_REPOSITORY_CONFIG.getMessageDefinition(serverName),
                                                      this.getClass().getName(),
                                                      methodName);
        }

        /*
         * The access service list is only allowed in a metadata server or metadata access point.
         */
        if (accessServiceConfigList != null)
        {
            LocalRepositoryMode localRepositoryMode = this.detectLocalRepository(repositoryServicesConfig);
            if (localRepositoryMode == LocalRepositoryMode.METADATA_CACHE)
            {
                serverTypeClassification = ServerTypeClassification.METADATA_SERVER;
            }
            else if (localRepositoryMode == LocalRepositoryMode.OPEN_METADATA_NATIVE)
            {
                serverTypeClassification = ServerTypeClassification.METADATA_SERVER;
            }
            else if (localRepositoryMode == LocalRepositoryMode.PLUGIN_REPOSITORY)
            {
                serverTypeClassification = ServerTypeClassification.METADATA_SERVER;
            }
            else if (localRepositoryMode == LocalRepositoryMode.REPOSITORY_PROXY)
            {
                serverTypeClassification = ServerTypeClassification.REPOSITORY_PROXY;
            }
            else
            {
                serverTypeClassification = ServerTypeClassification.METADATA_ACCESS_POINT;
            }

            this.validateSubsystemNotConfigured(serverName,
                                                serverTypeClassification.getServerTypeName(),
                                                GovernanceServicesDescription.CONFORMANCE_SUITE_SERVICES.getServiceName(),
                                                conformanceSuiteConfig);

            this.validateSubsystemNotConfigured(serverName,
                                                serverTypeClassification.getServerTypeName(),
                                                GovernanceServicesDescription.DATA_ENGINE_PROXY_SERVICES.getServiceName(),
                                                dataEngineProxyConfig);

            this.validateSubsystemNotConfigured(serverName,
                                                serverTypeClassification.getServerTypeName(),
                                                GovernanceServicesDescription.OPEN_LINEAGE_SERVICES.getServiceName(),
                                                openLineageServerConfig);

            this.validateSubsystemNotConfigured(serverName,
                                                serverTypeClassification.getServerTypeName(),
                                                GovernanceServicesDescription.ENGINE_HOST_SERVICES.getServiceName(),
                                                engineHostServicesConfig);

            this.validateSubsystemNotConfigured(serverName,
                                                serverTypeClassification.getServerTypeName(),
                                                INTEGRATION_SERVICES_NAME,
                                                integrationServiceConfigList);

            this.validateSubsystemNotConfigured(serverName,
                                                serverTypeClassification.getServerTypeName(),
                                                VIEW_SERVICES_NAME,
                                                viewServiceConfigList);
        }

        if (conformanceSuiteConfig != null)
        {
            serverTypeClassification = ServerTypeClassification.CONFORMANCE_SERVER;

            this.validateSubsystemNotConfigured(serverName,
                                                serverTypeClassification.getServerTypeName(),
                                                ACCESS_SERVICES_NAME,
                                                accessServiceConfigList);

            this.validateSubsystemNotConfigured(serverName,
                                                serverTypeClassification.getServerTypeName(),
                                                GovernanceServicesDescription.ENGINE_HOST_SERVICES.getServiceName(),
                                                engineHostServicesConfig);

            this.validateSubsystemNotConfigured(serverName,
                                                serverTypeClassification.getServerTypeName(),
                                                INTEGRATION_SERVICES_NAME,
                                                integrationServiceConfigList);

            this.validateSubsystemNotConfigured(serverName,
                                                serverTypeClassification.getServerTypeName(),
                                                VIEW_SERVICES_NAME,
                                                viewServiceConfigList);

            this.validateSubsystemNotConfigured(serverName,
                                                serverTypeClassification.getServerTypeName(),
                                                GovernanceServicesDescription.DATA_ENGINE_PROXY_SERVICES.getServiceName(),
                                                dataEngineProxyConfig);

            this.validateSubsystemNotConfigured(serverName,
                                                serverTypeClassification.getServerTypeName(),
                                                GovernanceServicesDescription.OPEN_LINEAGE_SERVICES.getServiceName(),
                                                openLineageServerConfig);
        }

        if (dataEngineProxyConfig != null)
        {
            serverTypeClassification = ServerTypeClassification.DATA_ENGINE_PROXY;

            this.validateSubsystemNotConfigured(serverName,
                                                serverTypeClassification.getServerTypeName(),
                                                ACCESS_SERVICES_NAME,
                                                accessServiceConfigList);

            this.validateSubsystemNotConfigured(serverName,
                                                serverTypeClassification.getServerTypeName(),
                                                GovernanceServicesDescription.ENGINE_HOST_SERVICES.getServiceName(),
                                                engineHostServicesConfig);

            this.validateSubsystemNotConfigured(serverName,
                                                serverTypeClassification.getServerTypeName(),
                                                INTEGRATION_SERVICES_NAME,
                                                integrationServiceConfigList);

            this.validateSubsystemNotConfigured(serverName,
                                                serverTypeClassification.getServerTypeName(),
                                                VIEW_SERVICES_NAME,
                                                viewServiceConfigList);

            this.validateSubsystemNotConfigured(serverName,
                                                serverTypeClassification.getServerTypeName(),
                                                GovernanceServicesDescription.CONFORMANCE_SUITE_SERVICES.getServiceName(),
                                                conformanceSuiteConfig);

            this.validateSubsystemNotConfigured(serverName,
                                                serverTypeClassification.getServerTypeName(),
                                                GovernanceServicesDescription.OPEN_LINEAGE_SERVICES.getServiceName(),
                                                openLineageServerConfig);
        }

        if (engineHostServicesConfig != null)
        {
            serverTypeClassification = ServerTypeClassification.ENGINE_HOST;

            this.validateSubsystemNotConfigured(serverName,
                                                serverTypeClassification.getServerTypeName(),
                                                ACCESS_SERVICES_NAME,
                                                accessServiceConfigList);

            this.validateSubsystemNotConfigured(serverName,
                                                serverTypeClassification.getServerTypeName(),
                                                INTEGRATION_SERVICES_NAME,
                                                integrationServiceConfigList);

            this.validateSubsystemNotConfigured(serverName,
                                                serverTypeClassification.getServerTypeName(),
                                                VIEW_SERVICES_NAME,
                                                integrationServiceConfigList);

            this.validateSubsystemNotConfigured(serverName,
                                                serverTypeClassification.getServerTypeName(),
                                                GovernanceServicesDescription.CONFORMANCE_SUITE_SERVICES.getServiceName(),
                                                conformanceSuiteConfig);

            this.validateSubsystemNotConfigured(serverName,
                                                serverTypeClassification.getServerTypeName(),
                                                GovernanceServicesDescription.DATA_ENGINE_PROXY_SERVICES.getServiceName(),
                                                dataEngineProxyConfig);

            this.validateSubsystemNotConfigured(serverName,
                                                serverTypeClassification.getServerTypeName(),
                                                GovernanceServicesDescription.OPEN_LINEAGE_SERVICES.getServiceName(),
                                                openLineageServerConfig);
        }

        if (integrationServiceConfigList != null)
        {
            serverTypeClassification = ServerTypeClassification.INTEGRATION_DAEMON;

            this.validateSubsystemNotConfigured(serverName,
                                                serverTypeClassification.getServerTypeName(),
                                                ACCESS_SERVICES_NAME,
                                                accessServiceConfigList);

            this.validateSubsystemNotConfigured(serverName,
                                                serverTypeClassification.getServerTypeName(),
                                                GovernanceServicesDescription.ENGINE_HOST_SERVICES.getServiceName(),
                                                engineHostServicesConfig);

            this.validateSubsystemNotConfigured(serverName,
                                                serverTypeClassification.getServerTypeName(),
                                                VIEW_SERVICES_NAME,
                                                viewServiceConfigList);

            this.validateSubsystemNotConfigured(serverName,
                                                serverTypeClassification.getServerTypeName(),
                                                GovernanceServicesDescription.CONFORMANCE_SUITE_SERVICES.getServiceName(),
                                                conformanceSuiteConfig);

            this.validateSubsystemNotConfigured(serverName,
                                                serverTypeClassification.getServerTypeName(),
                                                GovernanceServicesDescription.DATA_ENGINE_PROXY_SERVICES.getServiceName(),
                                                dataEngineProxyConfig);

            this.validateSubsystemNotConfigured(serverName,
                                                serverTypeClassification.getServerTypeName(),
                                                GovernanceServicesDescription.OPEN_LINEAGE_SERVICES.getServiceName(),
                                                openLineageServerConfig);
        }

        if (openLineageServerConfig != null)
        {
            serverTypeClassification = ServerTypeClassification.OPEN_LINEAGE_SERVER;

            this.validateSubsystemNotConfigured(serverName,
                                                serverTypeClassification.getServerTypeName(),
                                                ACCESS_SERVICES_NAME,
                                                accessServiceConfigList);

            this.validateSubsystemNotConfigured(serverName,
                                                serverTypeClassification.getServerTypeName(),
                                                GovernanceServicesDescription.ENGINE_HOST_SERVICES.getServiceName(),
                                                engineHostServicesConfig);

            this.validateSubsystemNotConfigured(serverName,
                                                serverTypeClassification.getServerTypeName(),
                                                INTEGRATION_SERVICES_NAME,
                                                integrationServiceConfigList);

            this.validateSubsystemNotConfigured(serverName,
                                                serverTypeClassification.getServerTypeName(),
                                                VIEW_SERVICES_NAME,
                                                viewServiceConfigList);

            this.validateSubsystemNotConfigured(serverName,
                                                serverTypeClassification.getServerTypeName(),
                                                GovernanceServicesDescription.CONFORMANCE_SUITE_SERVICES.getServiceName(),
                                                conformanceSuiteConfig);

            this.validateSubsystemNotConfigured(serverName,
                                                serverTypeClassification.getServerTypeName(),
                                                GovernanceServicesDescription.DATA_ENGINE_PROXY_SERVICES.getServiceName(),
                                                dataEngineProxyConfig);
        }

        if (viewServiceConfigList != null)
        {
            serverTypeClassification = ServerTypeClassification.VIEW_SERVER;

            this.validateSubsystemNotConfigured(serverName,
                                                serverTypeClassification.getServerTypeName(),
                                                ACCESS_SERVICES_NAME,
                                                accessServiceConfigList);

            this.validateSubsystemNotConfigured(serverName,
                                                serverTypeClassification.getServerTypeName(),
                                                GovernanceServicesDescription.ENGINE_HOST_SERVICES.getServiceName(),
                                                engineHostServicesConfig);

            this.validateSubsystemNotConfigured(serverName,
                                                serverTypeClassification.getServerTypeName(),
                                                INTEGRATION_SERVICES_NAME,
                                                integrationServiceConfigList);

            this.validateSubsystemNotConfigured(serverName,
                                                serverTypeClassification.getServerTypeName(),
                                                GovernanceServicesDescription.CONFORMANCE_SUITE_SERVICES.getServiceName(),
                                                conformanceSuiteConfig);

            this.validateSubsystemNotConfigured(serverName,
                                                serverTypeClassification.getServerTypeName(),
                                                GovernanceServicesDescription.DATA_ENGINE_PROXY_SERVICES.getServiceName(),
                                                dataEngineProxyConfig);

            this.validateSubsystemNotConfigured(serverName,
                                                serverTypeClassification.getServerTypeName(),
                                                GovernanceServicesDescription.OPEN_LINEAGE_SERVICES.getServiceName(),
                                                openLineageServerConfig);
        }

        if (serverTypeClassification == null)
        {
            /*
             * Last attempt to classify the server - it could be a metadata server or a repository proxy that are not running the access services.
             */
            LocalRepositoryMode   localRepositoryMode = this.detectLocalRepository(repositoryServicesConfig);

            if (localRepositoryMode == LocalRepositoryMode.METADATA_CACHE)
            {
                serverTypeClassification = ServerTypeClassification.METADATA_SERVER;
            }
            else if (localRepositoryMode == LocalRepositoryMode.OPEN_METADATA_NATIVE)
            {
                serverTypeClassification = ServerTypeClassification.METADATA_SERVER;
            }
            else if (localRepositoryMode == LocalRepositoryMode.PLUGIN_REPOSITORY)
            {
                serverTypeClassification = ServerTypeClassification.METADATA_SERVER;
            }
            else if (localRepositoryMode == LocalRepositoryMode.REPOSITORY_PROXY)
            {
                serverTypeClassification = ServerTypeClassification.REPOSITORY_PROXY;
            }
        }

        this.validateServerClassificationNotNull(serverName, serverTypeClassification, methodName);
        return serverTypeClassification;
    }


    /**
     * Checks that a configuration document has been supplied at server start up.
     *
     * @param serverName requested server
     * @param configurationDocument supplied document
     * @param methodName calling method
     * @throws OMAGInvalidParameterException resulting exception if config document is null.
     */
    @SuppressWarnings(value = "deprecation")
    private void validateConfigurationDocumentNotNull(String            serverName,
                                                      OMAGServerConfig  configurationDocument,
                                                      String            methodName) throws  OMAGInvalidParameterException
    {
        if (configurationDocument == null)
        {
            throw new OMAGInvalidParameterException(OMAGAdminErrorCode.NULL_SERVER_CONFIG.getMessageDefinition(serverName),
                                                    this.getClass().getName(),
                                                    methodName);
        }

        if (configurationDocument.getDataPlatformServicesConfig() != null)
        {
            throw new OMAGInvalidParameterException(OMAGAdminErrorCode.OLD_CONFIGURATION.getMessageDefinition(serverName,
                                                                                                              configurationDocument.getDataPlatformServicesConfig().toString()),
                                                    this.getClass().getName(),
                                                    methodName);
        }

<<<<<<< HEAD
        if (configurationDocument.getDiscoveryEngineServicesConfig() != null)
        {
            throw new OMAGInvalidParameterException(OMAGAdminErrorCode.OLD_CONFIGURATION.getMessageDefinition(serverName,
                                                                                                              configurationDocument.getDiscoveryEngineServicesConfig().toString()),
=======
        if (configurationDocument.getSecurityOfficerConfig() != null)
        {
            throw new OMAGInvalidParameterException(OMAGAdminErrorCode.OLD_CONFIGURATION.getMessageDefinition(serverName,
                                                                                                              configurationDocument.getSecurityOfficerConfig().toString()),
>>>>>>> 484dffa4
                                                    this.getClass().getName(),
                                                    methodName);
        }

<<<<<<< HEAD
        if (configurationDocument.getStewardshipEngineServicesConfig() != null)
        {
            throw new OMAGInvalidParameterException(OMAGAdminErrorCode.OLD_CONFIGURATION.getMessageDefinition(serverName,
                                                                                                              configurationDocument.getStewardshipEngineServicesConfig().toString()),
=======
        if (configurationDocument.getSecuritySyncConfig() != null)
        {
            throw new OMAGInvalidParameterException(OMAGAdminErrorCode.OLD_CONFIGURATION.getMessageDefinition(serverName,
                                                                                                              configurationDocument.getSecuritySyncConfig().toString()),
                                                    this.getClass().getName(),
                                                    methodName);
        }

        if (configurationDocument.getVirtualizationConfig() != null)
        {
            throw new OMAGInvalidParameterException(OMAGAdminErrorCode.OLD_CONFIGURATION.getMessageDefinition(serverName,
                                                                                                              configurationDocument.getVirtualizationConfig().toString()),
>>>>>>> 484dffa4
                                                    this.getClass().getName(),
                                                    methodName);
        }
    }


    /**
     * Checks that a classification has been derived for a configuration document.
     * This should never be called.  If it is occurring then there has probably been a new type
     * of server configuration added to Egeria without a corresponding update to the
     * server classifier.
     *
     * @param serverName requested server
     * @param serverTypeClassification classification value derived from the analysis of the
     *                                 configuration document
     * @param methodName calling method
     * @throws OMAGInvalidParameterException resulting exception if config document is null.
     */
    private void validateServerClassificationNotNull(String                    serverName,
                                                     ServerTypeClassification  serverTypeClassification,
                                                     String                    methodName) throws OMAGInvalidParameterException
    {
        if (serverTypeClassification == null)
        {
            throw new OMAGInvalidParameterException(OMAGAdminErrorCode.UNCLASSIFIABLE_SERVER.getMessageDefinition(serverName),
                                                    this.getClass().getName(),
                                                    methodName);
        }
    }


    /**
     * Determine if the server is to have a local repository or not.
     *
     * @param repositoryServicesConfig repository services config section of configuration document
     * @return The local repository mode.
     */
    private LocalRepositoryMode detectLocalRepository(RepositoryServicesConfig  repositoryServicesConfig)
    {
        LocalRepositoryConfig localRepositoryConfig = repositoryServicesConfig.getLocalRepositoryConfig();

        if (localRepositoryConfig == null)
        {
            return LocalRepositoryMode.NO_REPOSITORY;
        }

        LocalRepositoryMode localRepositoryMode = localRepositoryConfig.getLocalRepositoryMode();

        if (localRepositoryMode == null)
        {
            if (localRepositoryConfig.getLocalRepositoryLocalConnection() != null)
            {
                return LocalRepositoryMode.REPOSITORY_PROXY;
            }

            return LocalRepositoryMode.NO_REPOSITORY;
        }

        return localRepositoryMode;
    }


    /**
     * Check that the server configuration does not include a subsystem that it should not have.
     *
     * @param serverName name of the server that the configuration belongs to
     * @param serverTypeName name of the identified server type.
     * @param subsystemName name of subsystem being tested.
     * @param subsystemConfig setting of the configuration for the subsystem being tested.
     * @throws OMAGConfigurationErrorException inconsistent definition of subsystems for an OMAG server.
     */
    private void validateSubsystemNotConfigured(String serverName,
                                                String serverTypeName,
                                                String subsystemName,
                                                Object subsystemConfig) throws OMAGConfigurationErrorException
    {
        final String methodName = "validateSubsystemNotConfigured";

        if (subsystemConfig != null)
        {
           throw new OMAGConfigurationErrorException(OMAGAdminErrorCode.INCOMPATIBLE_SUBSYSTEMS.getMessageDefinition(serverName,
                                                                                                                      serverTypeName,
                                                                                                                      subsystemName),
                                                      this.getClass().getName(),
                                                      methodName);
        }
    }
}<|MERGE_RESOLUTION|>--- conflicted
+++ resolved
@@ -417,46 +417,6 @@
                                                     this.getClass().getName(),
                                                     methodName);
         }
-
-<<<<<<< HEAD
-        if (configurationDocument.getDiscoveryEngineServicesConfig() != null)
-        {
-            throw new OMAGInvalidParameterException(OMAGAdminErrorCode.OLD_CONFIGURATION.getMessageDefinition(serverName,
-                                                                                                              configurationDocument.getDiscoveryEngineServicesConfig().toString()),
-=======
-        if (configurationDocument.getSecurityOfficerConfig() != null)
-        {
-            throw new OMAGInvalidParameterException(OMAGAdminErrorCode.OLD_CONFIGURATION.getMessageDefinition(serverName,
-                                                                                                              configurationDocument.getSecurityOfficerConfig().toString()),
->>>>>>> 484dffa4
-                                                    this.getClass().getName(),
-                                                    methodName);
-        }
-
-<<<<<<< HEAD
-        if (configurationDocument.getStewardshipEngineServicesConfig() != null)
-        {
-            throw new OMAGInvalidParameterException(OMAGAdminErrorCode.OLD_CONFIGURATION.getMessageDefinition(serverName,
-                                                                                                              configurationDocument.getStewardshipEngineServicesConfig().toString()),
-=======
-        if (configurationDocument.getSecuritySyncConfig() != null)
-        {
-            throw new OMAGInvalidParameterException(OMAGAdminErrorCode.OLD_CONFIGURATION.getMessageDefinition(serverName,
-                                                                                                              configurationDocument.getSecuritySyncConfig().toString()),
-                                                    this.getClass().getName(),
-                                                    methodName);
-        }
-
-        if (configurationDocument.getVirtualizationConfig() != null)
-        {
-            throw new OMAGInvalidParameterException(OMAGAdminErrorCode.OLD_CONFIGURATION.getMessageDefinition(serverName,
-                                                                                                              configurationDocument.getVirtualizationConfig().toString()),
->>>>>>> 484dffa4
-                                                    this.getClass().getName(),
-                                                    methodName);
-        }
-    }
-
 
     /**
      * Checks that a classification has been derived for a configuration document.
