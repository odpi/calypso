--- conflicted
+++ resolved
@@ -80,10 +80,7 @@
   * [Configuring the open metadata archives loaded at server start](configuring-the-startup-archives.md) - Metadata Access Point, Metadata Server and Repository Proxy only
   * [Configuring the repository proxy connectors](configuring-the-repository-proxy-connector.md) - Repository Proxy only
   * [Configuring the Open Metadata Access Services (OMASs)](configuring-the-access-services.md) - Metadata Access Point and Metadata Server only
-<<<<<<< HEAD
-=======
   * [Configuring the Open Metadata Integration Services (OMIS)](configuring-the-integration-services.md) - Integration Daemon only
->>>>>>> 956a1523
   * [Configuring the Open Metadata View Services (OMVSs)](configuring-the-view-services.md) - View Server only
   * [Configuring the Discovery Engine Services](configuring-the-discovery-engine-services.md) - Discovery Server only
   * [Configuring the Stewardship Engine Services](configuring-the-stewardship-engine-services.md) - Stewardship server only
