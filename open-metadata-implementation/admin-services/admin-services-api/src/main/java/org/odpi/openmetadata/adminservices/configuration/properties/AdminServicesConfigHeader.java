--- conflicted
+++ resolved
@@ -34,12 +34,6 @@
         @JsonSubTypes.Type(value = OpenLineageServerConfig.class, name = "OpenLineageConfig"),
         @JsonSubTypes.Type(value = RepositoryServicesConfig.class, name = "RepositoryServicesConfig"),
         @JsonSubTypes.Type(value = ResourceEndpointConfig.class, name = "ResourceEndpointConfig"),
-<<<<<<< HEAD
-        @JsonSubTypes.Type(value = StewardshipEngineServicesConfig.class, name = "StewardshipServicesConfig"),
-=======
-        @JsonSubTypes.Type(value = SecuritySyncConfig.class, name = "SecuritySyncConfig"),
-        @JsonSubTypes.Type(value = VirtualizationConfig.class, name = "VirtualizationConfig"),
->>>>>>> 484dffa4
         @JsonSubTypes.Type(value = DataEngineProxyConfig.class, name = "DataEngineProxyConfig"),
         @JsonSubTypes.Type(value = DataPlatformServicesConfig.class, name = "DataPlatformServicesConfig")
 })
