--- conflicted
+++ resolved
@@ -102,7 +102,7 @@
      *
      * @return OCF Connection used to create the default audit logger
      */
-   public Connection getDefaultAuditLogConnection()
+    public Connection getDefaultAuditLogConnection()
     {
         List<OMRSAuditLogRecordSeverity> supportedSeverityDefinitions = Arrays.asList(OMRSAuditLogRecordSeverity.values());
         List<String>                     supportedSeverities = new ArrayList<>();
@@ -621,83 +621,6 @@
 
 
     /**
-<<<<<<< HEAD
-     * Return the connection.  This is using the RangerConnector.
-     *
-     * @param url  url for the Security Server
-     * @param configurationProperties name value pairs for the connection
-     * @return Connection object
-     */
-    public Connection getSecuritySyncServerConnection(String              url,
-                                                      Map<String, Object> configurationProperties)
-    {
-        Endpoint endpoint = new Endpoint();
-
-        endpoint.setAddress(url);
-
-        Connection connection = new Connection();
-
-        connection.setEndpoint(endpoint);
-        connection.setConnectorType(getConnectorType(RANGER_SECURITY_SERVICE_CONNECTOR_PROVIDER));
-        connection.setConfigurationProperties(configurationProperties);
-
-        return connection;
-    }
-
-
-    /**
-     * Return the connection. This is used by view generator connectors
-     *
-     * @param connectorProviderClassName the class name of the
-     * @param virtualizationSolutionConfig related configuration
-     * @return connection object
-     */
-    public Connection getVirtualizationSolutionConnection (String              connectorProviderClassName,
-                                                           Map<String, Object> virtualizationSolutionConfig)
-    {
-        Connection connection = new Connection();
-        Map<String, String> additionalProperties = new HashMap<>();
-        Endpoint endpoint = new Endpoint();
-
-
-        if (GAIAN_DB_CONNECTOR.equals(connectorProviderClassName))
-        {
-            endpoint.setAddress(virtualizationSolutionConfig.get("serverAddress").toString());
-
-            Map<String, String> endpointProperties = new HashMap<>();
-            endpointProperties.put("timeoutInSecond", virtualizationSolutionConfig.get("timeoutInSecond").toString());
-            endpointProperties.put("create", virtualizationSolutionConfig.get("create").toString());
-            endpointProperties.put("connectorProviderName", connectorProviderClassName);
-
-            endpoint.setAdditionalProperties(endpointProperties);
-
-            connection.setUserId(virtualizationSolutionConfig.get("username").toString());
-            connection.setClearPassword(virtualizationSolutionConfig.get("password").toString());
-            connection.setEndpoint(endpoint);
-
-            additionalProperties.put("gdbNode", virtualizationSolutionConfig.get("gdbNode").toString());
-            additionalProperties.put("logicTableName",virtualizationSolutionConfig.get("logicTableName").toString());
-            additionalProperties.put("logicTableDefinition", virtualizationSolutionConfig.get("logicTableDefinition").toString());
-            additionalProperties.put("getLogicTables", virtualizationSolutionConfig.get("getLogicTables").toString());
-            additionalProperties.put("frontendName", virtualizationSolutionConfig.get("frontendName").toString());
-            additionalProperties.put("dataSchema", virtualizationSolutionConfig.get("schema").toString());
-            additionalProperties.put("databaseName", virtualizationSolutionConfig.get("databaseName").toString());
-
-            connection.setAdditionalProperties(additionalProperties);
-        }
-        else
-        {
-            log.error("Provided connector class is not registered in virtualizer api or implemented.");
-        }
-
-        return connection;
-    }
-
-
-
-    /**
-=======
->>>>>>> 89442930
      * Return the connector type for the requested connector provider.  This is best used for connector providers that
      * can return their own connector type.  Otherwise it makes one up.  This method should only be used for connector
      * providers that are known at compile-time, not those that are only determined at runtime.
