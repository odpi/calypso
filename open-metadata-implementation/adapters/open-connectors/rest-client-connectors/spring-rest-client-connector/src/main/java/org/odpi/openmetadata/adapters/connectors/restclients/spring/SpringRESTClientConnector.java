--- conflicted
+++ resolved
@@ -60,10 +60,7 @@
         DefaultUriBuilderFactory builderFactory = new DefaultUriBuilderFactory();
         builderFactory.setEncodingMode(DefaultUriBuilderFactory.EncodingMode.VALUES_ONLY);
 
-<<<<<<< HEAD
-=======
-
->>>>>>> c84e076b
+
         /* TODO: Disable SSL cert verification -- for now */
         HttpsURLConnection.setDefaultHostnameVerifier(bypassVerifier);
         SSLContext sc = SSLContext.getInstance("SSL");
