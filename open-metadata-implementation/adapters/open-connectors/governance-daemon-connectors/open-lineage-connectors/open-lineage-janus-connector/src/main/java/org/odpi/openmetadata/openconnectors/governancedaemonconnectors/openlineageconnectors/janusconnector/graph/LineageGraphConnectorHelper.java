/* SPDX-License-Identifier: Apache-2.0 */
/* Copyright Contributors to the ODPi Egeria project. */
package org.odpi.openmetadata.openconnectors.governancedaemonconnectors.openlineageconnectors.janusconnector.graph;

import org.apache.commons.collections4.CollectionUtils;
import org.apache.tinkerpop.gremlin.process.traversal.P;
import org.apache.tinkerpop.gremlin.process.traversal.Traversal;
import org.apache.tinkerpop.gremlin.process.traversal.dsl.graph.GraphTraversal;
import org.apache.tinkerpop.gremlin.process.traversal.dsl.graph.GraphTraversalSource;
import org.apache.tinkerpop.gremlin.structure.Direction;
import org.apache.tinkerpop.gremlin.structure.Edge;
import org.apache.tinkerpop.gremlin.structure.Graph;
import org.apache.tinkerpop.gremlin.structure.Property;
import org.apache.tinkerpop.gremlin.structure.Vertex;
import org.apache.tinkerpop.gremlin.structure.VertexProperty;
import org.odpi.openmetadata.governanceservers.openlineage.model.LineageEdge;
import org.odpi.openmetadata.governanceservers.openlineage.model.LineageVertex;
import org.odpi.openmetadata.governanceservers.openlineage.model.LineageVerticesAndEdges;
import org.slf4j.Logger;
import org.slf4j.LoggerFactory;

import java.util.ArrayList;
import java.util.Arrays;
import java.util.Collections;
import java.util.HashMap;
import java.util.HashSet;
import java.util.Iterator;
import java.util.LinkedHashSet;
import java.util.List;
import java.util.Map;
import java.util.Optional;
import java.util.Set;
import java.util.stream.Collectors;
import java.util.stream.Stream;

import static org.apache.tinkerpop.gremlin.process.traversal.dsl.graph.__.bothE;
import static org.apache.tinkerpop.gremlin.process.traversal.dsl.graph.__.hasLabel;
import static org.apache.tinkerpop.gremlin.process.traversal.dsl.graph.__.inE;
import static org.apache.tinkerpop.gremlin.process.traversal.dsl.graph.__.outE;
import static org.apache.tinkerpop.gremlin.process.traversal.dsl.graph.__.until;
import static org.odpi.openmetadata.openconnectors.governancedaemonconnectors.openlineageconnectors.janusconnector.utils.Constants.ASSET_SCHEMA_TYPE;
import static org.odpi.openmetadata.openconnectors.governancedaemonconnectors.openlineageconnectors.janusconnector.utils.Constants.ATTRIBUTE_FOR_SCHEMA;
import static org.odpi.openmetadata.openconnectors.governancedaemonconnectors.openlineageconnectors.janusconnector.utils.Constants.AVRO_FILE;
import static org.odpi.openmetadata.openconnectors.governancedaemonconnectors.openlineageconnectors.janusconnector.utils.Constants.CONNECTION;
import static org.odpi.openmetadata.openconnectors.governancedaemonconnectors.openlineageconnectors.janusconnector.utils.Constants.CONNECTION_KEY;
import static org.odpi.openmetadata.openconnectors.governancedaemonconnectors.openlineageconnectors.janusconnector.utils.Constants.CSV_FILE;
import static org.odpi.openmetadata.openconnectors.governancedaemonconnectors.openlineageconnectors.janusconnector.utils.Constants.DATABASE;
import static org.odpi.openmetadata.openconnectors.governancedaemonconnectors.openlineageconnectors.janusconnector.utils.Constants.DATABASE_KEY;
import static org.odpi.openmetadata.openconnectors.governancedaemonconnectors.openlineageconnectors.janusconnector.utils.Constants.DATA_FILE;
import static org.odpi.openmetadata.openconnectors.governancedaemonconnectors.openlineageconnectors.janusconnector.utils.Constants.DATA_FILE_AND_SUBTYPES;
import static org.odpi.openmetadata.openconnectors.governancedaemonconnectors.openlineageconnectors.janusconnector.utils.Constants.DOCUMENT;
import static org.odpi.openmetadata.openconnectors.governancedaemonconnectors.openlineageconnectors.janusconnector.utils.Constants.FILE_FOLDER;
import static org.odpi.openmetadata.openconnectors.governancedaemonconnectors.openlineageconnectors.janusconnector.utils.Constants.FILE_FOLDER_KEY;
import static org.odpi.openmetadata.openconnectors.governancedaemonconnectors.openlineageconnectors.janusconnector.utils.Constants.FOLDER_HIERARCHY;
import static org.odpi.openmetadata.openconnectors.governancedaemonconnectors.openlineageconnectors.janusconnector.utils.Constants.GLOSSARY;
import static org.odpi.openmetadata.openconnectors.governancedaemonconnectors.openlineageconnectors.janusconnector.utils.Constants.GLOSSARY_CATEGORY;
import static org.odpi.openmetadata.openconnectors.governancedaemonconnectors.openlineageconnectors.janusconnector.utils.Constants.GLOSSARY_KEY;
import static org.odpi.openmetadata.openconnectors.governancedaemonconnectors.openlineageconnectors.janusconnector.utils.Constants.GLOSSARY_TERM;
import static org.odpi.openmetadata.openconnectors.governancedaemonconnectors.openlineageconnectors.janusconnector.utils.Constants.JSON_FILE;
import static org.odpi.openmetadata.openconnectors.governancedaemonconnectors.openlineageconnectors.janusconnector.utils.Constants.KEYSTORE_FILE;
import static org.odpi.openmetadata.openconnectors.governancedaemonconnectors.openlineageconnectors.janusconnector.utils.Constants.LOG_FILE;
import static org.odpi.openmetadata.openconnectors.governancedaemonconnectors.openlineageconnectors.janusconnector.utils.Constants.MEDIA_FILE;
import static org.odpi.openmetadata.openconnectors.governancedaemonconnectors.openlineageconnectors.janusconnector.utils.Constants.NESTED_SCHEMA_ATTRIBUTE;
import static org.odpi.openmetadata.openconnectors.governancedaemonconnectors.openlineageconnectors.janusconnector.utils.Constants.PROCESS;
import static org.odpi.openmetadata.openconnectors.governancedaemonconnectors.openlineageconnectors.janusconnector.utils.Constants.RELATIONAL_COLUMN;
import static org.odpi.openmetadata.openconnectors.governancedaemonconnectors.openlineageconnectors.janusconnector.utils.Constants.RELATIONAL_DB_SCHEMA_TYPE;
import static org.odpi.openmetadata.openconnectors.governancedaemonconnectors.openlineageconnectors.janusconnector.utils.Constants.RELATIONAL_TABLE;
import static org.odpi.openmetadata.openconnectors.governancedaemonconnectors.openlineageconnectors.janusconnector.utils.Constants.RELATIONAL_TABLE_KEY;
import static org.odpi.openmetadata.openconnectors.governancedaemonconnectors.openlineageconnectors.janusconnector.utils.Constants.SCHEMA_TYPE_KEY;
import static org.odpi.openmetadata.openconnectors.governancedaemonconnectors.openlineageconnectors.janusconnector.utils.Constants.TABULAR_COLUMN;
import static org.odpi.openmetadata.openconnectors.governancedaemonconnectors.openlineageconnectors.janusconnector.utils.Constants.TABULAR_SCHEMA_TYPE;
import static org.odpi.openmetadata.openconnectors.governancedaemonconnectors.openlineageconnectors.janusconnector.utils.Constants.TRANSFORMATION_PROJECT;
import static org.odpi.openmetadata.openconnectors.governancedaemonconnectors.openlineageconnectors.janusconnector.utils.Constants.TRANSFORMATION_PROJECT_KEY;
import static org.odpi.openmetadata.openconnectors.governancedaemonconnectors.openlineageconnectors.janusconnector.utils.GraphConstants.CONDENSED_NODE_DISPLAY_NAME;
import static org.odpi.openmetadata.openconnectors.governancedaemonconnectors.openlineageconnectors.janusconnector.utils.GraphConstants.DESTINATION_CONDENSATION;
import static org.odpi.openmetadata.openconnectors.governancedaemonconnectors.openlineageconnectors.janusconnector.utils.GraphConstants.EDGE_LABEL_ANTONYM;
import static org.odpi.openmetadata.openconnectors.governancedaemonconnectors.openlineageconnectors.janusconnector.utils.GraphConstants.EDGE_LABEL_CLASSIFICATION;
import static org.odpi.openmetadata.openconnectors.governancedaemonconnectors.openlineageconnectors.janusconnector.utils.GraphConstants.EDGE_LABEL_COLUMN_DATA_FLOW;
import static org.odpi.openmetadata.openconnectors.governancedaemonconnectors.openlineageconnectors.janusconnector.utils.GraphConstants.EDGE_LABEL_CONDENSED;
import static org.odpi.openmetadata.openconnectors.governancedaemonconnectors.openlineageconnectors.janusconnector.utils.GraphConstants.EDGE_LABEL_IS_A_RELATIONSHIP;
import static org.odpi.openmetadata.openconnectors.governancedaemonconnectors.openlineageconnectors.janusconnector.utils.GraphConstants.EDGE_LABEL_RELATED_TERM;
import static org.odpi.openmetadata.openconnectors.governancedaemonconnectors.openlineageconnectors.janusconnector.utils.GraphConstants.EDGE_LABEL_REPLACEMENT_TERM;
import static org.odpi.openmetadata.openconnectors.governancedaemonconnectors.openlineageconnectors.janusconnector.utils.GraphConstants.EDGE_LABEL_SEMANTIC_ASSIGNMENT;
import static org.odpi.openmetadata.openconnectors.governancedaemonconnectors.openlineageconnectors.janusconnector.utils.GraphConstants.EDGE_LABEL_SYNONYM;
import static org.odpi.openmetadata.openconnectors.governancedaemonconnectors.openlineageconnectors.janusconnector.utils.GraphConstants.EDGE_LABEL_TABLE_DATA_FLOW;
import static org.odpi.openmetadata.openconnectors.governancedaemonconnectors.openlineageconnectors.janusconnector.utils.GraphConstants.EDGE_LABEL_TERM_CATEGORIZATION;
import static org.odpi.openmetadata.openconnectors.governancedaemonconnectors.openlineageconnectors.janusconnector.utils.GraphConstants.EDGE_LABEL_TRANSLATION;
import static org.odpi.openmetadata.openconnectors.governancedaemonconnectors.openlineageconnectors.janusconnector.utils.GraphConstants.NODE_LABEL_CONDENSED;
import static org.odpi.openmetadata.openconnectors.governancedaemonconnectors.openlineageconnectors.janusconnector.utils.GraphConstants.NODE_LABEL_SUB_PROCESS;
import static org.odpi.openmetadata.openconnectors.governancedaemonconnectors.openlineageconnectors.janusconnector.utils.GraphConstants.PROPERTY_KEY_ADDITIONAL_PROPERTIES;
import static org.odpi.openmetadata.openconnectors.governancedaemonconnectors.openlineageconnectors.janusconnector.utils.GraphConstants.PROPERTY_KEY_DISPLAY_NAME;
import static org.odpi.openmetadata.openconnectors.governancedaemonconnectors.openlineageconnectors.janusconnector.utils.GraphConstants.PROPERTY_KEY_ENTITY_GUID;
import static org.odpi.openmetadata.openconnectors.governancedaemonconnectors.openlineageconnectors.janusconnector.utils.GraphConstants.PROPERTY_KEY_EXTENDED_PROPERTIES;
import static org.odpi.openmetadata.openconnectors.governancedaemonconnectors.openlineageconnectors.janusconnector.utils.GraphConstants.PROPERTY_KEY_INSTANCEPROP_DISPLAY_NAME;
import static org.odpi.openmetadata.openconnectors.governancedaemonconnectors.openlineageconnectors.janusconnector.utils.GraphConstants.PROPERTY_KEY_INSTANCE_PROP_ADDITIONAL_PROPERTIES;
import static org.odpi.openmetadata.openconnectors.governancedaemonconnectors.openlineageconnectors.janusconnector.utils.GraphConstants.PROPERTY_KEY_LABEL;
import static org.odpi.openmetadata.openconnectors.governancedaemonconnectors.openlineageconnectors.janusconnector.utils.GraphConstants.PROPERTY_KEY_PREFIX_ELEMENT;
import static org.odpi.openmetadata.openconnectors.governancedaemonconnectors.openlineageconnectors.janusconnector.utils.GraphConstants.PROPERTY_KEY_PREFIX_VERTEX_INSTANCE_PROPERTY;
import static org.odpi.openmetadata.openconnectors.governancedaemonconnectors.openlineageconnectors.janusconnector.utils.GraphConstants.PROPERTY_KEY_PROCESS_GUID;
import static org.odpi.openmetadata.openconnectors.governancedaemonconnectors.openlineageconnectors.janusconnector.utils.GraphConstants.PROPERTY_NAME_INSTANCEPROP_QUALIFIED_NAME;
import static org.odpi.openmetadata.openconnectors.governancedaemonconnectors.openlineageconnectors.janusconnector.utils.GraphConstants.PROPERTY_VALUE_NODE_ID_CONDENSED_DESTINATION;
import static org.odpi.openmetadata.openconnectors.governancedaemonconnectors.openlineageconnectors.janusconnector.utils.GraphConstants.PROPERTY_VALUE_NODE_ID_CONDENSED_SOURCE;
import static org.odpi.openmetadata.openconnectors.governancedaemonconnectors.openlineageconnectors.janusconnector.utils.GraphConstants.SOURCE_CONDENSATION;
import static org.odpi.openmetadata.openconnectors.governancedaemonconnectors.openlineageconnectors.janusconnector.utils.GraphConstants.immutableReturnedPropertiesWhiteList;

public class LineageGraphConnectorHelper {

    private static final Logger log = LoggerFactory.getLogger(LineageGraphConnectorHelper.class);
    private static final String EMPTY_STRING = "";
    private static final String COMMA_SPACE_DELIMITER = ", ";
    private static final String COLUMN_SPACE_DELIMITER = ": ";
    private static final List<String> EMBEDDED_PROPERTIES = Arrays.asList(PROPERTY_KEY_ADDITIONAL_PROPERTIES, PROPERTY_KEY_EXTENDED_PROPERTIES);


    private final GraphTraversalSource g;
    private final boolean supportingTransactions;
    private final String[] glossaryTermAndClassificationEdges = {EDGE_LABEL_SEMANTIC_ASSIGNMENT, EDGE_LABEL_RELATED_TERM,
            EDGE_LABEL_SYNONYM, EDGE_LABEL_ANTONYM, EDGE_LABEL_REPLACEMENT_TERM, EDGE_LABEL_TRANSLATION, EDGE_LABEL_IS_A_RELATIONSHIP,
            EDGE_LABEL_CLASSIFICATION, EDGE_LABEL_TERM_CATEGORIZATION};
    private final String[] relationalColumnAndClassificationEdges = {NESTED_SCHEMA_ATTRIBUTE, EDGE_LABEL_CLASSIFICATION, EDGE_LABEL_SEMANTIC_ASSIGNMENT};
    private final String[] tabularColumnAndClassificationEdges = {ATTRIBUTE_FOR_SCHEMA, EDGE_LABEL_CLASSIFICATION, EDGE_LABEL_SEMANTIC_ASSIGNMENT};

    public LineageGraphConnectorHelper(GraphTraversalSource graphTraversalSource, boolean supportingTransactions) {
        this.g = graphTraversalSource;
        this.supportingTransactions = supportingTransactions;
    }

    /**
     * Returns a subgraph containing all root of the full graph that are connected with the queried node.
     * The queried node can be a column or table.
     *
     * @param guid The guid of the node of which the lineage is queried of. This can be a column or a table.
     *
     * @return a subgraph in an Open Lineage specific format.
     */

    public Optional<LineageVerticesAndEdges> ultimateSource(String guid, boolean includeProcesses) {
        Optional<String> edgeLabelOptional = getEdgeLabelForDataFlow(g.V().has(PROPERTY_KEY_ENTITY_GUID, guid).next());
        if (!edgeLabelOptional.isPresent()) {
            return Optional.empty();
        }
        String edgeLabel = edgeLabelOptional.get();
        Graph sourceGraph = null;
        List<Vertex> sourcesList = null;

        try {
            sourceGraph = (Graph)
                    g.V().has(PROPERTY_KEY_ENTITY_GUID, guid).
                            until(inE(edgeLabel).count().is(0)).
                            repeat((Traversal) inE(edgeLabel).subgraph("subGraph").outV().simplePath()).
                            cap("subGraph").next();

            sourcesList = g.V().has(PROPERTY_KEY_ENTITY_GUID, guid).
                    until(inE(edgeLabel).count().is(0)).
                    repeat(inE(edgeLabel).outV().simplePath()).
                    dedup().toList();

            commitTransaction();

        } catch (Exception e) {
            if (supportingTransactions) {
                g.tx().rollback();
            }
            log.error("Exception while querying ultimate source horizontal lineage of guid " + guid + ". Executed rollback.");
            log.error("Message: " + e.getMessage());
        }

        return Optional.of(getCondensedLineage(guid, g, sourceGraph, getLineageVertices(sourcesList), SOURCE_CONDENSATION, includeProcesses));
    }

    /**
     * Returns a subgraph containing all leaf nodes of the full graph that are connected with the queried node.
     * The queried node can be a column or table.
     *
     * @param guid The guid of the node of which the lineage is queried of. This can be a column or table node.
     *
     * @return a subgraph in an Open Lineage specific format.
     */
    public Optional<LineageVerticesAndEdges> ultimateDestination(String guid, boolean includeProcesses) {
        Optional<String> edgeLabelOptional = getEdgeLabelForDataFlow(g.V().has(PROPERTY_KEY_ENTITY_GUID, guid).next());
        if (!edgeLabelOptional.isPresent()) {
            return Optional.empty();
        }
        String edgeLabel = edgeLabelOptional.get();
        Graph destinationGraph = null;
        List<Vertex> destinationsList = null;

        try {
            destinationGraph = (Graph)
                    g.V().has(PROPERTY_KEY_ENTITY_GUID, guid)
                            .until(outE(edgeLabel).count().is(0))
                            .repeat((Traversal) outE(edgeLabel).subgraph("subGraph").inV().simplePath())
                            .cap("subGraph").next();

            destinationsList = g.V().has(PROPERTY_KEY_ENTITY_GUID, guid).
                    until(outE(edgeLabel).count().is(0)).
                    repeat(outE(edgeLabel).inV().simplePath()).
                    dedup().toList();

            commitTransaction();

        } catch (Exception e) {
            if (supportingTransactions) {
                g.tx().rollback();
            }
            log.error("Exception while querying ultimate destination horizontal lineage of guid " + guid + ". Executed rollback.");
            log.error("Message: " + e.getMessage());
        }

        return Optional.of(getCondensedLineage(guid, g, destinationGraph, getLineageVertices(destinationsList), DESTINATION_CONDENSATION,
                includeProcesses));
    }

    /**
     * Returns a subgraph containing all paths leading from any root node to the queried node, and all of the paths
     * leading from the queried node to any leaf nodes. The queried node can be a column or table.
     *
     * @param guid The guid of the node of which the lineage is queried of. This can be a column or a table.
     *
     * @return a subgraph in an Open Lineage specific format.
     */
    public Optional<LineageVerticesAndEdges> endToEnd(String guid, boolean includeProcesses) {
        Optional<String> edgeLabelOptional = getEdgeLabelForDataFlow(g.V().has(PROPERTY_KEY_ENTITY_GUID, guid).next());
        if (!edgeLabelOptional.isPresent()) {
            return Optional.empty();
        }
        String edgeLabel = edgeLabelOptional.get();
        Graph endToEndGraph = null;

        try {
            endToEndGraph = (Graph)
                    g.V().has(PROPERTY_KEY_ENTITY_GUID, guid).
                            union(
                                    until(inE(edgeLabel).count().is(0)).
                                            repeat((Traversal) inE(edgeLabel).subgraph("subGraph").outV().simplePath()),
                                    until(outE(edgeLabel).count().is(0)).
                                            repeat((Traversal) outE(edgeLabel).subgraph("subGraph").inV().simplePath())
                            ).cap("subGraph").next();

            commitTransaction();

        } catch (Exception e) {
            if (supportingTransactions) {
                g.tx().rollback();
            }
            log.error("Exception while querying end to end horizontal lineage of guid " + guid + ". Executed rollback.");
            log.error("Message: " + e.getMessage());
        }

        return Optional.of(getLineageVerticesAndEdges(endToEndGraph, includeProcesses));
    }

    /**
     * Returns a subgraph containing all root and leaf nodes of the full graph that are connected with the queried node.
     * The queried node can be a column or table.
     *
     * @param guid The guid of the node of which the lineage is queried of. This can be a column or a table.
     *
     * @return a subgraph in an Open Lineage specific format
     */
    public Optional<LineageVerticesAndEdges> sourceAndDestination(String guid, boolean includeProcesses) {
        Optional<LineageVerticesAndEdges> ultimateSourceResponse = ultimateSource(guid, includeProcesses);
        Optional<LineageVerticesAndEdges> ultimateDestinationResponse = ultimateDestination(guid, includeProcesses);

        if (ultimateSourceResponse.isPresent() && ultimateDestinationResponse.isPresent()) {
            Set<LineageVertex> sourceAndDestinationVertices = Stream.concat(ultimateSourceResponse.get().getLineageVertices().stream(),
                    ultimateDestinationResponse.get().getLineageVertices().stream()).collect(Collectors.toSet());

            Set<LineageEdge> sourceAndDestinationEdges = Stream.concat(ultimateSourceResponse.get().getLineageEdges().stream(),
                    ultimateDestinationResponse.get().getLineageEdges().stream()).collect(Collectors.toSet());

            return Optional.of(new LineageVerticesAndEdges(sourceAndDestinationVertices, sourceAndDestinationEdges));
        } else if (ultimateSourceResponse.isPresent()) {
            return ultimateSourceResponse;
        } else {
            if (ultimateDestinationResponse.isPresent()) {
                return ultimateDestinationResponse;
            }
        }
        return Optional.empty();
    }

    /**
     * Returns a subgraph by navigating edges specified in {@link #glossaryTermAndClassificationEdges}, like semantic
     * assignments and various relationships between glossary terms. Classifications are included
     *
     * @param guid guid to extract vertical lineage for
     *
     * @return a subgraph in an Open Lineage specific format.
     */
    private Optional<LineageVerticesAndEdges> glossaryVerticalLineage(String guid) {

        Graph subGraph = null;

        try {
            subGraph = (Graph) g.V().has(PROPERTY_KEY_ENTITY_GUID, guid).bothE(glossaryTermAndClassificationEdges)
                    .subgraph("s").cap("s").next();
            commitTransaction();

        } catch (Exception e) {
            if (supportingTransactions) {
                g.tx().rollback();
            }
            log.error("Exception while querying glossary term vertical lineage of guid " + guid + ". Executed rollback.");
            log.error("Message: " + e.getMessage());
        }

        return Optional.of(getLineageVerticesAndEdges(subGraph, true));
    }

    /**
     * Returns a subgraph by navigating edges specified in {@link #relationalColumnAndClassificationEdges}, like semantic
     * assignments. Classifications are included
     *
     * @param guid guid to extract vertical lineage for
     *
     * @return a subgraph in an Open Lineage specific format.
     */
    private Optional<LineageVerticesAndEdges> relationalColumnVerticalLineage(String guid) {

        Graph subGraph = null;

        try {
            subGraph = (Graph) g.V().has(PROPERTY_KEY_ENTITY_GUID, guid).bothE(relationalColumnAndClassificationEdges)
                    .subgraph("s").cap("s").next();
            commitTransaction();

        } catch (Exception e) {
            if (supportingTransactions) {
                g.tx().rollback();
            }
            log.error("Exception while querying relational column vertical lineage of guid " + guid + ". Executed rollback.");
            log.error("Message: " + e.getMessage());
        }

        return Optional.of(getLineageVerticesAndEdges(subGraph, true));
    }

    /**
     * Returns a subgraph by navigating edges specified in {@link #tabularColumnAndClassificationEdges}, like semantic
     * assignments. Classifications are included
     *
     * @param guid guid to extract vertical lineage for
     *
     * @return a subgraph in an Open Lineage specific format.
     */
    private Optional<LineageVerticesAndEdges> tabularColumnVerticalLineage(String guid) {

        Graph subGraph = null;

        try {
            subGraph = (Graph) g.V().has(PROPERTY_KEY_ENTITY_GUID, guid).bothE(tabularColumnAndClassificationEdges)
                    .subgraph("s").bothV().inE(ASSET_SCHEMA_TYPE).subgraph("s").cap("s").next();
            commitTransaction();

        } catch (Exception e) {
            if (supportingTransactions) {
                g.tx().rollback();
            }
            log.error("Exception while querying tabular column vertical lineage of guid " + guid + ". Executed rollback.");
            log.error("Message: " + e.getMessage());
        }

        return Optional.of(getLineageVerticesAndEdges(subGraph, true));
    }

    /**
     * Returns a subgraph navigating the edges of interest based on target node type. For more info, check
     * {@link #glossaryVerticalLineage}, {@link #tabularColumnVerticalLineage}, {@link #relationalColumnVerticalLineage}
     *
     * @param guid guid to extract vertical lineage for
     *
     * @return a subgraph in an Open Lineage specific format
     */
    public Optional<LineageVerticesAndEdges> verticalLineage(String guid) {

        String label = g.V().has(PROPERTY_KEY_ENTITY_GUID, guid).label().next();
        switch (label) {
            case GLOSSARY_TERM:
                return glossaryVerticalLineage(guid);
            case RELATIONAL_COLUMN:
                return relationalColumnVerticalLineage(guid);
            case TABULAR_COLUMN:
                return tabularColumnVerticalLineage(guid);
            default:
                return Optional.empty();
        }
    }

    /**
     * Remove all nodes which displayname does not include the provided String. Any connected edges will also be removed.
     *
     * @param lineageVerticesAndEdges The list of vertices and edges which should be filtered on displayname.
     * @param displayNameMustContain  The substring that must be part of a node's displayname in order for that node to be returned.
     */
    void filterDisplayName(LineageVerticesAndEdges lineageVerticesAndEdges, String displayNameMustContain) {
        Set<LineageVertex> lineageVertices = lineageVerticesAndEdges.getLineageVertices();
        Set<LineageEdge> lineageEdges = lineageVerticesAndEdges.getLineageEdges();
        Set<LineageVertex> verticesToBeRemoved = new HashSet<>();
        Set<LineageEdge> edgesToBeRemoved = new HashSet<>();

        for (LineageVertex vertex : lineageVertices) {
            String nodeID = vertex.getNodeID();
            if (!vertex.getDisplayName().contains(displayNameMustContain)) {
                verticesToBeRemoved.add(vertex);
                for (LineageEdge edge : lineageEdges) {
                    if (edge.getSourceNodeID().equals(nodeID) || edge.getDestinationNodeID().equals(nodeID))
                        edgesToBeRemoved.add(edge);
                }
            }
        }
        lineageVertices.removeAll(verticesToBeRemoved);
        lineageEdges.removeAll(edgesToBeRemoved);
        lineageVerticesAndEdges.setLineageVertices(lineageVertices);
        lineageVerticesAndEdges.setLineageEdges(lineageEdges);
    }

    /**
     * * Returns a subgraph containing all root and leaf nodes of the full graph that are connected with the queried node.
     * * The queried node can be a column or table.
     *
     * @param guid             the guid of the queried node
     * @param g                graph traversal object
     * @param subGraph         subGraph containing vertices and edges to be condensed
     * @param ultimateVertices list of ultimate vertices
     * @param condensationType the type of the condensation
     * @param includeProcesses Will filter out all processes and subprocesses from the response if false.
     *
     * @return the subgraph in an Open Lineage specific format
     */
    private LineageVerticesAndEdges getCondensedLineage(String guid, GraphTraversalSource g, Graph subGraph, Set<LineageVertex> ultimateVertices,
                                                        String condensationType, boolean includeProcesses) {

        Set<LineageVertex> lineageVertices = getLineageVertices(subGraph);
        Set<LineageEdge> lineageEdges = getLineageEdges(subGraph, SOURCE_CONDENSATION.equalsIgnoreCase(condensationType));

        Vertex originalQueriedVertex = g.V().has(PROPERTY_KEY_ENTITY_GUID, guid).next();
        commitTransaction();
        LineageVertex queriedVertex = abstractVertex(originalQueriedVertex);
        if (CollectionUtils.isEmpty(lineageVertices)) {
            lineageVertices = ultimateVertices;
        }

        addCondensation(lineageVertices, lineageEdges, ultimateVertices, queriedVertex, condensationType);

        condenseProcesses(includeProcesses, lineageVertices, lineageEdges);

        addColumnProperties(lineageVertices);

        return new LineageVerticesAndEdges(lineageVertices, lineageEdges);
    }

    /**
     * Map a Tinkerpop vertex to the Open Lineage format.
     *
     * @param originalVertex The vertex to be mapped.
     *
     * @return The vertex in the Open Lineage format.
     */
    private LineageVertex abstractVertex(Vertex originalVertex) {
        String nodeType = originalVertex.label();
        String nodeID = getNodeID(originalVertex);
        LineageVertex lineageVertex = new LineageVertex(nodeID, nodeType);

        if (originalVertex.property(PROPERTY_KEY_DISPLAY_NAME).isPresent()) {
            String displayName = originalVertex.property(PROPERTY_KEY_DISPLAY_NAME).value().toString();
            lineageVertex.setDisplayName(displayName);
        } else if (originalVertex.property(PROPERTY_KEY_INSTANCEPROP_DISPLAY_NAME).isPresent()) {
            //Displayname key is stored inconsistently in the graphDB.
            String displayName = originalVertex.property(PROPERTY_KEY_INSTANCEPROP_DISPLAY_NAME).value().toString();
            lineageVertex.setDisplayName(displayName);
        } else if (originalVertex.property(PROPERTY_KEY_LABEL).isPresent()) {
            // if no display props exist use the label. every vertex should have it
            String displayName = originalVertex.property(PROPERTY_KEY_LABEL).value().toString();
            lineageVertex.setDisplayName(displayName);
        } else {
            // if all else fails
            lineageVertex.setDisplayName("undefined");
        }

        if (originalVertex.property(PROPERTY_KEY_ENTITY_GUID).isPresent()) {
            String guid = originalVertex.property(PROPERTY_KEY_ENTITY_GUID).value().toString();
            lineageVertex.setGuid(guid);
        }
        if (NODE_LABEL_SUB_PROCESS.equals(nodeType) && originalVertex.property((PROPERTY_KEY_PROCESS_GUID)).isPresent()) {
            lineageVertex.setGuid(originalVertex.property((PROPERTY_KEY_PROCESS_GUID)).value().toString());
            lineageVertex.setNodeID(originalVertex.property((PROPERTY_KEY_PROCESS_GUID)).value().toString());

        }
        Map<String, String> properties = retrieveProperties(originalVertex);
        lineageVertex.setProperties(properties);
        return lineageVertex;
    }

    private String getNodeID(Vertex vertex) {
        String nodeID;
        if (vertex.label().equalsIgnoreCase(NODE_LABEL_SUB_PROCESS)) {
            nodeID = vertex.property(PROPERTY_KEY_PROCESS_GUID).value().toString();
        } else {
            nodeID = vertex.property(PROPERTY_KEY_ENTITY_GUID).value().toString();
        }
        return nodeID;
    }

    /**
     * Retrieve all properties of the vertex from the db and return the ones that match the whitelist. This will filter out irrelevant
     * properties that should not be returned to a UI.
     *
     * @param vertex the vertex to de mapped
     *
     * @return the filtered properties of the vertex
     */
    private Map<String, String> retrieveProperties(Vertex vertex) {
        boolean isClassificationVertex = vertex.edges(Direction.IN, EDGE_LABEL_CLASSIFICATION).hasNext();
        Map<String, String> newNodeProperties = new HashMap<>();
        Iterator<VertexProperty<Object>> originalProperties = vertex.properties();
        while (originalProperties.hasNext()) {
            Property<Object> originalProperty = originalProperties.next();
            if (immutableReturnedPropertiesWhiteList.contains(originalProperty.key()) || isClassificationVertex) {
                String newPropertyKey = originalProperty.key().
                        replace(PROPERTY_KEY_PREFIX_VERTEX_INSTANCE_PROPERTY, EMPTY_STRING).
                        replace(PROPERTY_KEY_PREFIX_ELEMENT, EMPTY_STRING);

                String newPropertyValue = originalProperty.value().toString();
                newNodeProperties.put(newPropertyKey, newPropertyValue);
            }
        }
        return newNodeProperties;
    }

    /**
     * Retrieve all properties of the vertex from the db without filtering.
     *
     * @param vertex the vertex to de mapped
     *
     * @return the filtered properties of the vertex
     */
    private Map<String, String> retrieveAllProperties(Vertex vertex) {

        Map<String, String> newNodeProperties = new HashMap<>();
        Iterator<VertexProperty<Object>> originalProperties = vertex.properties();

        while (originalProperties.hasNext()) {
            Property<Object> originalProperty = originalProperties.next();

            String newPropertyKey = originalProperty.key().
                    replace(PROPERTY_KEY_PREFIX_VERTEX_INSTANCE_PROPERTY, EMPTY_STRING).
                    replace(PROPERTY_KEY_PREFIX_ELEMENT, EMPTY_STRING);

            String newPropertyValue = originalProperty.value().toString();

            if (EMBEDDED_PROPERTIES.contains(newPropertyKey)) {
                String[] propertyPairs = newPropertyValue.split(COMMA_SPACE_DELIMITER);
                for (String propertyPair : propertyPairs) {
                    String[] propertyItems = propertyPair.split(COLUMN_SPACE_DELIMITER);
                    newNodeProperties.put(propertyItems[0], propertyItems[1]);
                }
            } else {
                newNodeProperties.put(newPropertyKey, newPropertyValue);
            }
        }
        return newNodeProperties;
    }

    /**
     * Remove all nodes and edges from the response graph that are in between the sources and the queried node
     * and replace them by a single "condensed" node.
     *
     * @param lineageVertices  the list of all vertices returned by the Gremlin query
     * @param lineageEdges     the list of all edges returned by the Gremlin query
     * @param ultimateVertices the list of ultimate vertices
     * @param queriedVertex    the vertex which guid was queried by the user as an Open Lineage vertex object
     * @param condensationType the type of the condensed node
     */
    private void addCondensation(Set<LineageVertex> lineageVertices, Set<LineageEdge> lineageEdges,
                                 Set<LineageVertex> ultimateVertices, LineageVertex queriedVertex, String condensationType) {
        long subProcessVerticesNo = lineageVertices.stream().filter(this::isSubProcess).count();

        // only condense vertices if there is more than one process in the response graph
        if (subProcessVerticesNo > 1) {
            Set<LineageVertex> verticesToRemove = getLineageVerticesToRemove(lineageVertices, lineageEdges, ultimateVertices, queriedVertex);
            lineageVertices.removeAll(verticesToRemove);

            Set<LineageEdge> edgesToRemove = getLineageEdgesToRemove(lineageEdges, verticesToRemove);
            lineageEdges.removeAll(edgesToRemove);

            LineageVertex condensedVertex = new LineageVertex(getCondensedNodeId(condensationType), NODE_LABEL_CONDENSED);
            condensedVertex.setDisplayName(CONDENSED_NODE_DISPLAY_NAME);
            lineageVertices.add(condensedVertex);

            LineageEdge sourceEdge = new LineageEdge(EDGE_LABEL_CONDENSED, queriedVertex.getNodeID(), condensedVertex.getNodeID());
            lineageEdges.add(sourceEdge);

            ultimateVertices.forEach(ultimateVertex -> lineageEdges.add(new LineageEdge(EDGE_LABEL_CONDENSED, condensedVertex.getNodeID(),
                    ultimateVertex.getNodeID())));
        }
    }

    /**
     * Map a tinkerpop Graph object to an Open Lineage specific format.
     *
     * @param subGraph The graph to be mapped.
     *
     * @return The graph in an Open Lineage specific format.
     */
    private LineageVerticesAndEdges getLineageVerticesAndEdges(Graph subGraph, boolean includeProcesses) {
        Set<LineageVertex> lineageVertices = getLineageVertices(subGraph);
        Set<LineageEdge> lineageEdges = getLineageEdges(subGraph, false);

        condenseProcesses(includeProcesses, lineageVertices, lineageEdges);

        addColumnProperties(lineageVertices);

        return new LineageVerticesAndEdges(lineageVertices, lineageEdges);
    }

    private Set<LineageVertex> getLineageVerticesToRemove(Set<LineageVertex> lineageVertices, Set<LineageEdge> lineageEdges,
                                                          Set<LineageVertex> ultimateVertices,
                                                          LineageVertex queriedVertex) {
        Set<LineageVertex> verticesToRemove = new HashSet<>();
        lineageVertices.stream().filter(lineageVertex -> isVertexToBeCondensed(lineageVertex, queriedVertex, ultimateVertices, lineageEdges))
                .forEach(verticesToRemove::add);
        return verticesToRemove;
    }

    private boolean isVertexToBeCondensed(LineageVertex lineageVertex, LineageVertex queriedVertex, Set<LineageVertex> ultimateVertices,
                                          Set<LineageEdge> lineageEdges) {
        return !queriedVertex.getGuid().equalsIgnoreCase(lineageVertex.getGuid()) && !ultimateVertices.contains(lineageVertex);
    }

    private Set<LineageEdge> getLineageEdgesToRemove(Set<LineageEdge> lineageEdges, Set<LineageVertex> verticesToRemove) {
        Set<String> verticesToRemoveIDs = verticesToRemove.stream().map(LineageVertex::getNodeID).collect(Collectors.toSet());
        return lineageEdges.stream().filter(edge ->
                isInVertexesToRemove(verticesToRemoveIDs, edge)).collect(Collectors.toSet());
    }

    private Set<LineageEdge> getLineageEdges(Graph subGraph, boolean invertedEdges) {
        Iterator<Edge> originalEdges = subGraph.edges();
        Set<LineageEdge> lineageEdges = new HashSet<>();
        while (originalEdges.hasNext()) {
            Edge next = originalEdges.next();
            LineageEdge newLineageEdge = new LineageEdge(next.label(), getNodeID(next.outVertex()), getNodeID(next.inVertex()));
            lineageEdges.add(newLineageEdge);
        }
        return lineageEdges;
    }

    private Set<LineageVertex> getLineageVertices(Graph subGraph) {
        Iterator<Vertex> originalVertices = subGraph.vertices();
        Set<LineageVertex> lineageVertices = new LinkedHashSet<>();
        while (originalVertices.hasNext()) {
            LineageVertex newVertex = abstractVertex(originalVertices.next());
            lineageVertices.add(newVertex);
        }
        return lineageVertices;
    }

    private Set<LineageVertex> getLineageVertices(List<Vertex> vertexList) {
        return vertexList.stream().map(this::abstractVertex).collect(Collectors.toSet());
    }

    private void condenseProcesses(boolean includeProcesses, Set<LineageVertex> lineageVertices, Set<LineageEdge> lineageEdges) {
        if (!includeProcesses) {
            Set<LineageVertex> verticesToRemove = lineageVertices.stream()
                    .filter(this::isSubProcess)
                    .collect(Collectors.toSet());
            Set<String> verticesToRemoveIDs = verticesToRemove.stream().map(LineageVertex::getNodeID).collect(Collectors.toSet());
            Set<LineageEdge> edgesToRemove = lineageEdges.stream().filter(edge ->
                    isInVertexesToRemove(verticesToRemoveIDs, edge)).collect(Collectors.toSet());
            List<LineageEdge> edgesToReplaceProcesses = createEdgesThatReplaceProcesses(lineageEdges, verticesToRemoveIDs);
            lineageEdges.addAll(edgesToReplaceProcesses);
            lineageEdges.removeAll(edgesToRemove);
            lineageVertices.removeAll(verticesToRemove);
        }
    }

    private List<LineageEdge> createEdgesThatReplaceProcesses(Set<LineageEdge> lineageEdges, Set<String> verticesToRemoveNames) {
        List<LineageEdge> edgesToReplaceProcesses = new ArrayList<>();
        for (String vertexName : verticesToRemoveNames) {
            for (LineageEdge edge : lineageEdges) {
                if (edge.getDestinationNodeID().equalsIgnoreCase(vertexName)) {
                    for (LineageEdge destinationEdge : lineageEdges) {
                        if (destinationEdge.getSourceNodeID().equalsIgnoreCase(vertexName)) {
                            edgesToReplaceProcesses.add(new LineageEdge(EDGE_LABEL_CONDENSED,
                                    edge.getSourceNodeID(), destinationEdge.getDestinationNodeID()));
                        }
                    }
                }
            }
        }
        return edgesToReplaceProcesses;
    }

    private boolean isSubProcess(LineageVertex vertex) {
        return vertex.getNodeType().equalsIgnoreCase(NODE_LABEL_SUB_PROCESS);
    }

    private boolean isInVertexesToRemove(Set<String> verticesToRemoveNames, LineageEdge edge) {
        return verticesToRemoveNames.contains(edge.getSourceNodeID()) || verticesToRemoveNames.contains(edge.getDestinationNodeID());
    }

    private void addColumnProperties(Set<LineageVertex> lineageVertices) {
        if (CollectionUtils.isEmpty(lineageVertices)) {
            return;
        }

        lineageVertices.stream().filter(this::needsAdditionalNodeContext).forEach(lineageVertex -> {
            Vertex graphVertex = g.V().has(PROPERTY_KEY_ENTITY_GUID, lineageVertex.getGuid()).next();
            commitTransaction();
            Object vertexId = graphVertex.id();
            Map<String, String> properties = new HashMap<>();

            switch (lineageVertex.getNodeType()) {
                case TABULAR_COLUMN:
                    properties = getTabularColumnProperties(g, vertexId);
                    break;
                case RELATIONAL_COLUMN:
                    properties = getRelationalColumnProperties(g, vertexId);
                    break;
                case RELATIONAL_TABLE:
                    properties = getRelationalTableProperties(g, vertexId);
                    break;
                case DATA_FILE:
                case AVRO_FILE:
                case CSV_FILE:
                case JSON_FILE:
                case KEYSTORE_FILE:
                case LOG_FILE:
                case MEDIA_FILE:
                case DOCUMENT:
                    properties = getDataFileProperties(g, vertexId);
                    break;
                case PROCESS:
                case NODE_LABEL_SUB_PROCESS:
                    properties = getProcessProperties(g, vertexId);
                    break;
                case GLOSSARY_TERM:
                case GLOSSARY_CATEGORY:
                    properties = getGlossaryTermProperties(g, vertexId);
                    break;
            }
            lineageVertex.setProperties(properties);
        });
    }


    private boolean needsAdditionalNodeContext(LineageVertex lineageVertex) {
        List<String> types = new ArrayList<>();
        types.addAll(DATA_FILE_AND_SUBTYPES);
        types.addAll(Arrays.asList(RELATIONAL_TABLE, GLOSSARY_TERM, GLOSSARY_CATEGORY, PROCESS,
                TABULAR_COLUMN, RELATIONAL_COLUMN, NODE_LABEL_SUB_PROCESS));
        return types.contains(lineageVertex.getNodeType());
    }

    private Map<String, String> getRelationalColumnProperties(GraphTraversalSource g, Object vertexId) {
        Map<String, String> properties = new HashMap<>();

        Iterator<Vertex> tableAsset = g.V(vertexId).emit().repeat(bothE().otherV().simplePath()).times(1).or(hasLabel(RELATIONAL_TABLE));
        commitTransaction();
        if (tableAsset.hasNext()) {
            properties.put(RELATIONAL_TABLE_KEY, tableAsset.next().property(PROPERTY_KEY_INSTANCEPROP_DISPLAY_NAME).value().toString());
        }

        Iterator<Vertex> relationalDBSchemaType =
                g.V(vertexId).emit().repeat(bothE().outV().simplePath()).times(2).or(hasLabel(RELATIONAL_DB_SCHEMA_TYPE));
        commitTransaction();
        if (relationalDBSchemaType.hasNext()) {
            properties.put(SCHEMA_TYPE_KEY, relationalDBSchemaType.next().property(PROPERTY_KEY_INSTANCEPROP_DISPLAY_NAME).value().toString());
        }

        Iterator<Vertex> database = g.V(vertexId).emit().repeat(bothE().outV().simplePath()).times(4).or(hasLabel(DATABASE));
        commitTransaction();
        if (database.hasNext()) {
            properties.put(DATABASE_KEY,
                    database.next().property(PROPERTY_KEY_INSTANCEPROP_DISPLAY_NAME).value().toString());
        }

        Iterator<Vertex> connection = g.V(vertexId).emit().repeat(bothE().outV().simplePath()).times(5).hasLabel(CONNECTION);
        commitTransaction();
        if (connection.hasNext()) {
            properties.put(CONNECTION_KEY, connection.next().property(PROPERTY_KEY_INSTANCEPROP_DISPLAY_NAME).value().toString());
        }

        return properties;
    }

    private Map<String, String> getTabularColumnProperties(GraphTraversalSource g, Object vertexId) {
        Map<String, String> properties = new HashMap<>();

        Iterator<Vertex> tabularSchemaType = g.V(vertexId).emit().repeat(bothE().outV().simplePath()).times(1).or(hasLabel(TABULAR_SCHEMA_TYPE));
        commitTransaction();
        if (tabularSchemaType.hasNext()) {
            Vertex tabularSchemaTypeVertex = tabularSchemaType.next();
            if (tabularSchemaTypeVertex.property(PROPERTY_KEY_INSTANCEPROP_DISPLAY_NAME).isPresent()) {
                properties.put(SCHEMA_TYPE_KEY, tabularSchemaTypeVertex.property(PROPERTY_KEY_INSTANCEPROP_DISPLAY_NAME).value().toString());
            } else if (tabularSchemaTypeVertex.property(PROPERTY_NAME_INSTANCEPROP_QUALIFIED_NAME).isPresent()) {
                properties.put(SCHEMA_TYPE_KEY,
                        tabularSchemaTypeVertex.property(PROPERTY_NAME_INSTANCEPROP_QUALIFIED_NAME).value().toString());
            }
        }

        Iterator<Vertex> dataFileAsset = g.V(vertexId).emit().repeat(bothE().otherV().simplePath()).times(2)
                .or(hasLabel(P.within(DATA_FILE_AND_SUBTYPES)));

        commitTransaction();
        if (dataFileAsset.hasNext()) {
            Vertex dataFileVertex = dataFileAsset.next();
            properties.putAll(getDataFileProperties(g, dataFileVertex.id()));
        }

        return properties;
    }

    private String getFoldersPath(List<Vertex> folderVertices) {
        Collections.reverse(folderVertices);
        return folderVertices.stream().map(folderVertex -> folderVertex.property(PROPERTY_KEY_INSTANCEPROP_DISPLAY_NAME).value().toString())
                .collect(Collectors.joining("/"));
    }

    private List<Vertex> getFolderVertices(GraphTraversalSource g, Object dataFileAssetId) {
        GraphTraversal<Vertex, Vertex> fileFolders =
                g.V(dataFileAssetId).emit().repeat(bothE().otherV().simplePath()).until(inE(FOLDER_HIERARCHY).count().is(0)).or(hasLabel(FILE_FOLDER));
        commitTransaction();
        List<Vertex> folderVertices = new ArrayList<>();
        while (fileFolders.hasNext()) {
            folderVertices.add(fileFolders.next());
        }
        return folderVertices;
    }

    private Map<String, String> getRelationalTableProperties(GraphTraversalSource g, Object vertexId) {
        Map<String, String> properties = new HashMap<>();

        Iterator<Vertex> relationalDBSchemaType =
                g.V(vertexId).emit().repeat(bothE().outV().simplePath()).times(1).or(hasLabel(RELATIONAL_DB_SCHEMA_TYPE));
        commitTransaction();
        if (relationalDBSchemaType.hasNext()) {
            properties.put(SCHEMA_TYPE_KEY,
                    relationalDBSchemaType.next().property(PROPERTY_KEY_INSTANCEPROP_DISPLAY_NAME).value().toString());
        }

        Iterator<Vertex> database = g.V(vertexId).emit().repeat(bothE().outV().simplePath()).times(3).or(hasLabel(DATABASE));
        commitTransaction();
        if (database.hasNext()) {
            properties.put(DATABASE_KEY,
                    database.next().property(PROPERTY_KEY_INSTANCEPROP_DISPLAY_NAME).value().toString());
        }

        Iterator<Vertex> connection = g.V(vertexId).emit().repeat(bothE().outV().simplePath()).times(4).hasLabel(CONNECTION);
        commitTransaction();
        if (connection.hasNext()) {
            properties.put(CONNECTION_KEY, connection.next().property(PROPERTY_KEY_INSTANCEPROP_DISPLAY_NAME).value().toString());
        }

        return properties;

    }

    private Map<String, String> getDataFileProperties(GraphTraversalSource g, Object vertexId) {
        Map<String, String> properties = extractPropertiesFromNeighborhood(g, vertexId);
        if (!properties.containsKey(FILE_FOLDER_KEY)) {
            Optional<String> path = extractPathFromVertexProperties(g, vertexId);
            path.ifPresent(s -> properties.put(FILE_FOLDER_KEY, "/" + s.trim()));
        }
        return properties;
    }

    private Map<String, String> extractPropertiesFromNeighborhood(GraphTraversalSource g, Object vertexId) {
        Map<String, String> properties = new HashMap<>();

        List<Vertex> folderVertices = getFolderVertices(g, vertexId);
        if (CollectionUtils.isEmpty(folderVertices)) {
            return properties;
        }
        Object lastFolderVertexId = folderVertices.get(folderVertices.size() - 1).id();
        properties.put(FILE_FOLDER_KEY, String.join("/", getFoldersPath(folderVertices)));

        Optional<String> connectionDetails = getConnectionDetailsFromNeighborhood(g, vertexId);
        if (!connectionDetails.isPresent()) {
            connectionDetails = getConnectionDetailsFromNeighborhood(g, lastFolderVertexId);
        }
        connectionDetails.ifPresent(s -> properties.put(CONNECTION_KEY, s));

        return properties;
    }

    private Optional<String> getConnectionDetailsFromNeighborhood(GraphTraversalSource g, Object vertexId) {
        Iterator<Vertex> connection = g.V(vertexId).emit().repeat(bothE().otherV().simplePath()).times(1).or(hasLabel(CONNECTION));
        commitTransaction();
        if (connection.hasNext()) {
            return Optional.of(connection.next().property(PROPERTY_KEY_INSTANCEPROP_DISPLAY_NAME).value().toString());
        }
        return Optional.empty();
    }

    private Optional<String> extractPathFromVertexProperties(GraphTraversalSource g, Object vertexId) {

        VertexProperty<String> additionalProperties =
                g.V(vertexId).next().property(PROPERTY_KEY_INSTANCE_PROP_ADDITIONAL_PROPERTIES);
        if (!additionalProperties.isPresent()) {
            return Optional.empty();
        }

        String additionalPropertiesValue = additionalProperties.value();
        return Arrays.stream(additionalPropertiesValue.split(","))
                .filter(s -> s.trim().startsWith("path"))
                .map(s -> s.split(":")[1])
                .findFirst();
    }

    private Map<String, String> getProcessProperties(GraphTraversalSource g, Object vertexId) {
        Map<String, String> properties = new HashMap<>();

        GraphTraversal<Vertex, ? extends Property<Object>> qualifiedNameTraversal = g.V(vertexId).properties(PROPERTY_NAME_INSTANCEPROP_QUALIFIED_NAME);
        commitTransaction();
        if (qualifiedNameTraversal.hasNext()) {
            String value = (String) qualifiedNameTraversal.next().value();
            properties.put(PROPERTY_NAME_INSTANCEPROP_QUALIFIED_NAME, value);
        }

<<<<<<< HEAD
        Iterator<Vertex> connection = g.V(vertexId).emit().repeat(bothE().otherV().simplePath()).times(8).or(hasLabel(CONNECTION));
        commitTransaction();

        Iterator<Vertex> transformationProject = g.V(vertexId).emit().repeat(bothE().otherV().simplePath()).times(1).or(hasLabel(TRANSFORMATION_PROJECT));
        commitTransaction();
        if (transformationProject.hasNext()) {
            properties.put(TRANSFORMATION_PROJECT_KEY, transformationProject.next().property(PROPERTY_KEY_INSTANCEPROP_DISPLAY_NAME).value().toString());
        }

        if (connection.hasNext()) {
            properties.put(CONNECTION_KEY, connection.next().property(PROPERTY_KEY_INSTANCEPROP_DISPLAY_NAME).value().toString());
        }
=======
>>>>>>> d5063061
        return properties;
    }

    private Map<String, String> getGlossaryTermProperties(GraphTraversalSource g, Object vertexId) {
        Map<String, String> properties = new HashMap<>();
        Iterator<Vertex> tableAsset = g.V(vertexId).emit().repeat(bothE().otherV().simplePath()).times(1).or(hasLabel(GLOSSARY));
        commitTransaction();
        if (tableAsset.hasNext()) {
            properties.put(GLOSSARY_KEY, tableAsset.next().property(PROPERTY_KEY_INSTANCEPROP_DISPLAY_NAME).value().toString());
        }
        return properties;
    }

    private void commitTransaction() {
        if (supportingTransactions) {
            g.tx().commit();
        }
    }

    private String getCondensedNodeId(String condensationType) {
        if (SOURCE_CONDENSATION.equalsIgnoreCase(condensationType)) {
            return PROPERTY_VALUE_NODE_ID_CONDENSED_SOURCE;
        } else {
            return PROPERTY_VALUE_NODE_ID_CONDENSED_DESTINATION;
        }
    }

    private Optional<String> getEdgeLabelForDataFlow(Vertex queriedVertex) {
        String queriedNodeType = queriedVertex.label();
        switch (queriedNodeType) {
            case TABULAR_COLUMN:
            case RELATIONAL_COLUMN:
                return Optional.of(EDGE_LABEL_COLUMN_DATA_FLOW);
            case DATA_FILE:
            case AVRO_FILE:
            case CSV_FILE:
            case JSON_FILE:
            case KEYSTORE_FILE:
            case LOG_FILE:
            case MEDIA_FILE:
            case DOCUMENT:
            case RELATIONAL_TABLE:
                return Optional.of(EDGE_LABEL_TABLE_DATA_FLOW);
            default:
                return Optional.empty();
        }
    }

    /**
     * Gets lineage vertex by guid.
     *
     * @param guid the guid
     *
     * @return the lineage vertex by guid
     */
    LineageVertex getLineageVertexByGuid(String guid) {
        GraphTraversal<Vertex, Vertex> vertexGraphTraversal = g.V().has(PROPERTY_KEY_ENTITY_GUID, guid);

        Map<String, String> properties = new HashMap<>();
        if (vertexGraphTraversal.hasNext()) {
            Vertex vertex = vertexGraphTraversal.next();
            properties = retrieveAllProperties(vertex);
        }

        LineageVertex lineageVertex = new LineageVertex();
        lineageVertex.setProperties(properties);

        return lineageVertex;
    }
}<|MERGE_RESOLUTION|>--- conflicted
+++ resolved
@@ -918,21 +918,11 @@
             properties.put(PROPERTY_NAME_INSTANCEPROP_QUALIFIED_NAME, value);
         }
 
-<<<<<<< HEAD
-        Iterator<Vertex> connection = g.V(vertexId).emit().repeat(bothE().otherV().simplePath()).times(8).or(hasLabel(CONNECTION));
-        commitTransaction();
-
         Iterator<Vertex> transformationProject = g.V(vertexId).emit().repeat(bothE().otherV().simplePath()).times(1).or(hasLabel(TRANSFORMATION_PROJECT));
         commitTransaction();
         if (transformationProject.hasNext()) {
             properties.put(TRANSFORMATION_PROJECT_KEY, transformationProject.next().property(PROPERTY_KEY_INSTANCEPROP_DISPLAY_NAME).value().toString());
         }
-
-        if (connection.hasNext()) {
-            properties.put(CONNECTION_KEY, connection.next().property(PROPERTY_KEY_INSTANCEPROP_DISPLAY_NAME).value().toString());
-        }
-=======
->>>>>>> d5063061
         return properties;
     }
 
