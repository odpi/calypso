--- conflicted
+++ resolved
@@ -28,28 +28,16 @@
         <dependency>
             <groupId>org.odpi.egeria</groupId>
             <artifactId>open-connector-framework</artifactId>
-<<<<<<< HEAD
-            <version>${open-metadata.version}</version>
-=======
->>>>>>> 37df8ff6
         </dependency>
 
         <dependency>
             <groupId>org.slf4j</groupId>
             <artifactId>slf4j-api</artifactId>
-<<<<<<< HEAD
-            <version>${slf4j.version}</version>
-=======
->>>>>>> 37df8ff6
         </dependency>
 
         <dependency>
             <groupId>commons-io</groupId>
             <artifactId>commons-io</artifactId>
-<<<<<<< HEAD
-            <version>${commons-io.version}</version>
-=======
->>>>>>> 37df8ff6
         </dependency>
 
     </dependencies>
