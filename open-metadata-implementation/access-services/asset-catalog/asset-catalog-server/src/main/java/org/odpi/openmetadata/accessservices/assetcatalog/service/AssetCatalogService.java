--- conflicted
+++ resolved
@@ -915,32 +915,6 @@
         return response;
     }
 
-
-    private void buildContextForAsset(String userId, AssetElement assetElement,  Map<String, List<Connection>> knownAssetConnection, EntityDetail entityDetail) throws InvalidParameterException, TypeDefNotKnownException, PropertyErrorException, EntityProxyOnlyException, EntityNotKnownException, FunctionNotSupportedException, PagingErrorException, UserNotAuthorizedException, TypeErrorException, RepositoryErrorException {
-        Optional<TypeDef> isComplexSchemaType = isComplexSchemaType(entityDetail.getType().getTypeDefName());
-
-        if (isComplexSchemaType.isPresent()) {
-            setAssetDetails(userId, assetElement, knownAssetConnection, entityDetail);
-            return;
-        } else {
-            List<EntityDetail> attributeForSchemas = getTheEndsRelationship(userId, entityDetail.getGUID(), ATTRIBUTE_FOR_SCHEMA);
-            for(EntityDetail attributeForSchema : attributeForSchemas){
-                Element element = buildElement(attributeForSchema);
-                addElement(assetElement, element);
-                if (isComplexSchemaType(attributeForSchema.getType().getTypeDefName()).isPresent()) {
-                    setAssetDetails(userId, assetElement, knownAssetConnection, attributeForSchema);
-                    return;
-                } else {
-                    List<EntityDetail> schemaAttributeTypeEntities = getTheEndsRelationship(userId, attributeForSchema.getGUID(), SCHEMA_ATTRIBUTE_TYPE);
-                    getSubElements(assetElement, schemaAttributeTypeEntities);
-                    for(EntityDetail schema : schemaAttributeTypeEntities){
-                        buildContextForAsset(userId, assetElement, knownAssetConnection, schema);
-                    }
-                }
-            }
-        }
-    }
-
     public AssetResponse searchAssetsGeneric(String serverName, String userId, String searchCriteria, SearchParameters searchParameters) {
         AssetResponse response = new AssetResponse();
 
@@ -1011,8 +985,6 @@
     }
 
 
-<<<<<<< HEAD
-=======
     private void buildContextForAsset(String userId, AssetElement assetElement,  Map<String, List<Connection>> knownAssetConnection, EntityDetail entityDetail) throws InvalidParameterException, TypeDefNotKnownException, PropertyErrorException, EntityProxyOnlyException, EntityNotKnownException, FunctionNotSupportedException, PagingErrorException, UserNotAuthorizedException, TypeErrorException, RepositoryErrorException {
         Optional<TypeDef> isComplexSchemaType = isComplexSchemaType(entityDetail.getType().getTypeDefName());
 
@@ -1036,7 +1008,7 @@
             }
         }
     }
->>>>>>> 877b2c1f
+
 
     private void addElement(AssetElement assetElement, Element element) {
         if (assetElement.getContext() != null) {
