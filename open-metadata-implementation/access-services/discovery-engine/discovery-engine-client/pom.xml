<?xml version="1.0" encoding="UTF-8"?>

<!-- SPDX-License-Identifier: Apache-2.0 -->
<!-- Copyright Contributors to the ODPi Egeria project.  -->

<project xmlns="http://maven.apache.org/POM/4.0.0"
         xmlns:xsi="http://www.w3.org/2001/XMLSchema-instance"
         xsi:schemaLocation="http://maven.apache.org/POM/4.0.0 http://maven.apache.org/xsd/maven-4.0.0.xsd">

    <parent>
        <artifactId>discovery-engine</artifactId>
        <groupId>org.odpi.egeria</groupId>
        <version>1.1-SNAPSHOT</version>
    </parent>

    <modelVersion>4.0.0</modelVersion>

    <name>Discovery Engine OMAS Client</name>
    <description>
        Client library for the Discovery Engine Open Metadata Access Service (OMAS).
    </description>

    <artifactId>discovery-engine-client</artifactId>

    <dependencies>

        <dependency>
            <groupId>org.odpi.egeria</groupId>
<<<<<<< HEAD
            <artifactId>ocf-metadata-api</artifactId>
            <version>${open-metadata.version}</version>
        </dependency>

        <dependency>
            <groupId>org.odpi.egeria</groupId>
            <artifactId>open-discovery-framework</artifactId>
            <version>${open-metadata.version}</version>
=======
            <artifactId>ocf-metadata-client</artifactId>
>>>>>>> 37df8ff6
        </dependency>

        <dependency>
            <groupId>org.odpi.egeria</groupId>
<<<<<<< HEAD
            <artifactId>open-connector-framework</artifactId>
            <version>${open-metadata.version}</version>
=======
            <artifactId>open-discovery-framework</artifactId>
>>>>>>> 37df8ff6
        </dependency>

        <dependency>
            <groupId>org.odpi.egeria</groupId>
<<<<<<< HEAD
            <artifactId>ffdc-services</artifactId>
            <version>${open-metadata.version}</version>
        </dependency>

=======
            <artifactId>open-connector-framework</artifactId>
        </dependency>

        <dependency>
            <groupId>org.odpi.egeria</groupId>
            <artifactId>ffdc-services</artifactId>
        </dependency>
>>>>>>> 37df8ff6


        <dependency>
            <groupId>org.odpi.egeria</groupId>
            <artifactId>odf-metadata-api</artifactId>
<<<<<<< HEAD
            <version>${open-metadata.version}</version>
=======
>>>>>>> 37df8ff6
        </dependency>

        <dependency>
            <groupId>org.odpi.egeria</groupId>
            <artifactId>odf-metadata-client</artifactId>
<<<<<<< HEAD
            <version>${open-metadata.version}</version>
=======
>>>>>>> 37df8ff6
        </dependency>

    </dependencies>

</project><|MERGE_RESOLUTION|>--- conflicted
+++ resolved
@@ -26,38 +26,16 @@
 
         <dependency>
             <groupId>org.odpi.egeria</groupId>
-<<<<<<< HEAD
-            <artifactId>ocf-metadata-api</artifactId>
-            <version>${open-metadata.version}</version>
+            <artifactId>ocf-metadata-client</artifactId>
         </dependency>
 
         <dependency>
             <groupId>org.odpi.egeria</groupId>
             <artifactId>open-discovery-framework</artifactId>
-            <version>${open-metadata.version}</version>
-=======
-            <artifactId>ocf-metadata-client</artifactId>
->>>>>>> 37df8ff6
         </dependency>
 
         <dependency>
             <groupId>org.odpi.egeria</groupId>
-<<<<<<< HEAD
-            <artifactId>open-connector-framework</artifactId>
-            <version>${open-metadata.version}</version>
-=======
-            <artifactId>open-discovery-framework</artifactId>
->>>>>>> 37df8ff6
-        </dependency>
-
-        <dependency>
-            <groupId>org.odpi.egeria</groupId>
-<<<<<<< HEAD
-            <artifactId>ffdc-services</artifactId>
-            <version>${open-metadata.version}</version>
-        </dependency>
-
-=======
             <artifactId>open-connector-framework</artifactId>
         </dependency>
 
@@ -65,25 +43,16 @@
             <groupId>org.odpi.egeria</groupId>
             <artifactId>ffdc-services</artifactId>
         </dependency>
->>>>>>> 37df8ff6
 
 
         <dependency>
             <groupId>org.odpi.egeria</groupId>
             <artifactId>odf-metadata-api</artifactId>
-<<<<<<< HEAD
-            <version>${open-metadata.version}</version>
-=======
->>>>>>> 37df8ff6
         </dependency>
 
         <dependency>
             <groupId>org.odpi.egeria</groupId>
             <artifactId>odf-metadata-client</artifactId>
-<<<<<<< HEAD
-            <version>${open-metadata.version}</version>
-=======
->>>>>>> 37df8ff6
         </dependency>
 
     </dependencies>
