<?xml version="1.0" encoding="UTF-8"?>

<!-- SPDX-License-Identifier: Apache-2.0 -->
<!-- Copyright Contributors to the ODPi Egeria project.  -->

<project xmlns="http://maven.apache.org/POM/4.0.0"
         xmlns:xsi="http://www.w3.org/2001/XMLSchema-instance"
         xsi:schemaLocation="http://maven.apache.org/POM/4.0.0 http://maven.apache.org/xsd/maven-4.0.0.xsd">

    <parent>
        <artifactId>governance-program</artifactId>
        <groupId>org.odpi.egeria</groupId>
        <version>1.1-SNAPSHOT</version>
    </parent>

    <modelVersion>4.0.0</modelVersion>

    <name>Governance Program OMAS Client</name>
    <description>
        Client library for the Governance Program Open Metadata Access Service (OMAS).
    </description>

    <artifactId>governance-program-client</artifactId>

    <dependencies>

        <dependency>
            <groupId>org.odpi.egeria</groupId>
            <artifactId>ffdc-services</artifactId>
<<<<<<< HEAD
            <version>${open-metadata.version}</version>
=======
>>>>>>> 37df8ff6
        </dependency>

        <dependency>
            <groupId>org.odpi.egeria</groupId>
            <artifactId>open-connector-framework</artifactId>
<<<<<<< HEAD
            <version>${open-metadata.version}</version>
        </dependency>

        <dependency>
            <groupId>org.odpi.egeria</groupId>
            <artifactId>repository-services-apis</artifactId>
            <version>${open-metadata.version}</version>
=======
>>>>>>> 37df8ff6
        </dependency>

        <dependency>
            <groupId>org.odpi.egeria</groupId>
<<<<<<< HEAD
            <artifactId>governance-program-api</artifactId>
            <version>${open-metadata.version}</version>
=======
            <artifactId>repository-services-apis</artifactId>
        </dependency>

        <dependency>
            <groupId>org.odpi.egeria</groupId>
            <artifactId>governance-program-api</artifactId>
>>>>>>> 37df8ff6
        </dependency>

    </dependencies>

</project><|MERGE_RESOLUTION|>--- conflicted
+++ resolved
@@ -27,40 +27,21 @@
         <dependency>
             <groupId>org.odpi.egeria</groupId>
             <artifactId>ffdc-services</artifactId>
-<<<<<<< HEAD
-            <version>${open-metadata.version}</version>
-=======
->>>>>>> 37df8ff6
         </dependency>
 
         <dependency>
             <groupId>org.odpi.egeria</groupId>
             <artifactId>open-connector-framework</artifactId>
-<<<<<<< HEAD
-            <version>${open-metadata.version}</version>
         </dependency>
 
         <dependency>
             <groupId>org.odpi.egeria</groupId>
-            <artifactId>repository-services-apis</artifactId>
-            <version>${open-metadata.version}</version>
-=======
->>>>>>> 37df8ff6
-        </dependency>
-
-        <dependency>
-            <groupId>org.odpi.egeria</groupId>
-<<<<<<< HEAD
-            <artifactId>governance-program-api</artifactId>
-            <version>${open-metadata.version}</version>
-=======
             <artifactId>repository-services-apis</artifactId>
         </dependency>
 
         <dependency>
             <groupId>org.odpi.egeria</groupId>
             <artifactId>governance-program-api</artifactId>
->>>>>>> 37df8ff6
         </dependency>
 
     </dependencies>
