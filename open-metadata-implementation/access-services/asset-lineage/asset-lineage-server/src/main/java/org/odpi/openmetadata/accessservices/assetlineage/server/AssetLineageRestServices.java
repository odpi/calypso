/* SPDX-License-Identifier: Apache-2.0 */
/* Copyright Contributors to the ODPi Egeria project. */
package org.odpi.openmetadata.accessservices.assetlineage.server;


import com.fasterxml.jackson.core.JsonProcessingException;
import org.apache.commons.collections4.CollectionUtils;
import org.apache.commons.collections4.PredicateUtils;
import org.odpi.openmetadata.accessservices.assetlineage.auditlog.AssetLineageAuditCode;
import org.odpi.openmetadata.accessservices.assetlineage.handlers.HandlerHelper;
import org.odpi.openmetadata.accessservices.assetlineage.model.FindEntitiesParameters;
import org.odpi.openmetadata.accessservices.assetlineage.model.GraphContext;
import org.odpi.openmetadata.accessservices.assetlineage.model.RelationshipsContext;
import org.odpi.openmetadata.accessservices.assetlineage.outtopic.AssetLineagePublisher;
import org.odpi.openmetadata.commonservices.ffdc.RESTExceptionHandler;
import org.odpi.openmetadata.commonservices.ffdc.rest.GUIDListResponse;
import org.odpi.openmetadata.frameworks.auditlog.AuditLog;
import org.odpi.openmetadata.frameworks.connectors.ffdc.InvalidParameterException;
import org.odpi.openmetadata.frameworks.connectors.ffdc.OCFCheckedExceptionBase;
import org.odpi.openmetadata.frameworks.connectors.ffdc.PropertyServerException;
import org.odpi.openmetadata.frameworks.connectors.ffdc.UserNotAuthorizedException;
import org.odpi.openmetadata.repositoryservices.connectors.stores.metadatacollectionstore.properties.instances.EntityDetail;
import org.odpi.openmetadata.repositoryservices.connectors.stores.metadatacollectionstore.properties.instances.InstanceHeader;
<<<<<<< HEAD
=======
import org.odpi.openmetadata.repositoryservices.connectors.stores.metadatacollectionstore.properties.search.SearchProperties;
>>>>>>> 94d98591
import org.slf4j.Logger;
import org.slf4j.LoggerFactory;

import java.util.Collections;
import java.util.List;
import java.util.Map;
import java.util.Set;
import java.util.stream.Collectors;

import static org.odpi.openmetadata.accessservices.assetlineage.util.AssetLineageConstants.GLOSSARY_TERM;
import static org.odpi.openmetadata.accessservices.assetlineage.util.AssetLineageConstants.PROCESS;

/**
 * The AssetLineageRESTServices provides the server-side implementation of the Asset Lineage Open Metadata
 * Assess Service (OMAS).  This interface provides connections to assets and APIs for adding feedback
 * on the asset.
 */
public class AssetLineageRestServices {

    private static final Logger log = LoggerFactory.getLogger(AssetLineageRestServices.class);
    private static AssetLineageInstanceHandler instanceHandler = new AssetLineageInstanceHandler();
    private final RESTExceptionHandler restExceptionHandler = new RESTExceptionHandler();

    /**
     * Default constructor
     */
    public AssetLineageRestServices() {
        instanceHandler.registerAccessService();
    }

    /**
     * Scan the cohort for the given type and filtering based on the findEntitiesParameters.
     * Providing only the updatedAfter filed in findEntitiesParameters will publish only the entities that were updated
     * in the cohort after that date.
     * Publish the context for each entity on the AL OMAS out Topic
     *
     * @param serverName             name of server instance to call
     * @param userId                 the name of the calling user
     * @param entityType             the type of the entity to search for
     * @param findEntitiesParameters filtering used to reduce the scope of the search
     * @return a list of unique identifiers (guids) of the available entityType as a response
     */
    public GUIDListResponse publishEntities(String serverName, String userId, String entityType,
                                            FindEntitiesParameters findEntitiesParameters) {
        GUIDListResponse response = new GUIDListResponse();

        String methodName = "publishEntities";
        try {
<<<<<<< HEAD
            AssetContextHandler assetContextHandler = instanceHandler.getAssetContextHandler(userId, serverName, methodName);
            AuditLog auditLog = instanceHandler.getAuditLog(userId, serverName, methodName);

            List<EntityDetail> entitiesByTypeName = assetContextHandler.getEntitiesByTypeName(userId, entityType);
            if (entitiesByTypeName == null || CollectionUtils.isEmpty(entitiesByTypeName)) {
                auditLog.logMessage(methodName, AssetLineageAuditCode.PUBLISH_PROCESS_INFO.getMessageDefinition("ENTITIES_NOT_FOUND",
                        entityType, "0"));
                return response;
            }

            auditLog.logMessage(methodName, AssetLineageAuditCode.PUBLISH_PROCESS_INFO.getMessageDefinition("ENTITIES_FOUND", entityType,
                    String.valueOf(entitiesByTypeName.size())));
            auditLog.logMessage(methodName, AssetLineageAuditCode.PUBLISH_PROCESS_INFO.getMessageDefinition("ENTITIES", entityType,
                    entitiesByTypeName.stream().map(InstanceHeader::getGUID).collect(Collectors.joining(","))));

            AssetLineagePublisher publisher = instanceHandler.getAssetLineagePublisher(userId, serverName, methodName);
            if (publisher == null) {
                auditLog.logMessage(methodName, AssetLineageAuditCode.PUBLISHER_NOT_AVAILABLE_ERROR.getMessageDefinition());
                return response;
            }

            auditLog.logMessage(methodName, AssetLineageAuditCode.PUBLISH_PROCESS_INFO.getMessageDefinition("PUBLISH_SEQUENCE_START", entityType,
                    String.valueOf(entitiesByTypeName.size())));
            List<String> publishedEntitiesContext = publishEntitiesContext(entitiesByTypeName, publisher, auditLog);
            response.setGUIDs(publishedEntitiesContext);
            auditLog.logMessage(methodName, AssetLineageAuditCode.PUBLISH_PROCESS_INFO.getMessageDefinition("PUBLISH_SEQUENCE_END", entityType,
                    String.valueOf(publishedEntitiesContext.size())));

=======
            HandlerHelper handlerHelper = instanceHandler.getHandlerHelper(userId, serverName, methodName);
            SearchProperties searchProperties = handlerHelper.getSearchPropertiesAfterUpdateTime(findEntitiesParameters.getUpdatedAfter());
            List<EntityDetail> entitiesByTypeName = handlerHelper.findEntitiesByType(userId, entityType, searchProperties, findEntitiesParameters);
            return publishEntitiesContext(userId, serverName, entityType, entitiesByTypeName);
>>>>>>> 94d98591

        } catch (InvalidParameterException e) {
            restExceptionHandler.captureInvalidParameterException(response, e);
        } catch (UserNotAuthorizedException e) {
            restExceptionHandler.captureUserNotAuthorizedException(response, e);
        } catch (PropertyServerException e) {
            restExceptionHandler.capturePropertyServerException(response, e);
        }

        return response;
    }
    private GUIDListResponse publishEntitiesContext(String userId, String serverName, String entityType, List<EntityDetail> entitiesByTypeName)
            throws InvalidParameterException, UserNotAuthorizedException, PropertyServerException {
        String methodName = "publishEntitiesContext";
        AuditLog auditLog = instanceHandler.getAuditLog(userId, serverName, methodName);

        GUIDListResponse response = new GUIDListResponse();
        if (entitiesByTypeName == null || CollectionUtils.isEmpty(entitiesByTypeName)) {
            auditLog.logMessage(methodName, AssetLineageAuditCode.PUBLISH_PROCESS_INFO.getMessageDefinition("ENTITIES_NOT_FOUND", entityType, "0"));
            return response;
        }

        auditLog.logMessage(methodName, AssetLineageAuditCode.PUBLISH_PROCESS_INFO.getMessageDefinition("ENTITIES_FOUND", entityType, String.valueOf(entitiesByTypeName.size())));
        auditLog.logMessage(methodName, AssetLineageAuditCode.PUBLISH_PROCESS_INFO.getMessageDefinition("ENTITIES", entityType,
                entitiesByTypeName.stream().map(InstanceHeader::getGUID).collect(Collectors.joining(","))));

        AssetLineagePublisher publisher = instanceHandler.getAssetLineagePublisher(userId, serverName, methodName);
        if (publisher == null) {
            auditLog.logMessage(methodName, AssetLineageAuditCode.PUBLISHER_NOT_AVAILABLE_ERROR.getMessageDefinition());
            return response;
        }

        auditLog.logMessage(methodName, AssetLineageAuditCode.PUBLISH_PROCESS_INFO.getMessageDefinition("PUBLISH_SEQUENCE_START", entityType, String.valueOf(entitiesByTypeName.size())));
        List<String> publishedEntitiesContext = publishEntitiesContext(entitiesByTypeName, publisher, auditLog);
        response.setGUIDs(publishedEntitiesContext);
        auditLog.logMessage(methodName, AssetLineageAuditCode.PUBLISH_PROCESS_INFO.getMessageDefinition("PUBLISH_SEQUENCE_END", entityType, String.valueOf(publishedEntitiesContext.size())));
        return response;
    }

    /**
     * Find the entity the element with the provided guid and the given type
     * Publish the context for the entity on the AL OMAS out Topic
     *
     * @param serverName name of server instance to call
     * @param userId     the name of the calling user
     * @param entityType the type of the entity to search for
     * @param guid       the guid of the searched entity
     *
     * @return the unique identifier (guid) of the entity that was processed
     */
    public GUIDListResponse publishEntity(String serverName, String userId, String entityType, String guid) {
        GUIDListResponse response = new GUIDListResponse();

        String methodName = "publishEntity";

        try {
            AuditLog auditLog = instanceHandler.getAuditLog(userId, serverName, methodName);
            HandlerHelper handlerHelper = instanceHandler.getHandlerHelper(userId, serverName, methodName);
            EntityDetail entity = handlerHelper.getEntityDetails(userId, guid, entityType);
            if (entity == null) {
                auditLog.logMessage(methodName, AssetLineageAuditCode.ENTITY_INFO.getMessageDefinition("ENTITY_NOT_FOUND", entityType, guid));
                return response;
            }

            auditLog.logMessage(methodName, AssetLineageAuditCode.ENTITY_INFO.getMessageDefinition("ENTITY_FOUND", entityType, guid));
            AssetLineagePublisher publisher = instanceHandler.getAssetLineagePublisher(userId, serverName, methodName);
            if (publisher == null) {
                auditLog.logMessage(methodName, AssetLineageAuditCode.PUBLISHER_NOT_AVAILABLE_ERROR.getMessageDefinition());
                return response;
            }

            String publishedEntitiesContext = publishEntityContext(publisher, entity, auditLog);
            response.setGUIDs(Collections.singletonList(publishedEntitiesContext));

        } catch (InvalidParameterException e) {
            restExceptionHandler.captureInvalidParameterException(response, e);
        } catch (UserNotAuthorizedException e) {
            restExceptionHandler.captureUserNotAuthorizedException(response, e);
        } catch (PropertyServerException e) {
            restExceptionHandler.capturePropertyServerException(response, e);
        }
        return response;
    }


    /**
     * Returns the list of entity GUIDs that were published on the Out Topic
     *
     * @param entitiesByType list of found entities for the requested type
     * @param publisher      Asset Lineage publisher
     *
     * @return the list of entity GUIDs published on the Asset Lineage Out Topic
     */
    private List<String> publishEntitiesContext(List<EntityDetail> entitiesByType, AssetLineagePublisher publisher, AuditLog auditLog) {

        List<String> publishedGUIDs = entitiesByType.parallelStream().map(entityDetail ->
                publishEntityContext(publisher, entityDetail, auditLog)).collect(Collectors.toList());

        CollectionUtils.filter(publishedGUIDs, PredicateUtils.notNullPredicate());

        return publishedGUIDs;
    }

    /**
     * Returns GUID that was published on the Out Topic
     *
     * @param entityDetail the entity for which the event is published
     * @param publisher    Asset Lineage publisher
     *
     * @return the GUID published on the Asset Lineage Out Topic
     */
    private String publishEntityContext(AssetLineagePublisher publisher, EntityDetail entityDetail, AuditLog auditLog) {
        String methodName = "publishEntityContext";

        try {
            auditLog.logMessage(methodName, AssetLineageAuditCode.ENTITY_INFO.getMessageDefinition("BUILDING_CONTEXT_STARTED",
                    entityDetail.getType().getTypeDefName(), entityDetail.getGUID()));
            String result = publishContext(entityDetail, publisher);
            auditLog.logMessage(methodName, AssetLineageAuditCode.ENTITY_INFO.getMessageDefinition("PUBLISHED",
                    entityDetail.getType().getTypeDefName(), entityDetail.getGUID()));
            return result;
        } catch (Exception e) {
            auditLog.logMessage(methodName, AssetLineageAuditCode.ENTITY_INFO.getMessageDefinition("FAILED_TO_PUBLISH",
                    entityDetail.getType().getTypeDefName(), entityDetail.getGUID()));
            auditLog.logException(methodName, AssetLineageAuditCode.ENTITY_ERROR.getMessageDefinition(entityDetail.getType().getTypeDefName(),
                    entityDetail.getGUID()), e);
        }
        return null;
    }

    /**
     * Build entity's context and publish it on Out Topic
     *
     * @param entityDetail - the entity based on which we want to build the context
     * @param publisher    Asset Lineage publisher
     *
     * @return the entity GUID if the context is not empty
     *
     * @throws OCFCheckedExceptionBase checked exception for reporting errors found when using OCF connectors
     * @throws JsonProcessingException exception parsing the event json
     */
    private String publishContext(EntityDetail entityDetail, AssetLineagePublisher publisher) throws OCFCheckedExceptionBase,
                                                                                                     JsonProcessingException {
        String typeName = entityDetail.getType().getTypeDefName();
        //TODO to review after refactoring the context structure for horizontal lineage
        switch (typeName) {
            case GLOSSARY_TERM: {
                Map<String, RelationshipsContext> glossaryContext = publisher.publishGlossaryContext(entityDetail);
                if (glossaryContext != null) {
                    return entityDetail.getGUID();
                }
                break;
            }
            case PROCESS: {
                Map<String, Set<GraphContext>> processContext = publisher.publishProcessContext(entityDetail);
                if (processContext != null) {
                    return entityDetail.getGUID();
                }
                break;
            }
            default:
                log.error("Unsupported typeName {} for entity with guid {}. The context can not be published",
                        typeName, entityDetail.getGUID());
                break;
        }

        return null;
    }
}<|MERGE_RESOLUTION|>--- conflicted
+++ resolved
@@ -21,10 +21,7 @@
 import org.odpi.openmetadata.frameworks.connectors.ffdc.UserNotAuthorizedException;
 import org.odpi.openmetadata.repositoryservices.connectors.stores.metadatacollectionstore.properties.instances.EntityDetail;
 import org.odpi.openmetadata.repositoryservices.connectors.stores.metadatacollectionstore.properties.instances.InstanceHeader;
-<<<<<<< HEAD
-=======
 import org.odpi.openmetadata.repositoryservices.connectors.stores.metadatacollectionstore.properties.search.SearchProperties;
->>>>>>> 94d98591
 import org.slf4j.Logger;
 import org.slf4j.LoggerFactory;
 
@@ -73,41 +70,10 @@
 
         String methodName = "publishEntities";
         try {
-<<<<<<< HEAD
-            AssetContextHandler assetContextHandler = instanceHandler.getAssetContextHandler(userId, serverName, methodName);
-            AuditLog auditLog = instanceHandler.getAuditLog(userId, serverName, methodName);
-
-            List<EntityDetail> entitiesByTypeName = assetContextHandler.getEntitiesByTypeName(userId, entityType);
-            if (entitiesByTypeName == null || CollectionUtils.isEmpty(entitiesByTypeName)) {
-                auditLog.logMessage(methodName, AssetLineageAuditCode.PUBLISH_PROCESS_INFO.getMessageDefinition("ENTITIES_NOT_FOUND",
-                        entityType, "0"));
-                return response;
-            }
-
-            auditLog.logMessage(methodName, AssetLineageAuditCode.PUBLISH_PROCESS_INFO.getMessageDefinition("ENTITIES_FOUND", entityType,
-                    String.valueOf(entitiesByTypeName.size())));
-            auditLog.logMessage(methodName, AssetLineageAuditCode.PUBLISH_PROCESS_INFO.getMessageDefinition("ENTITIES", entityType,
-                    entitiesByTypeName.stream().map(InstanceHeader::getGUID).collect(Collectors.joining(","))));
-
-            AssetLineagePublisher publisher = instanceHandler.getAssetLineagePublisher(userId, serverName, methodName);
-            if (publisher == null) {
-                auditLog.logMessage(methodName, AssetLineageAuditCode.PUBLISHER_NOT_AVAILABLE_ERROR.getMessageDefinition());
-                return response;
-            }
-
-            auditLog.logMessage(methodName, AssetLineageAuditCode.PUBLISH_PROCESS_INFO.getMessageDefinition("PUBLISH_SEQUENCE_START", entityType,
-                    String.valueOf(entitiesByTypeName.size())));
-            List<String> publishedEntitiesContext = publishEntitiesContext(entitiesByTypeName, publisher, auditLog);
-            response.setGUIDs(publishedEntitiesContext);
-            auditLog.logMessage(methodName, AssetLineageAuditCode.PUBLISH_PROCESS_INFO.getMessageDefinition("PUBLISH_SEQUENCE_END", entityType,
-                    String.valueOf(publishedEntitiesContext.size())));
-
-=======
             HandlerHelper handlerHelper = instanceHandler.getHandlerHelper(userId, serverName, methodName);
             SearchProperties searchProperties = handlerHelper.getSearchPropertiesAfterUpdateTime(findEntitiesParameters.getUpdatedAfter());
             List<EntityDetail> entitiesByTypeName = handlerHelper.findEntitiesByType(userId, entityType, searchProperties, findEntitiesParameters);
             return publishEntitiesContext(userId, serverName, entityType, entitiesByTypeName);
->>>>>>> 94d98591
 
         } catch (InvalidParameterException e) {
             restExceptionHandler.captureInvalidParameterException(response, e);
