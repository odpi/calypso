--- conflicted
+++ resolved
@@ -2,10 +2,7 @@
 /* Copyright Contributors to the ODPi Egeria project. */
 package org.odpi.openmetadata.accessservices.assetlineage.handlers;
 
-<<<<<<< HEAD
-=======
 import org.apache.commons.lang3.StringUtils;
->>>>>>> 6ac77f3c
 import org.odpi.openmetadata.accessservices.assetlineage.event.AssetLineageEventType;
 import org.odpi.openmetadata.accessservices.assetlineage.model.GraphContext;
 import org.odpi.openmetadata.accessservices.assetlineage.model.RelationshipsContext;
@@ -24,24 +21,14 @@
 import java.util.Map;
 import java.util.Set;
 
-<<<<<<< HEAD
-=======
 import static org.odpi.openmetadata.accessservices.assetlineage.util.AssetLineageConstants.ANCHOR_GUID;
-import static org.odpi.openmetadata.accessservices.assetlineage.util.AssetLineageConstants.ASSET_LINEAGE_OMAS;
->>>>>>> 6ac77f3c
 import static org.odpi.openmetadata.accessservices.assetlineage.util.AssetLineageConstants.ASSET_SCHEMA_TYPE;
 import static org.odpi.openmetadata.accessservices.assetlineage.util.AssetLineageConstants.ATTRIBUTE_FOR_SCHEMA;
 import static org.odpi.openmetadata.accessservices.assetlineage.util.AssetLineageConstants.CONNECTION_ENDPOINT;
 import static org.odpi.openmetadata.accessservices.assetlineage.util.AssetLineageConstants.CONNECTION_TO_ASSET;
 import static org.odpi.openmetadata.accessservices.assetlineage.util.AssetLineageConstants.DATA_CONTENT_FOR_DATA_SET;
-<<<<<<< HEAD
 import static org.odpi.openmetadata.accessservices.assetlineage.util.AssetLineageConstants.DATA_FILE;
 import static org.odpi.openmetadata.accessservices.assetlineage.util.AssetLineageConstants.FOLDER_HIERARCHY;
-import static org.odpi.openmetadata.accessservices.assetlineage.util.AssetLineageConstants.LINEAGE_MAPPING;
-=======
-import static org.odpi.openmetadata.accessservices.assetlineage.util.AssetLineageConstants.FOLDER_HIERARCHY;
-import static org.odpi.openmetadata.accessservices.assetlineage.util.AssetLineageConstants.GUID_PARAMETER;
->>>>>>> 6ac77f3c
 import static org.odpi.openmetadata.accessservices.assetlineage.util.AssetLineageConstants.NESTED_FILE;
 import static org.odpi.openmetadata.accessservices.assetlineage.util.AssetLineageConstants.NESTED_SCHEMA_ATTRIBUTE;
 import static org.odpi.openmetadata.accessservices.assetlineage.util.AssetLineageConstants.PROCESS;
@@ -98,34 +85,17 @@
         final String typeDefName = entityDetail.getType().getTypeDefName();
         switch (typeDefName) {
             case TABULAR_COLUMN:
-<<<<<<< HEAD
-                EntityDetail schemaType = handlerHelper.addContextForRelationships(userId, entityDetail, ATTRIBUTE_FOR_SCHEMA, columnContext);
-
-                handlerHelper.addContextForRelationships(userId, schemaType, ASSET_SCHEMA_TYPE, columnContext);
-
-                context.put(AssetLineageEventType.COLUMN_CONTEXT_EVENT.getEventTypeName(), new RelationshipsContext(entityDetail.getGUID(),
-                        columnContext));
-=======
                 if (!isInternalTabularColumn(userId, entityDetail)) {
                     EntityDetail schemaType = handlerHelper.addContextForRelationships(userId, entityDetail, ATTRIBUTE_FOR_SCHEMA, columnContext);
 
-                    EntityDetail dataFile = handlerHelper.addContextForRelationships(userId, schemaType, ASSET_SCHEMA_TYPE, columnContext);
+                    handlerHelper.addContextForRelationships(userId, schemaType, ASSET_SCHEMA_TYPE, columnContext);
 
                     context.put(AssetLineageEventType.COLUMN_CONTEXT_EVENT.getEventTypeName(), new RelationshipsContext(entityDetail.getGUID(),
                             columnContext));
-
-                    if (dataFile != null) {
-                        context.put(AssetLineageEventType.ASSET_CONTEXT_EVENT.getEventTypeName(), buildDataFileContext(userId, dataFile));
-                    }
                 }
->>>>>>> 6ac77f3c
                 break;
             case RELATIONAL_COLUMN:
-<<<<<<< HEAD
                 handlerHelper.addContextForRelationships(userId, entityDetail, NESTED_SCHEMA_ATTRIBUTE, columnContext);
-=======
-                EntityDetail relationalTable = handlerHelper.addContextForRelationships(userId, entityDetail, NESTED_SCHEMA_ATTRIBUTE, columnContext);
->>>>>>> 6ac77f3c
 
                 context.put(AssetLineageEventType.COLUMN_CONTEXT_EVENT.getEventTypeName(), new RelationshipsContext(entityDetail.getGUID(),
                         columnContext));
@@ -278,8 +248,4 @@
             addConnectionToAssetContext(userId, entityDetail, context);
         }
     }
-<<<<<<< HEAD
-
-=======
->>>>>>> 6ac77f3c
 }