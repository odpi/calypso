--- conflicted
+++ resolved
@@ -158,20 +158,6 @@
         }
     }
 
-<<<<<<< HEAD
-    private void processNewEntity(EntityDetail entityDetail) throws OCFCheckedExceptionBase, JsonProcessingException {
-        String typeDefName = entityDetail.getType().getTypeDefName();
-        if (!PROCESS.equals(typeDefName)) {
-            return;
-        }
-
-        log.debug(PROCESSING_ENTITY_DETAIL_DEBUG_MESSAGE, "newEntity", entityDetail.getGUID());
-
-        publisher.publishProcessContext(entityDetail);
-    }
-
-=======
->>>>>>> 7e222159
     private void processUpdatedEntity(EntityDetail entityDetail, EntityDetail originalEntity) throws OCFCheckedExceptionBase, JsonProcessingException {
         if (!immutableValidLineageEntityEvents.contains(entityDetail.getType().getTypeDefName())) {
             return;
@@ -240,16 +226,6 @@
             throws JsonProcessingException, ConnectorCheckedException, UserNotAuthorizedException, PropertyServerException {
         if (publisher.isEntityEligibleForPublishing(entityDetail)) {
             publisher.publishLineageEntityEvent(converter.createLineageEntity(entityDetail), lineageEventType);
-<<<<<<< HEAD
-        }
-    }
-
-    private void processNewRelationshipEvent(Relationship relationship) throws OCFCheckedExceptionBase, JsonProcessingException {
-        if (!(immutableValidLineageEntityEvents.contains(relationship.getEntityOneProxy().getType().getTypeDefName())
-                || immutableValidLineageEntityEvents.contains(relationship.getEntityTwoProxy().getType().getTypeDefName()))) {
-            return;
-=======
->>>>>>> 7e222159
         }
     }
 
@@ -276,20 +252,9 @@
     }
 
     private void processUpdatedRelationshipEvent(Relationship relationship) throws OCFCheckedExceptionBase, JsonProcessingException {
-<<<<<<< HEAD
-        if (!immutableValidLineageRelationshipTypes.contains(relationship.getType().getTypeDefName())) {
-            return;
-        }
-
-        if (!(immutableValidLineageEntityEvents.contains(relationship.getEntityOneProxy().getType().getTypeDefName())
-                || immutableValidLineageEntityEvents.contains(relationship.getEntityTwoProxy().getType().getTypeDefName()))) {
-            return;
-        }
-=======
         if (!isLineageRelationship(relationship)) return;
 
         log.debug(PROCESSING_RELATIONSHIP_DEBUG_MESSAGE, AssetLineageEventType.UPDATE_RELATIONSHIP_EVENT.getEventTypeName(), relationship.getGUID());
->>>>>>> 7e222159
 
         log.debug(PROCESSING_RELATIONSHIP_DEBUG_MESSAGE, AssetLineageEventType.UPDATE_RELATIONSHIP_EVENT.getEventTypeName(), relationship.getGUID());
 
@@ -308,20 +273,9 @@
     }
 
     private void processDeletedRelationshipEvent(Relationship relationship) throws OCFCheckedExceptionBase, JsonProcessingException {
-<<<<<<< HEAD
-        if (!immutableValidLineageRelationshipTypes.contains(relationship.getType().getTypeDefName())) {
-            return;
-        }
-
-        if (!(immutableValidLineageEntityEvents.contains(relationship.getEntityOneProxy().getType().getTypeDefName())
-                || immutableValidLineageEntityEvents.contains(relationship.getEntityTwoProxy().getType().getTypeDefName()))) {
-            return;
-        }
-=======
         if (!isLineageRelationship(relationship)) return;
 
         log.debug(PROCESSING_RELATIONSHIP_DEBUG_MESSAGE, AssetLineageEventType.DELETE_RELATIONSHIP_EVENT.getEventTypeName(), relationship.getGUID());
->>>>>>> 7e222159
 
         log.debug(PROCESSING_RELATIONSHIP_DEBUG_MESSAGE, AssetLineageEventType.DELETE_RELATIONSHIP_EVENT.getEventTypeName(), relationship.getGUID());
 
