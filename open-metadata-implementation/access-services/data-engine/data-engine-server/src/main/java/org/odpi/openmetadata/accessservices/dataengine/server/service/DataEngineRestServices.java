/* SPDX-License-Identifier: Apache 2.0 */
/* Copyright Contributors to the ODPi Egeria project. */
package org.odpi.openmetadata.accessservices.dataengine.server.service;

import org.odpi.openmetadata.accessservices.dataengine.exception.PropertyServerException;
import org.odpi.openmetadata.accessservices.dataengine.exception.UserNotAuthorizedException;
import org.odpi.openmetadata.accessservices.dataengine.rest.DeployedAPIRequestBody;
import org.odpi.openmetadata.accessservices.dataengine.rest.GUIDResponse;
import org.odpi.openmetadata.accessservices.dataengine.rest.PortRequestBody;
import org.odpi.openmetadata.accessservices.dataengine.rest.ProcessRequestBody;
import org.odpi.openmetadata.accessservices.dataengine.server.util.DataEngineErrorHandler;
import org.odpi.openmetadata.repositoryservices.ffdc.exception.*;
import org.slf4j.Logger;
import org.slf4j.LoggerFactory;

import java.util.List;

/**
 * The DataEngineRestServices provides the server-side implementation of the Data Engine Open Metadata Assess Service
 * (OMAS). This service provide the functionality to create processes, ports and wire relationships.
 */
public class DataEngineRestServices {

    private static final Logger log = LoggerFactory.getLogger(DataEngineRestServices.class);

    private DataEngineErrorHandler exceptionUtil;
    private DataEngineInstanceHandler instanceHandler;

    /**
     * Default constructor
     */
    public DataEngineRestServices() {
        exceptionUtil = new DataEngineErrorHandler();
        instanceHandler = new DataEngineInstanceHandler();
    }

    /**
     * Create the process with input/output relationships
     *
     * @param serverName         name of server instance to call
     * @param userId             the name of the calling user
     * @param processRequestBody properties of the process
     *
     * @return the unique identifier (guid) of the created process
     */
    public GUIDResponse createProcess(String userId, String serverName, ProcessRequestBody processRequestBody) {
        log.debug("Calling method: " + "createProcess");

        GUIDResponse response = new GUIDResponse();

        try {
            ProcessHandler processHandler = new ProcessHandler(instanceHandler.getAccessServiceName(),
                    instanceHandler.getRepositoryConnector(serverName),
                    instanceHandler.getMetadataCollection(serverName));

            if (processRequestBody == null) {
                return null;
            }

            String processName = processRequestBody.getName();
            List<String> inputs = processRequestBody.getInputs();
            List<String> outputs = processRequestBody.getOutputs();
            String description = processRequestBody.getDescription();
            String latestChange = processRequestBody.getLatestChange();
            List<String> zoneMembership = processRequestBody.getZoneMembership();
            String parentProcessGuid = processRequestBody.getParentProcessGuid();
            String displayName = processRequestBody.getDisplayName();

            String processGuid = processHandler.createProcess(userId, processName, description, latestChange,
                    zoneMembership, displayName, parentProcessGuid);

            processHandler.addInputRelationships(userId, processGuid, inputs);
            processHandler.addOutputRelationships(userId, processGuid, outputs);

            response.setGuid(processGuid);

<<<<<<< HEAD
        } catch (TypeErrorException | EntityNotKnownException | StatusNotSupportedException | InvalidParameterException
                | PropertyErrorException | ClassificationErrorException | RepositoryErrorException |
=======
        } catch (TypeErrorException | EntityNotKnownException | FunctionNotSupportedException | StatusNotSupportedException | InvalidParameterException
                | PropertyErrorException | ClassificationErrorException | RepositoryErrorException
                |
>>>>>>> 805b686b
                org.odpi.openmetadata.repositoryservices.ffdc.exception.UserNotAuthorizedException e) {
            exceptionUtil.captureOMRSCheckedExceptionBase(response, e);

        } catch (UserNotAuthorizedException |
                PropertyServerException e) {
            exceptionUtil.captureDataEngineException(response, e);
        }
        return response;
    }

    /**
     * Create the deployed api with an asset wire relationship
     *
     * @param serverName             name of server instance to call
     * @param userId                 the name of the calling user
     * @param deployedAPIRequestBody properties of the deployed api
     *
     * @return the unique identifier (guid) of the created deployed api
     */
    public GUIDResponse createDeployedAPI(String userId, String serverName,
                                          DeployedAPIRequestBody deployedAPIRequestBody) {
        log.debug("Calling method: " + "createDeployedAPI");

        GUIDResponse response = new GUIDResponse();

        try {
            DeployedAPIHandler deployedAPIHandler = new DeployedAPIHandler(instanceHandler.getAccessServiceName(),
                    instanceHandler.getRepositoryConnector(serverName),
                    instanceHandler.getMetadataCollection(serverName));

            if (deployedAPIRequestBody == null) {
                return null;
            }

            String assetGuid = deployedAPIRequestBody.getAssetGuid();
            String name = deployedAPIRequestBody.getName();
            String description = deployedAPIRequestBody.getDescription();
            String latestChange = deployedAPIRequestBody.getLatestChange();
            List<String> zoneMembership = deployedAPIRequestBody.getZoneMembership();

            String deployedAPIGuid = deployedAPIHandler.createDeployedAPI(userId, name, description, latestChange,
                    zoneMembership);

            response.setGuid(deployedAPIGuid);

            deployedAPIHandler.addAssetWireRelationship(userId, deployedAPIGuid, assetGuid);

        } catch (TypeErrorException | StatusNotSupportedException | InvalidParameterException | PropertyErrorException |
                ClassificationErrorException | RepositoryErrorException |
                org.odpi.openmetadata.repositoryservices.ffdc.exception.UserNotAuthorizedException |
                EntityNotKnownException e) {
            exceptionUtil.captureOMRSCheckedExceptionBase(response, e);
        } catch (UserNotAuthorizedException |
                PropertyServerException e) {
            exceptionUtil.captureDataEngineException(response, e);
        }
        return response;
    }

    /**
     * Create the port with a port interface relationship
     *
     * @param serverName      name of server instance to call
     * @param userId          the name of the calling user
     * @param portRequestBody properties of the port
     *
     * @return the unique identifier (guid) of the created port
     */
    public GUIDResponse createPort(String userId, String serverName, PortRequestBody portRequestBody) {
        final String methodName = "createPort";

        log.debug("Calling method: " + methodName);

        GUIDResponse response = new GUIDResponse();

        try {
            PortHandler portHandler = new PortHandler(instanceHandler.getAccessServiceName(),
                    instanceHandler.getRepositoryConnector(serverName),
                    instanceHandler.getMetadataCollection(serverName));

            if (portRequestBody == null) {
                return null;
            }

            String portGuid = portHandler.createPort(userId, portRequestBody.getDisplayName());

            response.setGuid(portGuid);

            portHandler.addPortInterfaceRelationship(userId, portGuid, portRequestBody.getDeployedAPIGuid());

        } catch (TypeErrorException | StatusNotSupportedException | InvalidParameterException | PropertyErrorException |
                ClassificationErrorException | RepositoryErrorException |
                org.odpi.openmetadata.repositoryservices.ffdc.exception.UserNotAuthorizedException |
                EntityNotKnownException e) {
            exceptionUtil.captureOMRSCheckedExceptionBase(response, e);

        } catch (UserNotAuthorizedException |
                PropertyServerException e) {
            exceptionUtil.captureDataEngineException(response, e);
        }
        return response;
    }
}<|MERGE_RESOLUTION|>--- conflicted
+++ resolved
@@ -74,14 +74,9 @@
 
             response.setGuid(processGuid);
 
-<<<<<<< HEAD
-        } catch (TypeErrorException | EntityNotKnownException | StatusNotSupportedException | InvalidParameterException
-                | PropertyErrorException | ClassificationErrorException | RepositoryErrorException |
-=======
         } catch (TypeErrorException | EntityNotKnownException | FunctionNotSupportedException | StatusNotSupportedException | InvalidParameterException
                 | PropertyErrorException | ClassificationErrorException | RepositoryErrorException
                 |
->>>>>>> 805b686b
                 org.odpi.openmetadata.repositoryservices.ffdc.exception.UserNotAuthorizedException e) {
             exceptionUtil.captureOMRSCheckedExceptionBase(response, e);
 
