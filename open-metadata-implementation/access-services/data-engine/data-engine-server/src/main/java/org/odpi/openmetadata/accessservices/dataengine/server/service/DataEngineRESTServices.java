--- conflicted
+++ resolved
@@ -210,12 +210,9 @@
             }
 
             String portImplementationGUID = createOrUpdatePortImplementationWithSchemaType(userId, serverName,
-<<<<<<< HEAD
-                    portImplementationRequestBody.getPortImplementation(), UpdateSemantic.REPLACE,
-                    portImplementationRequestBody.getExternalSourceGUID(), portImplementationRequestBody.getExternalSourceName());
-=======
-                    portImplementationRequestBody.getPortImplementation());
->>>>>>> 0f3aac58
+                    portImplementationRequestBody.getPortImplementation(),
+                    portImplementationRequestBody.getExternalSourceGUID(),
+                    portImplementationRequestBody.getExternalSourceName());
 
             response.setGUID(portImplementationGUID);
 
@@ -491,11 +488,7 @@
 
         try {
             Set<String> portImplementationGUIDs = createOrUpdatePortImplementations(userId, serverName,
-<<<<<<< HEAD
-                    portImplementations, updateSemantic, response, externalSourceGUID, externalSourceName);
-=======
-                    portImplementations, response);
->>>>>>> 0f3aac58
+                    portImplementations, response,externalSourceGUID, externalSourceName);
 
             Set<String> portAliasGUIDs = createOrUpdatePortAliases(userId, serverName, portAliases, response,
                     externalSourceGUID, externalSourceName);
@@ -608,12 +601,8 @@
 
     private Set<String> createOrUpdatePortImplementations(String userId, String serverName,
                                                           List<PortImplementation> portImplementations,
-<<<<<<< HEAD
-                                                          UpdateSemantic updateSemantic, GUIDResponse response,
+                                                          GUIDResponse response,
                                                           String externalSourceGUID, String externalSourceName) {
-=======
-                                                          GUIDResponse response) {
->>>>>>> 0f3aac58
         final String methodName = "createOrUpdatePortImplementations";
 
         log.debug("Calling method: {}", methodName);
@@ -625,11 +614,7 @@
             {
                 try {
                     portImplementationGUIDs.add(createOrUpdatePortImplementationWithSchemaType(userId, serverName,
-<<<<<<< HEAD
-                            portImplementation, updateSemantic, externalSourceGUID, externalSourceName));
-=======
-                            portImplementation));
->>>>>>> 0f3aac58
+                            portImplementation, externalSourceGUID, externalSourceName));
                 } catch (InvalidParameterException error) {
                     restExceptionHandler.captureInvalidParameterException(response, error);
                 } catch (PropertyServerException error) {
@@ -736,23 +721,14 @@
         return schemaTypeGUID;
     }
 
-<<<<<<< HEAD
     private String createOrUpdatePortImplementationWithSchemaType(String userId,
                                                                   String serverName,
                                                                   PortImplementation portImplementation,
-                                                                  UpdateSemantic updateSemantic,
                                                                   String externalSourceGUID,
                                                                   String externalSourceName )throws
                                                                                              InvalidParameterException,
                                                                                              PropertyServerException,
                                                                                              UserNotAuthorizedException {
-=======
-    private String createOrUpdatePortImplementationWithSchemaType(String userId, String serverName,
-                                                                  PortImplementation portImplementation) throws
-                                                                                                         InvalidParameterException,
-                                                                                                         PropertyServerException,
-                                                                                                         UserNotAuthorizedException {
->>>>>>> 0f3aac58
         final String methodName = "createOrUpdatePortImplementationWithSchemaType";
 
         log.debug("Calling method: {}", methodName);
