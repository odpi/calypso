--- conflicted
+++ resolved
@@ -14,12 +14,7 @@
 import org.odpi.openmetadata.accessservices.dataengine.server.handlers.DataEngineSchemaTypeHandler;
 import org.odpi.openmetadata.accessservices.dataengine.server.handlers.DataEnginePortHandler;
 import org.odpi.openmetadata.accessservices.dataengine.server.handlers.DataEngineProcessHandler;
-<<<<<<< HEAD
-import org.odpi.openmetadata.accessservices.dataengine.server.handlers.DataEngineTransformationProjectHandler;
-=======
 import org.odpi.openmetadata.accessservices.dataengine.server.handlers.DataEngineCollectionHandler;
-import org.odpi.openmetadata.accessservices.dataengine.server.mappers.PortPropertiesMapper;
->>>>>>> 7604d813
 import org.odpi.openmetadata.commonservices.ffdc.RESTExceptionHandler;
 import org.odpi.openmetadata.commonservices.ffdc.rest.FFDCResponseBase;
 import org.odpi.openmetadata.commonservices.ffdc.rest.GUIDResponse;
@@ -37,11 +32,8 @@
 import org.springframework.http.HttpStatus;
 
 import java.util.ArrayList;
-<<<<<<< HEAD
+import java.util.HashSet;
 import java.util.HashMap;
-=======
-import java.util.HashSet;
->>>>>>> 7604d813
 import java.util.List;
 import java.util.Map;
 import java.util.Optional;
@@ -195,15 +187,6 @@
 
         try {
             if (isRequestBodyInvalid(userId, serverName, schemaTypeRequestBody, methodName)) return response;
-<<<<<<< HEAD
-=======
-
-
-            String newSchemaTypeGUID = upsertSchemaType(userId, serverName, schemaTypeRequestBody.getSchemaType(),
-                    schemaTypeRequestBody.getExternalSourceName());
-
-            response.setGUID(newSchemaTypeGUID);
->>>>>>> 7604d813
 
             Optional<String> portOptional = getPortGUID(serverName, userId, schemaTypeRequestBody.getPortQualifiedName());
             response.setGUID(upsertSchemaType(userId, serverName, portOptional.orElse(null), schemaTypeRequestBody.getSchemaType(),
@@ -235,12 +218,6 @@
         GUIDResponse response = new GUIDResponse();
         try {
             if (isRequestBodyInvalid(userId, serverName, portImplementationRequestBody, methodName)) return response;
-<<<<<<< HEAD
-=======
-
-            String portImplementationGUID = upsertPortImplementationWithSchemaType(userId, serverName,
-                    portImplementationRequestBody.getPortImplementation(), portImplementationRequestBody.getExternalSourceName());
->>>>>>> 7604d813
 
             String processQualifiedName = portImplementationRequestBody.getProcessQualifiedName();
             String processGUID = getProcessGUID(serverName, userId, processQualifiedName);
@@ -369,16 +346,9 @@
      * @throws UserNotAuthorizedException user not authorized to issue this request
      * @throws PropertyServerException    problem accessing the property server
      */
-<<<<<<< HEAD
     public String upsertPortAliasWithDelegation(String userId, String serverName, PortAlias portAlias, String processGUID,
                                                 String externalSourceName) throws InvalidParameterException, PropertyServerException,
                                                                                   UserNotAuthorizedException {
-=======
-    public String upsertPortAliasWithDelegation(String userId, String serverName, PortAlias portAlias, String externalSourceName) throws
-                                                                                                                                  InvalidParameterException,
-                                                                                                                                  PropertyServerException,
-                                                                                                                                  UserNotAuthorizedException {
->>>>>>> 7604d813
         final String methodName = "upsertPortAliasWithDelegation";
 
         log.trace(DEBUG_MESSAGE_METHOD_DETAILS, methodName, portAlias);
@@ -463,19 +433,10 @@
      * @throws UserNotAuthorizedException user not authorized to issue this request
      * @throws PropertyServerException    problem accessing the property server
      */
-<<<<<<< HEAD
     public String upsertPortImplementation(String userId, String serverName, PortImplementation portImplementation, String processGUID,
                                            String externalSourceName) throws InvalidParameterException, PropertyServerException,
                                                                              UserNotAuthorizedException {
         final String methodName = "upsertPortImplementation";
-=======
-    public String upsertPortImplementationWithSchemaType(String userId, String serverName, PortImplementation portImplementation,
-                                                         String externalSourceName) throws InvalidParameterException,
-                                                                                           PropertyServerException,
-                                                                                           UserNotAuthorizedException {
-        final String methodName = "upsertPortImplementationWithSchemaType";
-
->>>>>>> 7604d813
         log.trace(DEBUG_MESSAGE_METHOD_DETAILS, methodName, portImplementation);
 
         DataEnginePortHandler dataEnginePortHandler = instanceHandler.getPortHandler(userId, serverName, methodName);
@@ -483,11 +444,7 @@
         Optional<EntityDetail> portEntity = dataEnginePortHandler.findPortImplementationEntity(userId, portImplementation.getQualifiedName());
         String portImplementationGUID;
         if (!portEntity.isPresent()) {
-<<<<<<< HEAD
             portImplementationGUID = dataEnginePortHandler.createPortImplementation(userId, portImplementation, processGUID, externalSourceName);
-=======
-            portImplementationGUID = dataEnginePortHandler.createPortImplementation(userId, portImplementation, externalSourceName);
->>>>>>> 7604d813
         } else {
             portImplementationGUID = portEntity.get().getGUID();
             dataEnginePortHandler.updatePortImplementation(userId, portEntity.get(), portImplementation, externalSourceName);
@@ -785,15 +742,8 @@
      * @throws UserNotAuthorizedException user not authorized to issue this request
      * @throws PropertyServerException    problem accessing the property server
      */
-<<<<<<< HEAD
     public String upsertSchemaType(String userId, String serverName, String portImplementationGUID, SchemaType schemaType,
                                    String externalSourceName) throws InvalidParameterException, UserNotAuthorizedException, PropertyServerException {
-=======
-    public String upsertSchemaType(String userId, String serverName, SchemaType schemaType, String externalSourceName) throws
-                                                                                                                       InvalidParameterException,
-                                                                                                                       UserNotAuthorizedException,
-                                                                                                                       PropertyServerException {
->>>>>>> 7604d813
         final String methodName = "upsertSchemaType";
         log.debug(DEBUG_MESSAGE_METHOD_DETAILS, methodName, schemaType);
 
@@ -881,17 +831,9 @@
         return response;
     }
 
-<<<<<<< HEAD
     private void deleteObsoleteSchemaType(String userId, String serverName, String schemaTypeQName, EntityDetail oldSchemaType,
                                           String externalSourceName) throws InvalidParameterException, UserNotAuthorizedException,
                                                                             PropertyServerException {
-=======
-    private void deleteObsoleteSchemaType(String userId, String serverName, String schemaTypeGUID, String oldSchemaTypeGUID,
-                                          String externalSourceName) throws
-                                                                     InvalidParameterException,
-                                                                     UserNotAuthorizedException,
-                                                                     PropertyServerException {
->>>>>>> 7604d813
         final String methodName = "deleteObsoleteSchemaType";
 
         String oldSchemaTypeQName =
@@ -965,10 +907,6 @@
         try {
             DataEngineProcessHandler processHandler = instanceHandler.getProcessHandler(userId, serverName, methodName);
 
-<<<<<<< HEAD
-            Optional<EntityDetail> processEntity = processHandler.findProcessEntity(userId, qualifiedName);
-            String processGUID;
-=======
             DataEngineCollectionHandler dataEngineCollectionHandler = instanceHandler.getCollectionHandler(userId, serverName, methodName);
 
             Optional<EntityDetail> processEntity = processHandler.findProcessEntity(userId, qualifiedName);
@@ -986,7 +924,6 @@
                 }
             }
 
->>>>>>> 7604d813
             if (!processEntity.isPresent()) {
                 processGUID = processHandler.createProcess(userId, process, externalSourceName);
             } else {
@@ -1002,15 +939,10 @@
                 }
             }
 
-<<<<<<< HEAD
-            String transformationProjectGUID = createTransformationProject(userId, serverName, process.getTransformationProject(),
+            String collectionGUID = createTransformationProject(userId, serverName, process.getTransformationProject(),
                     externalSourceName);
-            if (transformationProjectGUID != null) {
+            if (collectionGUID != null) {
                 addProcessTransformationProjectRelationships(userId, serverName, processGUID, transformationProjectGUID, externalSourceName);
-=======
-            if (collectionGUID != null) {
-                addProcessCollectionRelationships(userId, serverName, processGUID, collectionGUID, externalSourceName);
->>>>>>> 7604d813
             }
 
             upsertPortImplementations(userId, serverName, portImplementations, processGUID, response, externalSourceName);
@@ -1040,7 +972,6 @@
         return response;
     }
 
-<<<<<<< HEAD
     private String createTransformationProject(String userId, String serverName, TransformationProject transformationProject,
                                                String externalSourceName) throws UserNotAuthorizedException,
                                                                                  PropertyServerException,
@@ -1052,19 +983,6 @@
         if (transformationProject == null) {
             return null;
         }
-=======
-    private List<Attribute> getAttributes(List<PortImplementation> portImplementations) {
-        if (CollectionUtils.isEmpty(portImplementations)) {
-            return new ArrayList<>();
-        }
-        return portImplementations.stream().map(portImplementation -> portImplementation.getSchemaType().getAttributeList())
-                .flatMap(java.util.Collection::stream).collect(Collectors.toList());
-    }
-
-    private void addAnchorGUID(String userId, String serverName, String processGUID, List<Attribute> schemaAttributes,
-                               String externalSourceName) throws InvalidParameterException, PropertyServerException, UserNotAuthorizedException {
-        final String methodName = "addAnchorGUID";
->>>>>>> 7604d813
 
         String transformationProjectGUID;
         String transformationProjectQualifiedName = transformationProject.getQualifiedName();
@@ -1108,29 +1026,15 @@
         });
     }
 
-<<<<<<< HEAD
-    private void addProcessTransformationProjectRelationships(String userId, String serverName, String processGUID, String transformationProjectGuid,
-                                                              String externalSourceName) throws InvalidParameterException, PropertyServerException,
-                                                                                                UserNotAuthorizedException {
-=======
     private void addProcessCollectionRelationships(String userId, String serverName, String processGUID, String collectionGUID,
                                                    String externalSourceName) throws InvalidParameterException, PropertyServerException,
             UserNotAuthorizedException {
->>>>>>> 7604d813
 
         final String methodName = "addProcessTransformationProjectRelationships";
 
-<<<<<<< HEAD
-        DataEngineTransformationProjectHandler dataEngineTransformationProjectHandler = instanceHandler.getTransformationProjectHandler(userId,
-                serverName, methodName);
-
-        dataEngineTransformationProjectHandler.addProcessTransformationProjectRelationship(userId, transformationProjectGuid, processGUID,
-                externalSourceName);
-=======
         DataEngineCollectionHandler dataEngineCollectionHandler = instanceHandler.getCollectionHandler(userId, serverName, methodName);
 
         dataEngineCollectionHandler.addCollectionMembershipRelationship(userId, collectionGUID, processGUID, externalSourceName);
->>>>>>> 7604d813
     }
 
     private void deleteObsoletePorts(String userId, String serverName, List<? extends Port> ports, String processGUID, String portTypeName,
@@ -1166,14 +1070,6 @@
         });
     }
 
-<<<<<<< HEAD
-=======
-    private void deleteObsoletePorts(String userId, String serverName, Set<String> newPortGUIDs, String processGUID, String portTypeName,
-                                     GUIDResponse response, String externalSourceName) throws InvalidParameterException,
-                                                                                              PropertyServerException,
-                                                                                              UserNotAuthorizedException {
-        final String methodName = "deleteObsoletePorts";
->>>>>>> 7604d813
 
     private void upsertPortImplementations(String userId, String serverName, List<PortImplementation> portImplementations, String processGUID,
                                            GUIDResponse response, String externalSourceName) {
@@ -1262,39 +1158,4 @@
         }
         return false;
     }
-
-    private boolean isDatabaseRequestBodyValid(String userId, String serverName, DatabaseRequestBody databaseRequestBody, String methodName) throws
-                                                                                                                                             InvalidParameterException {
-        if (isRequestBodyInvalid(userId, serverName, databaseRequestBody, methodName)) return false;
-
-        if (databaseRequestBody.getDatabase() == null) {
-            restExceptionHandler.handleMissingValue("database", methodName);
-            return false;
-        }
-        return true;
-    }
-
-    private boolean isRelationalTableRequestBodyValid(String userId, String serverName, RelationalTableRequestBody relationalTableRequestBody,
-                                                      String methodName) throws InvalidParameterException {
-        if (isRequestBodyInvalid(userId, serverName, relationalTableRequestBody, methodName)) return false;
-
-        if (relationalTableRequestBody.getDatabaseQualifiedName() == null) {
-            restExceptionHandler.handleMissingValue("databaseQualifiedName", methodName);
-            return false;
-        }
-        return true;
-    }
-
-    private boolean isRequestBodyInvalid(String userId, String serverName, DataEngineOMASAPIRequestBody requestBody, String methodName) throws
-                                                                                                                                        InvalidParameterException {
-        if (requestBody == null) {
-            restExceptionHandler.handleNoRequestBody(userId, methodName, serverName);
-            return true;
-        }
-        if (requestBody.getExternalSourceName() == null) {
-            restExceptionHandler.handleMissingValue("externalSourceName", methodName);
-            return true;
-        }
-        return false;
-    }
 }