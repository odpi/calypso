/* SPDX-License-Identifier: Apache 2.0 */
/* Copyright Contributors to the ODPi Egeria project. */
package org.odpi.openmetadata.accessservices.dataengine.server.service;

import org.apache.commons.collections4.CollectionUtils;
import org.apache.commons.lang3.StringUtils;
import org.odpi.openmetadata.accessservices.dataengine.model.Attribute;
import org.odpi.openmetadata.accessservices.dataengine.model.LineageMapping;
import org.odpi.openmetadata.accessservices.dataengine.model.ParentProcess;
import org.odpi.openmetadata.accessservices.dataengine.model.PortAlias;
import org.odpi.openmetadata.accessservices.dataengine.model.PortImplementation;
import org.odpi.openmetadata.accessservices.dataengine.model.Process;
import org.odpi.openmetadata.accessservices.dataengine.model.SchemaType;
import org.odpi.openmetadata.accessservices.dataengine.model.SoftwareServerCapability;
import org.odpi.openmetadata.accessservices.dataengine.model.UpdateSemantic;
import org.odpi.openmetadata.accessservices.dataengine.rest.DataEngineRegistrationRequestBody;
import org.odpi.openmetadata.accessservices.dataengine.rest.LineageMappingsRequestBody;
import org.odpi.openmetadata.accessservices.dataengine.rest.PortAliasRequestBody;
import org.odpi.openmetadata.accessservices.dataengine.rest.PortImplementationRequestBody;
import org.odpi.openmetadata.accessservices.dataengine.rest.PortListRequestBody;
import org.odpi.openmetadata.accessservices.dataengine.rest.ProcessListResponse;
import org.odpi.openmetadata.accessservices.dataengine.rest.ProcessesRequestBody;
import org.odpi.openmetadata.accessservices.dataengine.rest.SchemaTypeRequestBody;
import org.odpi.openmetadata.accessservices.dataengine.server.admin.DataEngineInstanceHandler;
import org.odpi.openmetadata.accessservices.dataengine.server.handlers.DataEngineRegistrationHandler;
import org.odpi.openmetadata.accessservices.dataengine.server.handlers.DataEngineSchemaTypeHandler;
import org.odpi.openmetadata.accessservices.dataengine.server.handlers.PortHandler;
import org.odpi.openmetadata.accessservices.dataengine.server.handlers.ProcessHandler;
import org.odpi.openmetadata.accessservices.dataengine.server.mappers.PortPropertiesMapper;
import org.odpi.openmetadata.commonservices.ffdc.RESTExceptionHandler;
import org.odpi.openmetadata.commonservices.ffdc.rest.FFDCResponseBase;
import org.odpi.openmetadata.commonservices.ffdc.rest.GUIDResponse;
import org.odpi.openmetadata.commonservices.ffdc.rest.VoidResponse;
import org.odpi.openmetadata.commonservices.ocf.metadatamanagement.rest.ConnectionResponse;
import org.odpi.openmetadata.frameworks.connectors.ffdc.InvalidParameterException;
import org.odpi.openmetadata.frameworks.connectors.ffdc.PropertyServerException;
import org.odpi.openmetadata.frameworks.connectors.ffdc.UserNotAuthorizedException;
import org.odpi.openmetadata.repositoryservices.connectors.stores.metadatacollectionstore.properties.instances.EntityDetail;
import org.odpi.openmetadata.repositoryservices.connectors.stores.metadatacollectionstore.properties.instances.InstanceStatus;
import org.slf4j.Logger;
import org.slf4j.LoggerFactory;
import org.springframework.http.HttpStatus;

import java.util.ArrayList;
import java.util.Collection;
import java.util.HashSet;
import java.util.List;
import java.util.Map;
import java.util.Optional;
import java.util.Set;
import java.util.function.Consumer;
import java.util.function.Predicate;
import java.util.stream.Collectors;
import java.util.stream.Stream;

import static java.util.stream.Collectors.partitioningBy;

/**
 * The DataEngineRESTServices provides the server-side implementation of the Data Engine Open Metadata Assess Service
 * (OMAS). This service provide the functionality to create processes, ports with schema types and corresponding
 * relationships.
 */
public class DataEngineRESTServices {

    private static final Logger log = LoggerFactory.getLogger(DataEngineRESTServices.class);
    private static final String DEBUG_MESSAGE_METHOD_DETAILS = "Calling method {} for entity: {}";
    private static final String DEBUG_MESSAGE_METHOD_RETURN = "Returning from method: {} with response: {}";
    public static final String EXCEPTION_WHILE_ADDING_LINEAGE_MAPPING = "Exception while adding lineage mapping {} : {}";
    public static final String EXCEPTION_WHILE_CREATING_PROCESS = "Exception while creating process {} : {}";
    public static final String EXCEPTION_WHILE_CREATING_PROCESS_HIERARCHY = "Exception while creating process relationships for process {} : {}";

    private final RESTExceptionHandler restExceptionHandler = new RESTExceptionHandler();

    private final DataEngineInstanceHandler instanceHandler = new DataEngineInstanceHandler();

    /**
     * Create the external data engine as software server capability entity
     *
     * @param serverName  name of server instance to call
     * @param userId      the name of the calling user
     * @param requestBody properties of the server
     *
     * @return the unique identifier (guid) of the created external data engine
     */
    public GUIDResponse createExternalDataEngine(String serverName, String userId,
                                                 DataEngineRegistrationRequestBody requestBody) {
        final String methodName = "createExternalDataEngine";

        GUIDResponse response = new GUIDResponse();

        try {
            if (requestBody == null) {
                restExceptionHandler.handleNoRequestBody(userId, methodName, serverName);
                return response;
            }

            response.setGUID(createExternalDataEngine(userId, serverName, requestBody.getSoftwareServerCapability()));

        } catch (InvalidParameterException error) {
            restExceptionHandler.captureInvalidParameterException(response, error);
        } catch (PropertyServerException error) {
            restExceptionHandler.capturePropertyServerException(response, error);
        } catch (UserNotAuthorizedException error) {
            restExceptionHandler.captureUserNotAuthorizedException(response, error);
        }

        log.debug(DEBUG_MESSAGE_METHOD_RETURN, methodName, response);

        return response;
    }

    /**
     * Get the unique identifier from a external data engine qualified name
     *
     * @param serverName    name of the service to route the request to
     * @param userId        identifier of calling user
     * @param qualifiedName qualified name of the external data engine
     *
     * @return the unique identifier from a software server capability definition for an external data engine
     */
    public GUIDResponse getExternalDataEngineByQualifiedName(String serverName, String userId, String qualifiedName) {
        final String methodName = "getExternalDataEngineByQualifiedName";

        log.debug(DEBUG_MESSAGE_METHOD_DETAILS, methodName, qualifiedName);

        GUIDResponse response = new GUIDResponse();

        try {
            DataEngineRegistrationHandler handler = instanceHandler.getRegistrationHandler(userId, serverName, methodName);

            response.setGUID(handler.getExternalDataEngineByQualifiedName(userId, qualifiedName));

        } catch (InvalidParameterException error) {
            restExceptionHandler.captureInvalidParameterException(response, error);
        } catch (PropertyServerException error) {
            restExceptionHandler.capturePropertyServerException(response, error);
        } catch (UserNotAuthorizedException error) {
            restExceptionHandler.captureUserNotAuthorizedException(response, error);
        }

        log.debug(DEBUG_MESSAGE_METHOD_RETURN, methodName, response);

        return response;
    }

    /**
     * Create the SchemaType with schema attributes and corresponding relationships
     *
     * @param serverName            name of server instance to call
     * @param userId                the name of the calling user
     * @param schemaTypeRequestBody properties of the schema type
     *
     * @return the unique identifier (guid) of the created schema type
     */
    public GUIDResponse createOrUpdateSchemaType(String userId, String serverName, SchemaTypeRequestBody schemaTypeRequestBody) {
        final String methodName = "createOrUpdateSchemaType";

        GUIDResponse response = new GUIDResponse();

        try {
            if (schemaTypeRequestBody == null) {
                restExceptionHandler.handleNoRequestBody(userId, methodName, serverName);
                return response;
            }

            String newSchemaTypeGUID = createOrUpdateSchemaType(userId, serverName, schemaTypeRequestBody.getSchemaType(),
                    schemaTypeRequestBody.getExternalSourceName());

            response.setGUID(newSchemaTypeGUID);

        } catch (InvalidParameterException error) {
            restExceptionHandler.captureInvalidParameterException(response, error);
        } catch (PropertyServerException error) {
            restExceptionHandler.capturePropertyServerException(response, error);
        } catch (UserNotAuthorizedException error) {
            restExceptionHandler.captureUserNotAuthorizedException(response, error);
        }

        return response;
    }

    /**
     * Create or update the Port Implementation with a PortSchema relationship
     *
     * @param serverName                    name of server instance to call
     * @param userId                        the name of the calling user
     * @param portImplementationRequestBody properties of the port
     *
     * @return the unique identifier (guid) of the created port
     */
    public GUIDResponse createOrUpdatePortImplementation(String userId, String serverName,
                                                         PortImplementationRequestBody portImplementationRequestBody) {
        final String methodName = "createOrUpdatePortImplementation";

        GUIDResponse response = new GUIDResponse();
        try {
            if (portImplementationRequestBody == null) {
                restExceptionHandler.handleNoRequestBody(userId, methodName, serverName);
                return response;
            }

            String portImplementationGUID = createOrUpdatePortImplementationWithSchemaType(userId, serverName,
                    portImplementationRequestBody.getPortImplementation(), portImplementationRequestBody.getExternalSourceName());

            response.setGUID(portImplementationGUID);

        } catch (InvalidParameterException error) {
            restExceptionHandler.captureInvalidParameterException(response, error);
        } catch (PropertyServerException error) {
            restExceptionHandler.capturePropertyServerException(response, error);
        } catch (UserNotAuthorizedException error) {
            restExceptionHandler.captureUserNotAuthorizedException(response, error);
        }

        return response;
    }

    /**
     * Create or update the Port Alias with a PortDelegation relationship
     *
     * @param serverName           name of server instance to call
     * @param userId               the name of the calling user
     * @param portAliasRequestBody properties of the port
     *
     * @return the unique identifier (guid) of the created port
     */
    public GUIDResponse createOrUpdatePortAlias(String userId, String serverName, PortAliasRequestBody portAliasRequestBody) {
        final String methodName = "createOrUpdatePortAliasWithDelegation";

        GUIDResponse response = new GUIDResponse();

        try {
            if (portAliasRequestBody == null) {
                restExceptionHandler.handleNoRequestBody(userId, methodName, serverName);
                return response;
            }

            response.setGUID(createOrUpdatePortAliasWithDelegation(userId, serverName, portAliasRequestBody.getPortAlias(),
                    portAliasRequestBody.getExternalSourceName()));

        } catch (InvalidParameterException error) {
            restExceptionHandler.captureInvalidParameterException(response, error);
        } catch (PropertyServerException error) {
            restExceptionHandler.capturePropertyServerException(response, error);
        } catch (UserNotAuthorizedException error) {
            restExceptionHandler.captureUserNotAuthorizedException(response, error);
        }

        return response;
    }

    /**
     * Create or update the processes with ports, schema types and lineage mappings
     *
     * @param userId               the name of the calling user
     * @param serverName           name of server instance to call
     * @param processesRequestBody properties of the processes
     *
     * @return a list unique identifiers (GUIDs) of the created/updated processes
     */
    public ProcessListResponse createOrUpdateProcesses(String userId, String serverName, ProcessesRequestBody processesRequestBody) {
        final String methodName = "createOrUpdateProcesses";

        ProcessListResponse response = new ProcessListResponse();

        try {
            if (processesRequestBody == null || CollectionUtils.isEmpty(processesRequestBody.getProcesses())) {
                restExceptionHandler.handleNoRequestBody(userId, methodName, serverName);
                return response;
            }

            return createOrUpdateProcesses(userId, serverName, processesRequestBody.getProcesses(), processesRequestBody.getExternalSourceName());
        } catch (InvalidParameterException error) {
            restExceptionHandler.captureInvalidParameterException(response, error);
        }

        return response;
    }

    /**
     * Create or update a Port Alias with a PortDelegation relationship
     *
     * @param userId             the name of the calling user
     * @param serverName         name of server instance to call
     * @param portAlias          the port alias values
     * @param externalSourceName the unique name of the external source
     *
     * @return the unique identifier (guid) of the created port alias
     *
     * @throws InvalidParameterException  the bean properties are invalid
     * @throws UserNotAuthorizedException user not authorized to issue this request
     * @throws PropertyServerException    problem accessing the property server
     */
    public String createOrUpdatePortAliasWithDelegation(String userId, String serverName, PortAlias portAlias, String externalSourceName) throws
                                                                                                                                          InvalidParameterException,
                                                                                                                                          PropertyServerException,
                                                                                                                                          UserNotAuthorizedException {
        final String methodName = "createOrUpdatePortAliasWithDelegation";

        log.debug(DEBUG_MESSAGE_METHOD_DETAILS, methodName, portAlias);

        PortHandler portHandler = instanceHandler.getPortHandler(userId, serverName, methodName);

        Optional<EntityDetail> portEntity = portHandler.findPortAliasEntity(userId, portAlias.getQualifiedName());

        String portAliasGUID;
        if (!portEntity.isPresent()) {
            portAliasGUID = portHandler.createPortAlias(userId, portAlias, externalSourceName);
        } else {
            portAliasGUID = portEntity.get().getGUID();
            portHandler.updatePortAlias(userId, portEntity.get(), portAlias);
        }

        if (!StringUtils.isEmpty(portAlias.getDelegatesTo())) {
            portHandler.addPortDelegationRelationship(userId, portAliasGUID, portAlias.getPortType(), portAlias.getDelegatesTo(), externalSourceName);
        }

        log.debug(DEBUG_MESSAGE_METHOD_RETURN, methodName, portAliasGUID);

        return portAliasGUID;
    }

    /**
     * Create or update a Port Implementation with an associated SchemaType
     *
     * @param userId             the name of the calling user
     * @param serverName         name of server instance to call
     * @param portImplementation the port implementation values
     * @param externalSourceName the unique name of the external source
     *
     * @return the unique identifier (guid) of the created port alias
     *
     * @throws InvalidParameterException  the bean properties are invalid
     * @throws UserNotAuthorizedException user not authorized to issue this request
     * @throws PropertyServerException    problem accessing the property server
     */
    public String createOrUpdatePortImplementationWithSchemaType(String userId, String serverName, PortImplementation portImplementation,
                                                                 String externalSourceName) throws InvalidParameterException,
                                                                                                   PropertyServerException,
                                                                                                   UserNotAuthorizedException {
        final String methodName = "createOrUpdatePortImplementationWithSchemaType";

        log.debug(DEBUG_MESSAGE_METHOD_DETAILS, methodName, portImplementation);

        PortHandler portHandler = instanceHandler.getPortHandler(userId, serverName, methodName);

        String schemaTypeGUID = createOrUpdateSchemaType(userId, serverName, portImplementation.getSchemaType(), externalSourceName);

        Optional<EntityDetail> portEntity = portHandler.findPortImplementationEntity(userId, portImplementation.getQualifiedName());

        String portImplementationGUID;
        if (!portEntity.isPresent()) {
            portImplementationGUID = portHandler.createPortImplementation(userId, portImplementation, externalSourceName);
        } else {
            portImplementationGUID = portEntity.get().getGUID();
            portHandler.updatePortImplementation(userId, portEntity.get(), portImplementation);

            if (portImplementation.getUpdateSemantic() == UpdateSemantic.REPLACE) {
                deleteObsoleteSchemaType(userId, serverName, schemaTypeGUID, portHandler.findSchemaTypeForPort(userId, portImplementationGUID));
            }
        }

        portHandler.addPortSchemaRelationship(userId, portImplementationGUID, schemaTypeGUID, externalSourceName);

        log.debug(DEBUG_MESSAGE_METHOD_RETURN, methodName, portImplementationGUID);

        return portImplementationGUID;
    }

    /**
     * Create the external data engine as software server capability entity
     *
     * @param userId                   the name of the calling user
     * @param serverName               name of server instance to call
     * @param softwareServerCapability the software server values
     *
     * @return he unique identifier (guid) of the created external data engine
     *
     * @throws InvalidParameterException  the bean properties are invalid
     * @throws UserNotAuthorizedException user not authorized to issue this request
     * @throws PropertyServerException    problem accessing the property server
     */
    public String createExternalDataEngine(String userId, String serverName, SoftwareServerCapability softwareServerCapability) throws
                                                                                                                                InvalidParameterException,
                                                                                                                                PropertyServerException,
                                                                                                                                UserNotAuthorizedException {
        final String methodName = "createExternalDataEngine";

        log.debug(DEBUG_MESSAGE_METHOD_DETAILS, methodName, softwareServerCapability);

        if (softwareServerCapability == null) {
            return null;
        }

        DataEngineRegistrationHandler handler = instanceHandler.getRegistrationHandler(userId, serverName, methodName);

        return handler.createOrUpdateExternalDataEngine(userId, softwareServerCapability);
    }

    /**
     * Create ProcessPort relationships for an existing Process
     *
     * @param userId             the name of the calling user
     * @param serverName         name of server instance to call
     * @param processGUID        the process entity unique identifier(guid)
     * @param portQualifiedNames the list of qualified names for the port entities
     * @param externalSourceName the unique name of the external source
     *
     * @throws InvalidParameterException  the bean properties are invalid
     * @throws UserNotAuthorizedException user not authorized to issue this request
     * @throws PropertyServerException    problem accessing the property server
     */
    public void addPortsToProcess(String userId, String serverName, String processGUID, List<String> portQualifiedNames, String externalSourceName) throws
                                                                                                                                                    InvalidParameterException,
                                                                                                                                                    PropertyServerException,
                                                                                                                                                    UserNotAuthorizedException {
        final String methodName = "addPortsToProcess";

        if (CollectionUtils.isEmpty(portQualifiedNames)) {
            return;
        }

        ProcessHandler processHandler = instanceHandler.getProcessHandler(userId, serverName, methodName);
        PortHandler portHandler = instanceHandler.getPortHandler(userId, serverName, methodName);

        for (String portQualifiedName : portQualifiedNames) {
            Optional<EntityDetail> portEntity = portHandler.findPortEntity(userId, portQualifiedName);
            if (portEntity.isPresent()) {
                processHandler.addProcessPortRelationship(userId, processGUID, portEntity.get().getGUID(), externalSourceName);
            }
        }
    }

    /**
     * Create LineageMappings relationships between schema attributes
     *
     * @param userId             the name of the calling user
     * @param serverName         name of server instance to call
     * @param lineageMappings    the list of lineage mappings to be created
     * @param response           the response object that will capture the exceptions that might occur during
     *                           parallel processing
     * @param externalSourceName the unique name of the external source
     *
     * @throws InvalidParameterException  the bean properties are invalid
     * @throws UserNotAuthorizedException user not authorized to issue this request
     * @throws PropertyServerException    problem accessing the property server
     */
    public void addLineageMappings(String userId, String serverName, List<LineageMapping> lineageMappings, FFDCResponseBase response,
                                   String externalSourceName) throws InvalidParameterException,
                                                                     PropertyServerException,
                                                                     UserNotAuthorizedException {
        final String methodName = "addLineageMappings";

        log.debug(DEBUG_MESSAGE_METHOD_DETAILS, methodName, lineageMappings);

        if (CollectionUtils.isEmpty(lineageMappings)) {
            return;
        }

        DataEngineSchemaTypeHandler dataEngineSchemaTypeHandler = instanceHandler.getDataEngineSchemaTypeHandler(userId, serverName, methodName);

        lineageMappings.parallelStream().forEach(lineageMapping -> {
            try {
                dataEngineSchemaTypeHandler.addLineageMappingRelationship(userId, lineageMapping.getSourceAttribute(),
                        lineageMapping.getTargetAttribute(), externalSourceName);
            } catch (InvalidParameterException error) {
                log.error(EXCEPTION_WHILE_ADDING_LINEAGE_MAPPING, lineageMapping.toString(), error.toString());
                restExceptionHandler.captureInvalidParameterException(response, error);
            } catch (PropertyServerException error) {
                log.error(EXCEPTION_WHILE_ADDING_LINEAGE_MAPPING, lineageMapping.toString(), error.toString());
                restExceptionHandler.capturePropertyServerException(response, error);
            } catch (UserNotAuthorizedException error) {
                log.error(EXCEPTION_WHILE_ADDING_LINEAGE_MAPPING, lineageMapping.toString(), error.toString());
                restExceptionHandler.captureUserNotAuthorizedException(response, error);
            }
        });
    }

    /**
     * @param userId             the name of the calling user
     * @param serverName         name of server instance to call
     * @param processes          list of processes to be created
     * @param externalSourceName the unique name of the external source
     *
     * @return a list unique identifiers (GUIDs) of the created/updated processes
     */
    public ProcessListResponse createOrUpdateProcesses(String userId, String serverName, List<Process> processes, String externalSourceName) {
        final String methodName = "createOrUpdateProcesses";

        log.debug(DEBUG_MESSAGE_METHOD_DETAILS, methodName, processes);

        Predicate<? super Process> hasPortImplementationsPredicate = process -> CollectionUtils.isNotEmpty(process.getPortImplementations());
        Map<Boolean, List<Process>> partitionedProcesses = processes.parallelStream().collect(partitioningBy(hasPortImplementationsPredicate));

        List<GUIDResponse> createdProcesses = new ArrayList<>();
        List<GUIDResponse> failedProcesses = new ArrayList<>();
        Consumer<Process> processConsumer = process ->
        {
            GUIDResponse guidResponse = createOrUpdateProcess(userId, serverName, process, externalSourceName);
            if (guidResponse.getRelatedHTTPCode() == HttpStatus.OK.value()) {
                String processGUID = guidResponse.getGUID();
                process.setGUID(processGUID);
                VoidResponse updateStatusResponse = updateProcessStatus(userId, serverName, processGUID, InstanceStatus.ACTIVE);
                if (updateStatusResponse.getRelatedHTTPCode() != 200) {
                    captureException(updateStatusResponse, guidResponse);
                }
                createdProcesses.add(guidResponse);
            } else {
                failedProcesses.add(guidResponse);
            }
        };

        partitionedProcesses.get(Boolean.TRUE).parallelStream().forEach(processConsumer);
        // processes that have port aliases can not be processed in parallel, as multiple processes can define the same port alias
        partitionedProcesses.get(Boolean.FALSE).forEach(processConsumer);

        ProcessListResponse response = new ProcessListResponse();
        response.setGUIDs(createdProcesses.parallelStream().map(GUIDResponse::getGUID).collect(Collectors.toList()));
        handleFailedProcesses(response, failedProcesses);

        addProcessHierarchyRelationships(userId, serverName, processes, response, externalSourceName);

        log.debug(DEBUG_MESSAGE_METHOD_RETURN, methodName, response);

        return response;
    }

    /**
     * Create ProcessPort relationships for an existing Process
     *
     * @param serverName          name of server instance to call
     * @param userId              the name of the calling user
     * @param processGuid         the guid of the process
     * @param portListRequestBody list of port qualified names
     *
     * @return the unique identifier (guid) of the updated process entity
     */
    public GUIDResponse addPortsToProcess(String userId, String serverName, String processGuid, PortListRequestBody portListRequestBody) {
        final String methodName = "addPortsToProcess";

        GUIDResponse response = new GUIDResponse();

        try {
            if (portListRequestBody == null) {
                restExceptionHandler.handleNoRequestBody(userId, methodName, serverName);
                return response;
            }

            addPortsToProcess(userId, serverName, processGuid, portListRequestBody.getPorts(), portListRequestBody.getExternalSourceName());

            response.setGUID(processGuid);

        } catch (InvalidParameterException error) {
            restExceptionHandler.captureInvalidParameterException(response, error);
        } catch (PropertyServerException error) {
            restExceptionHandler.capturePropertyServerException(response, error);
        } catch (UserNotAuthorizedException error) {
            restExceptionHandler.captureUserNotAuthorizedException(response, error);
        }

        log.debug(DEBUG_MESSAGE_METHOD_RETURN, methodName, response);

        return response;
    }

    /**
     * Create LineageMappings relationships between schema attributes
     *
     * @param userId                     the name of the calling user
     * @param serverName                 ame of server instance to call
     * @param lineageMappingsRequestBody list of lineage mappings
     *
     * @return void response
     */
    public VoidResponse addLineageMappings(String userId, String serverName, LineageMappingsRequestBody lineageMappingsRequestBody) {
        final String methodName = "addLineageMappings";

        VoidResponse response = new VoidResponse();
        try {
            if (lineageMappingsRequestBody == null) {
                restExceptionHandler.handleNoRequestBody(userId, methodName, serverName);
                return response;
            }

            addLineageMappings(userId, serverName, lineageMappingsRequestBody.getLineageMappings(), response,
                    lineageMappingsRequestBody.getExternalSourceName());
        } catch (InvalidParameterException error) {
            restExceptionHandler.captureInvalidParameterException(response, error);
        } catch (PropertyServerException error) {
            restExceptionHandler.capturePropertyServerException(response, error);
        } catch (UserNotAuthorizedException error) {
            restExceptionHandler.captureUserNotAuthorizedException(response, error);
        }

        log.debug(DEBUG_MESSAGE_METHOD_RETURN, methodName, response);

        return response;
    }

    /**
<<<<<<< HEAD
     *  Retrieve in topic connection details from the service instance hosting Data Engine access service
     * @param serverName the name of server instance to call
     * @param userId the name/identifier of the calling user
     *
     * @return OCF API ConnectionResponse object describing the details for the input topic connection used
     * or
     *      * InvalidParameterException one of the parameters is null or invalid or
     *      * UserNotAuthorizedException user not authorized to issue this request or
     *      * PropertyServerException problem retrieving the discovery engine definition
     */
    public ConnectionResponse getInTopicConnection(String serverName, String userId) {

        final String methodName = "getInTopicConnection";
        ConnectionResponse response = new ConnectionResponse();

        try {
            response.setConnection(instanceHandler.getInTopicConnection(userId, serverName, methodName));
        } catch (InvalidParameterException e) {
            restExceptionHandler.captureInvalidParameterException(response, e);
        } catch (UserNotAuthorizedException e) {
            restExceptionHandler.captureUserNotAuthorizedException(response, e);
        } catch (PropertyServerException e) {
            restExceptionHandler.capturePropertyServerException(response, e);
        }

        return response;
    }


    public String createOrUpdateSchemaType(String userId, String serverName, SchemaType schemaType, String externalSourceName) throws
                                                                                                                                InvalidParameterException,
                                                                                                                                UserNotAuthorizedException,
                                                                                                                                PropertyServerException {
=======
     * Retrieve in topic connection details from the service instance hosting Data Engine access service
     *
     * @param serverName the name of server instance to call
     * @param userId     the name/identifier of the calling user
     *
     * @return OCF API ConnectionResponse object describing the details for the input topic connection used
     * or
     * InvalidParameterException one of the parameters is null or invalid or
     * UserNotAuthorizedException user not authorized to issue this request or
     * PropertyServerException problem retrieving the discovery engine definition
     */
    public ConnectionResponse getInTopicConnection(String serverName, String userId) {

        final String methodName = "getInTopicConnection";
        ConnectionResponse response = new ConnectionResponse();

        try {
            response.setConnection(instanceHandler.getInTopicConnection(userId, serverName, methodName));
        } catch (InvalidParameterException e) {
            restExceptionHandler.captureInvalidParameterException(response, e);
        } catch (UserNotAuthorizedException e) {
            restExceptionHandler.captureUserNotAuthorizedException(response, e);
        } catch (PropertyServerException e) {
            restExceptionHandler.capturePropertyServerException(response, e);
        }

        return response;
    }


    public String createOrUpdateSchemaType(String userId, String serverName, SchemaType schemaType, String externalSourceName) throws
                                                                                                                               InvalidParameterException,
                                                                                                                               UserNotAuthorizedException,
                                                                                                                               PropertyServerException {
>>>>>>> 956a1523
        final String methodName = "createOrUpdateSchemaType";

        log.debug(DEBUG_MESSAGE_METHOD_DETAILS, methodName, schemaType);

        DataEngineSchemaTypeHandler dataEngineSchemaTypeHandler = instanceHandler.getDataEngineSchemaTypeHandler(userId, serverName, methodName);

        String schemaTypeGUID = dataEngineSchemaTypeHandler.createOrUpdateSchemaType(userId, schemaType, externalSourceName);

        log.debug(DEBUG_MESSAGE_METHOD_RETURN, methodName, schemaTypeGUID);

        return schemaTypeGUID;
    }

    private void deleteObsoleteSchemaType(String userId, String serverName, String schemaTypeGUID, String oldSchemaTypeGUID) throws
                                                                                                                             InvalidParameterException,
                                                                                                                             UserNotAuthorizedException,
                                                                                                                             PropertyServerException {
        final String methodName = "deleteObsoleteSchemaType";

        if (!oldSchemaTypeGUID.equalsIgnoreCase(schemaTypeGUID)) {
            DataEngineSchemaTypeHandler dataEngineSchemaTypeHandler = instanceHandler.getDataEngineSchemaTypeHandler(userId, serverName, methodName);

            dataEngineSchemaTypeHandler.removeSchemaType(userId, oldSchemaTypeGUID);
        }
    }

    private void handleFailedProcesses(ProcessListResponse response, List<GUIDResponse> failedProcesses) {
        response.setFailedGUIDs((failedProcesses.parallelStream().map(GUIDResponse::getGUID).collect(Collectors.toList())));
        failedProcesses.parallelStream().forEach(guidResponse -> captureException(guidResponse, response));
    }

    private void captureException(FFDCResponseBase initialResponse, FFDCResponseBase response) {
        response.setExceptionErrorMessage(initialResponse.getExceptionErrorMessage());
        response.setExceptionClassName(initialResponse.getExceptionClassName());
        response.setExceptionSystemAction(initialResponse.getExceptionSystemAction());
        response.setExceptionUserAction(initialResponse.getExceptionUserAction());
        response.setRelatedHTTPCode(initialResponse.getRelatedHTTPCode());
        response.setExceptionProperties(initialResponse.getExceptionProperties());
    }

    private VoidResponse updateProcessStatus(String userId, String serverName, String processGUID, InstanceStatus instanceStatus) {
        final String methodName = "updateProcessStatus";

        log.debug(DEBUG_MESSAGE_METHOD_DETAILS, methodName, processGUID);

        VoidResponse response = new VoidResponse();
        try {
            ProcessHandler processHandler = instanceHandler.getProcessHandler(userId, serverName, methodName);

            processHandler.updateProcessStatus(userId, processGUID, instanceStatus);
        } catch (InvalidParameterException error) {
            restExceptionHandler.captureInvalidParameterException(response, error);
        } catch (PropertyServerException error) {
            restExceptionHandler.capturePropertyServerException(response, error);
        } catch (UserNotAuthorizedException error) {
            restExceptionHandler.captureUserNotAuthorizedException(response, error);
        }

        log.debug(DEBUG_MESSAGE_METHOD_RETURN, methodName, response);

        return response;
    }

    /**
     * Create the process with ports, schema types and lineage mappings
     *
     * @param serverName name of server instance to call
     * @param userId     the name of the calling user
     * @param process    properties of the process
     *
     * @return the unique identifier (guid) of the created process
     */
    private GUIDResponse createOrUpdateProcess(String userId, String serverName, Process process, String externalSourceName) {
        final String methodName = "createOrUpdateProcess";

        log.debug(DEBUG_MESSAGE_METHOD_DETAILS, methodName, process);

        String qualifiedName = process.getQualifiedName();
        List<PortImplementation> portImplementations = process.getPortImplementations();
        List<PortAlias> portAliases = process.getPortAliases();
        List<LineageMapping> lineageMappings = process.getLineageMappings();
        UpdateSemantic updateSemantic = process.getUpdateSemantic();

        GUIDResponse response = new GUIDResponse();

        try {
            Set<String> portImplementationGUIDs = createOrUpdatePortImplementations(userId, serverName, portImplementations, response,
                    externalSourceName);

            Set<String> portAliasGUIDs = createOrUpdatePortAliases(userId, serverName, portAliases, response, externalSourceName);

            //check intermediary status of the response after creating the ports
            if (response.getRelatedHTTPCode() != HttpStatus.OK.value()) {
                return response;
            }

            ProcessHandler processHandler = instanceHandler.getProcessHandler(userId, serverName, methodName);

            Optional<EntityDetail> processEntity = processHandler.findProcessEntity(userId, qualifiedName);
            String processGUID;
            if (!processEntity.isPresent()) {
                processGUID = processHandler.createProcess(userId, process, externalSourceName);

                List<Attribute> schemaAttributes = getAttributes(portImplementations);

                addAnchorGUID(userId, serverName, processGUID, schemaAttributes);
            } else {
                processGUID = processEntity.get().getGUID();
                processHandler.updateProcess(userId, processEntity.get(), process);
                processHandler.updateProcessStatus(userId, processGUID, InstanceStatus.DRAFT);

                if (updateSemantic == UpdateSemantic.REPLACE) {
                    deleteObsoletePorts(userId, serverName, portImplementationGUIDs, processGUID,
                            PortPropertiesMapper.PORT_IMPLEMENTATION_TYPE_NAME, response);
                    deleteObsoletePorts(userId, serverName, portAliasGUIDs, processGUID, PortPropertiesMapper.PORT_ALIAS_TYPE_NAME, response);
                }
            }

            addProcessPortRelationships(userId, serverName, processGUID,
                    Stream.concat(portImplementationGUIDs.stream(), portAliasGUIDs.stream()).collect(Collectors.toSet()), response,
                    externalSourceName);

            addLineageMappings(userId, serverName, lineageMappings, response, externalSourceName);

            response.setGUID(processGUID);
        } catch (InvalidParameterException error) {
            log.error(EXCEPTION_WHILE_CREATING_PROCESS, qualifiedName, error.toString());
            restExceptionHandler.captureInvalidParameterException(response, error);
        } catch (PropertyServerException error) {
            log.error(EXCEPTION_WHILE_CREATING_PROCESS, qualifiedName, error.toString());
            restExceptionHandler.capturePropertyServerException(response, error);
        } catch (UserNotAuthorizedException error) {
            log.error(EXCEPTION_WHILE_CREATING_PROCESS, qualifiedName, error.toString());
            restExceptionHandler.captureUserNotAuthorizedException(response, error);
        }

        log.debug(DEBUG_MESSAGE_METHOD_RETURN, methodName, response);

        return response;
    }

    private List<Attribute> getAttributes(List<PortImplementation> portImplementations) {
        if (CollectionUtils.isEmpty(portImplementations)) {
            return new ArrayList<>();
        }
        return portImplementations.stream().map(portImplementation -> portImplementation.getSchemaType().getAttributeList())
                .flatMap(Collection::stream).collect(Collectors.toList());
    }

    private void addAnchorGUID(String userId, String serverName, String processGUID, List<Attribute> schemaAttributes) throws
                                                                                                                       InvalidParameterException,
                                                                                                                       PropertyServerException,
                                                                                                                       UserNotAuthorizedException {
        final String methodName = "addAnchorGUID";

        DataEngineSchemaTypeHandler dataEngineSchemaTypeHandler = instanceHandler.getDataEngineSchemaTypeHandler(userId, serverName, methodName);
        for (Attribute attribute : schemaAttributes) {
            dataEngineSchemaTypeHandler.addAnchorGUID(userId, attribute, processGUID);
        }
    }

    private void addProcessHierarchyRelationships(String userId, String serverName, List<Process> processes, ProcessListResponse response,
                                                  String externalSourceName) {
        final String methodName = "addProcessHierarchyRelationships";
        //TODO clarify intended behavior for process hierarchy relationships - for now, a process is not failed if the relationship fails
        // to be created

        //       ArrayList<String> failedGUIDS = new ArrayList<>();

        // add the ProcessHierarchy relationships only for successfully created processes
        processes.parallelStream().filter(process -> response.getGUIDs().contains(process.getGUID())).forEach(process -> {
            List<ParentProcess> parentProcesses = process.getParentProcesses();
            String processGUID = process.getGUID();
            if (CollectionUtils.isNotEmpty(parentProcesses)) {
                try {
                    ProcessHandler processHandler = instanceHandler.getProcessHandler(userId, serverName, methodName);
                    for (ParentProcess parentProcess : parentProcesses) {
                        processHandler.createOrUpdateProcessHierarchyRelationship(userId, parentProcess, processGUID, externalSourceName);
                    }
                } catch (InvalidParameterException error) {
                    log.error(EXCEPTION_WHILE_CREATING_PROCESS_HIERARCHY, process.getQualifiedName(), error.toString());
                    restExceptionHandler.captureInvalidParameterException(response, error);
                } catch (PropertyServerException error) {
                    log.error(EXCEPTION_WHILE_CREATING_PROCESS_HIERARCHY, process.getQualifiedName(), error.toString());
                    restExceptionHandler.capturePropertyServerException(response, error);
                } catch (UserNotAuthorizedException error) {
                    log.error(EXCEPTION_WHILE_CREATING_PROCESS_HIERARCHY, process.getQualifiedName(), error.toString());
                    restExceptionHandler.captureUserNotAuthorizedException(response, error);
                }
            }
//            // failed to create a processHierarchy relationship, set the status of the process back to DRAFT and add the processGUID
//            // to the list of failed processes
//            if (response.getRelatedHTTPCode() != HttpStatus.OK.value()) {
//                updateProcessStatus(userId, serverName, processGUID, InstanceStatus.DRAFT);
//                failedGUIDS.add(processGUID);
//            }
        });

//        // update the ProcessListResponse to reflect the updated status for the created/failed processes
//        response.getGUIDs().removeAll(failedGUIDS);
//        response.getFailedGUIDs().addAll(failedGUIDS);
    }

    private void addProcessPortRelationships(String userId, String serverName, String processGUID, Set<String> portGUIDs, GUIDResponse response,
                                             String externalSourceName) throws InvalidParameterException, PropertyServerException,
                                                                               UserNotAuthorizedException {

        final String methodName = "addProcessPortRelationships";

        ProcessHandler processHandler = instanceHandler.getProcessHandler(userId, serverName, methodName);

        portGUIDs.parallelStream().forEach(portGUID -> {
            try {
                processHandler.addProcessPortRelationship(userId, processGUID, portGUID, externalSourceName);
            } catch (InvalidParameterException error) {
                restExceptionHandler.captureInvalidParameterException(response, error);
            } catch (PropertyServerException error) {
                restExceptionHandler.capturePropertyServerException(response, error);
            } catch (UserNotAuthorizedException error) {
                restExceptionHandler.captureUserNotAuthorizedException(response, error);
            }
        });
    }

    private void deleteObsoletePorts(String userId, String serverName, Set<String> newPortGUIDs, String processGUID, String portTypeName,
                                     GUIDResponse response) throws InvalidParameterException,
                                                                   PropertyServerException,
                                                                   UserNotAuthorizedException {
        final String methodName = "deleteObsoletePorts";

        if (CollectionUtils.isEmpty(newPortGUIDs)) {
            return;
        }

        ProcessHandler processHandler = instanceHandler.getProcessHandler(userId, serverName, methodName);
        PortHandler portHandler = instanceHandler.getPortHandler(userId, serverName, methodName);

        Set<String> oldPortGUIDs = processHandler.getPortsForProcess(userId, processGUID, portTypeName);

        // delete ports that are not in the process payload anymore
        List<String> obsoletePorts = oldPortGUIDs.parallelStream().collect(partitioningBy(newPortGUIDs::contains)).get(Boolean.FALSE);
        obsoletePorts.parallelStream().forEach(portGUID -> {
            try {
                portHandler.removePort(userId, portGUID, portTypeName);
            } catch (InvalidParameterException error) {
                restExceptionHandler.captureInvalidParameterException(response, error);
            } catch (PropertyServerException error) {
                restExceptionHandler.capturePropertyServerException(response, error);
            } catch (UserNotAuthorizedException error) {
                restExceptionHandler.captureUserNotAuthorizedException(response, error);
            }
        });

    }


    private Set<String> createOrUpdatePortImplementations(String userId, String serverName, List<PortImplementation> portImplementations,
                                                          GUIDResponse response, String externalSourceName) {
        Set<String> portImplementationGUIDs = new HashSet<>();

        if (CollectionUtils.isNotEmpty(portImplementations)) {
            portImplementations.parallelStream().forEach(portImplementation ->
            {
                try {
                    portImplementationGUIDs.add(createOrUpdatePortImplementationWithSchemaType(userId, serverName, portImplementation,
                            externalSourceName));
                } catch (InvalidParameterException error) {
                    restExceptionHandler.captureInvalidParameterException(response, error);
                } catch (PropertyServerException error) {
                    restExceptionHandler.capturePropertyServerException(response, error);
                } catch (UserNotAuthorizedException error) {
                    restExceptionHandler.captureUserNotAuthorizedException(response, error);
                }
            });
        }

        return portImplementationGUIDs;
    }

    private Set<String> createOrUpdatePortAliases(String userId, String serverName, List<PortAlias> portAliases, GUIDResponse response,
                                                  String externalSourceName) {
        Set<String> portAliasGUIDs = new HashSet<>();

        if (CollectionUtils.isNotEmpty(portAliases)) {
            portAliases.parallelStream().forEach(portAlias -> {
                try {
                    portAliasGUIDs.add(createOrUpdatePortAliasWithDelegation(userId, serverName, portAlias, externalSourceName));
                } catch (InvalidParameterException error) {
                    restExceptionHandler.captureInvalidParameterException(response, error);
                } catch (PropertyServerException error) {
                    restExceptionHandler.capturePropertyServerException(response, error);
                } catch (UserNotAuthorizedException error) {
                    restExceptionHandler.captureUserNotAuthorizedException(response, error);
                }
            });
        }

        return portAliasGUIDs;
    }
}<|MERGE_RESOLUTION|>--- conflicted
+++ resolved
@@ -598,16 +598,16 @@
     }
 
     /**
-<<<<<<< HEAD
-     *  Retrieve in topic connection details from the service instance hosting Data Engine access service
+     * Retrieve in topic connection details from the service instance hosting Data Engine access service
+     *
      * @param serverName the name of server instance to call
-     * @param userId the name/identifier of the calling user
+     * @param userId     the name/identifier of the calling user
      *
      * @return OCF API ConnectionResponse object describing the details for the input topic connection used
      * or
-     *      * InvalidParameterException one of the parameters is null or invalid or
-     *      * UserNotAuthorizedException user not authorized to issue this request or
-     *      * PropertyServerException problem retrieving the discovery engine definition
+     * InvalidParameterException one of the parameters is null or invalid or
+     * UserNotAuthorizedException user not authorized to issue this request or
+     * PropertyServerException problem retrieving the discovery engine definition
      */
     public ConnectionResponse getInTopicConnection(String serverName, String userId) {
 
@@ -629,45 +629,9 @@
 
 
     public String createOrUpdateSchemaType(String userId, String serverName, SchemaType schemaType, String externalSourceName) throws
-                                                                                                                                InvalidParameterException,
-                                                                                                                                UserNotAuthorizedException,
-                                                                                                                                PropertyServerException {
-=======
-     * Retrieve in topic connection details from the service instance hosting Data Engine access service
-     *
-     * @param serverName the name of server instance to call
-     * @param userId     the name/identifier of the calling user
-     *
-     * @return OCF API ConnectionResponse object describing the details for the input topic connection used
-     * or
-     * InvalidParameterException one of the parameters is null or invalid or
-     * UserNotAuthorizedException user not authorized to issue this request or
-     * PropertyServerException problem retrieving the discovery engine definition
-     */
-    public ConnectionResponse getInTopicConnection(String serverName, String userId) {
-
-        final String methodName = "getInTopicConnection";
-        ConnectionResponse response = new ConnectionResponse();
-
-        try {
-            response.setConnection(instanceHandler.getInTopicConnection(userId, serverName, methodName));
-        } catch (InvalidParameterException e) {
-            restExceptionHandler.captureInvalidParameterException(response, e);
-        } catch (UserNotAuthorizedException e) {
-            restExceptionHandler.captureUserNotAuthorizedException(response, e);
-        } catch (PropertyServerException e) {
-            restExceptionHandler.capturePropertyServerException(response, e);
-        }
-
-        return response;
-    }
-
-
-    public String createOrUpdateSchemaType(String userId, String serverName, SchemaType schemaType, String externalSourceName) throws
                                                                                                                                InvalidParameterException,
                                                                                                                                UserNotAuthorizedException,
                                                                                                                                PropertyServerException {
->>>>>>> 956a1523
         final String methodName = "createOrUpdateSchemaType";
 
         log.debug(DEBUG_MESSAGE_METHOD_DETAILS, methodName, schemaType);
