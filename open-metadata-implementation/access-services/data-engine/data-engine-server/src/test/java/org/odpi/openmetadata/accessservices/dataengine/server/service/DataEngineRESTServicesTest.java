/* SPDX-License-Identifier: Apache-2.0 */
/* Copyright Contributors to the ODPi Egeria project. */
package org.odpi.openmetadata.accessservices.dataengine.server.service;

import org.apache.commons.lang3.StringUtils;
import org.junit.jupiter.api.BeforeEach;
import org.junit.jupiter.api.Test;
import org.junit.jupiter.api.extension.ExtendWith;
import org.mockito.ArgumentCaptor;
import org.mockito.Captor;
import org.mockito.InjectMocks;
import org.mockito.Mock;
import org.mockito.junit.jupiter.MockitoExtension;
import org.mockito.junit.jupiter.MockitoSettings;
import org.mockito.quality.Strictness;
import org.odpi.openmetadata.accessservices.dataengine.model.Attribute;
import org.odpi.openmetadata.accessservices.dataengine.model.Database;
import org.odpi.openmetadata.accessservices.dataengine.model.LineageMapping;
import org.odpi.openmetadata.accessservices.dataengine.model.OwnerType;
import org.odpi.openmetadata.accessservices.dataengine.model.PortAlias;
import org.odpi.openmetadata.accessservices.dataengine.model.PortImplementation;
import org.odpi.openmetadata.accessservices.dataengine.model.PortType;
import org.odpi.openmetadata.accessservices.dataengine.model.Process;
import org.odpi.openmetadata.accessservices.dataengine.model.RelationalTable;
import org.odpi.openmetadata.accessservices.dataengine.model.SchemaType;
import org.odpi.openmetadata.accessservices.dataengine.model.SoftwareServerCapability;
import org.odpi.openmetadata.accessservices.dataengine.model.UpdateSemantic;
import org.odpi.openmetadata.accessservices.dataengine.rest.DataEngineRegistrationRequestBody;
import org.odpi.openmetadata.accessservices.dataengine.rest.DatabaseRequestBody;
import org.odpi.openmetadata.accessservices.dataengine.rest.LineageMappingsRequestBody;
import org.odpi.openmetadata.accessservices.dataengine.rest.PortAliasRequestBody;
import org.odpi.openmetadata.accessservices.dataengine.rest.PortImplementationRequestBody;
import org.odpi.openmetadata.accessservices.dataengine.rest.PortListRequestBody;
import org.odpi.openmetadata.accessservices.dataengine.rest.ProcessListResponse;
import org.odpi.openmetadata.accessservices.dataengine.rest.ProcessesRequestBody;
import org.odpi.openmetadata.accessservices.dataengine.rest.RelationalTableRequestBody;
import org.odpi.openmetadata.accessservices.dataengine.rest.SchemaTypeRequestBody;
import org.odpi.openmetadata.accessservices.dataengine.server.admin.DataEngineInstanceHandler;
import org.odpi.openmetadata.accessservices.dataengine.server.handlers.DataEngineRegistrationHandler;
import org.odpi.openmetadata.accessservices.dataengine.server.handlers.DataEngineRelationalDataHandler;
import org.odpi.openmetadata.accessservices.dataengine.server.handlers.DataEngineSchemaTypeHandler;
import org.odpi.openmetadata.accessservices.dataengine.server.handlers.DataEnginePortHandler;
import org.odpi.openmetadata.accessservices.dataengine.server.handlers.DataEngineProcessHandler;
<<<<<<< HEAD
import org.odpi.openmetadata.accessservices.dataengine.server.handlers.DataEngineTransformationProjectHandler;
=======
import org.odpi.openmetadata.accessservices.dataengine.server.handlers.DataEngineCollectionHandler;
import org.odpi.openmetadata.accessservices.dataengine.server.mappers.PortPropertiesMapper;
>>>>>>> 7604d813
import org.odpi.openmetadata.commonservices.ffdc.RESTExceptionHandler;
import org.odpi.openmetadata.commonservices.ffdc.rest.GUIDResponse;
import org.odpi.openmetadata.commonservices.ffdc.rest.VoidResponse;
import org.odpi.openmetadata.commonservices.generichandlers.OpenMetadataAPIMapper;
import org.odpi.openmetadata.frameworks.connectors.ffdc.InvalidParameterException;
import org.odpi.openmetadata.frameworks.connectors.ffdc.PropertyServerException;
import org.odpi.openmetadata.frameworks.connectors.ffdc.UserNotAuthorizedException;
import org.odpi.openmetadata.repositoryservices.connectors.stores.metadatacollectionstore.properties.instances.EntityDetail;
import org.odpi.openmetadata.repositoryservices.connectors.stores.metadatacollectionstore.properties.instances.InstanceProperties;
import org.odpi.openmetadata.repositoryservices.connectors.stores.metadatacollectionstore.properties.instances.InstancePropertyValue;
import org.odpi.openmetadata.repositoryservices.connectors.stores.metadatacollectionstore.properties.instances.InstanceStatus;
import org.springframework.util.ReflectionUtils;

import java.lang.reflect.Field;
import java.lang.reflect.InvocationTargetException;
import java.util.Arrays;
import java.util.Collections;
import java.util.HashSet;
import java.util.List;
import java.util.Optional;

import static org.junit.jupiter.api.Assertions.assertEquals;
import static org.mockito.ArgumentMatchers.any;
import static org.mockito.ArgumentMatchers.eq;
import static org.mockito.Mockito.doThrow;
import static org.mockito.Mockito.mock;
import static org.mockito.Mockito.times;
import static org.mockito.Mockito.verify;
import static org.mockito.Mockito.when;
import static org.odpi.openmetadata.accessservices.dataengine.server.util.MockedExceptionUtil.mockException;
import static org.testng.AssertJUnit.assertTrue;

@ExtendWith(MockitoExtension.class)
@MockitoSettings(strictness = Strictness.WARN)
class DataEngineRESTServicesTest {

    private static final String SERVER_NAME = "server";
    private static final String USER = "user";
    private static final String QUALIFIED_NAME = "qualifiedName";
    private static final String NAME = "name";
    private static final String DESCRIPTION = "desc";
    private static final String TYPE = "type";
    private static final String VERSION = "version";
    private static final String PATCH_LEVEL = "patchLevel";
    private static final String SOURCE = "source";
    private static final String GUID = "guid";
    private static final String AUTHOR = "author";
    private static final String USAGE = "usage";
    private static final String ENCODING_STANDARD = "encodingStandard";
    private static final String VERSION_NUMBER = "versionNumber";
    private static final String DELEGATED_QUALIFIED_NAME = "delegatedQualifiedName";
    private static final String FORMULA = "formula";
    private static final String OWNER = "OWNER";
    private static final String SOURCE_QUALIFIED_NAME = "source";
    private static final String TARGET_QUALIFIED_NAME = "target";
    private static final String PROCESS_GUID = "processGuid";
    private static final String SCHEMA_GUID = "schemaGuid";
    private static final String OLD_SCHEMA_GUID = "oldSchemaTypeGuid";
    private static final String OLD_SCHEMA_QUALIFIED_NAME = "oldSchemaTypeQName";
    private static final String PORT_GUID = "portGuid";
    private static final String EXTERNAL_SOURCE_DE_GUID = "externalSourceDataEngineGuid";
    private static final String EXTERNAL_SOURCE_DE_QUALIFIED_NAME = "externalSourceDataEngineQualifiedName";
    private static final String PROCESS_QUALIFIED_NAME = "processQName";

    @Mock
    RESTExceptionHandler restExceptionHandler;

    @Mock
    DataEngineInstanceHandler instanceHandler;

    @InjectMocks
    private DataEngineRESTServices dataEngineRESTServices;

    @Mock
    private DataEngineRegistrationHandler dataEngineRegistrationHandler;

    @Mock
    private DataEngineSchemaTypeHandler dataEngineSchemaTypeHandler;

    @Mock
    private DataEnginePortHandler dataEnginePortHandler;

    @Mock
    private DataEngineCollectionHandler dataEngineCollectionHandler;

    @Mock
    private DataEngineProcessHandler processHandler;

    @Mock
    DataEngineRelationalDataHandler dataEngineRelationalDataHandler;

    private final PortImplementation portImplementation = getPortImplementation();

    private final PortAlias portAlias = getPortAlias();

    private final Process process = getProcess(Collections.singletonList(portImplementation), Collections.singletonList(portAlias),
            Collections.emptyList());

    @Captor
    private ArgumentCaptor<InstanceStatus> instanceStatuses;

    @BeforeEach
    void before() {
        Field instanceHandlerField = ReflectionUtils.findField(DataEngineRESTServices.class, "instanceHandler");
        instanceHandlerField.setAccessible(true);
        ReflectionUtils.setField(instanceHandlerField, dataEngineRESTServices, instanceHandler);
        instanceHandlerField.setAccessible(false);

        Field restExceptionHandlerField = ReflectionUtils.findField(DataEngineRESTServices.class,
                "restExceptionHandler");
        restExceptionHandlerField.setAccessible(true);
        ReflectionUtils.setField(restExceptionHandlerField, dataEngineRESTServices, restExceptionHandler);
        restExceptionHandlerField.setAccessible(false);

    }

    @Test
    void createExternalDataEngine() throws InvalidParameterException, PropertyServerException,
                                           UserNotAuthorizedException {
        mockRegistrationHandler("createExternalDataEngine");

        when(dataEngineRegistrationHandler.upsertExternalDataEngine(USER, getSoftwareServerCapability())).thenReturn(EXTERNAL_SOURCE_DE_GUID);

        DataEngineRegistrationRequestBody requestBody = mockDataEngineRegistrationRequestBody();

        GUIDResponse response = dataEngineRESTServices.createExternalDataEngine(SERVER_NAME, USER, requestBody);
        assertEquals(EXTERNAL_SOURCE_DE_GUID, response.getGUID());

    }

    @Test
    void createExternalDataEngine_ResponseWithCapturedInvalidParameterException() throws InvalidParameterException,
                                                                                         PropertyServerException,
                                                                                         UserNotAuthorizedException,
                                                                                         InvocationTargetException,
                                                                                         NoSuchMethodException,
                                                                                         InstantiationException,
                                                                                         IllegalAccessException {

        String methodName = "createExternalDataEngine";
        mockRegistrationHandler(methodName);

        InvalidParameterException mockedException = mockException(InvalidParameterException.class, methodName);
        when(dataEngineRegistrationHandler.upsertExternalDataEngine(USER, getSoftwareServerCapability())).thenThrow(mockedException);

        DataEngineRegistrationRequestBody requestBody = mockDataEngineRegistrationRequestBody();

        GUIDResponse response = dataEngineRESTServices.createExternalDataEngine(SERVER_NAME, USER, requestBody);

        verify(restExceptionHandler, times(1)).captureInvalidParameterException(response, mockedException);
    }

    @Test
    void createExternalDataEngine_ResponseWithCapturedUserNotAuthorizedException() throws InvalidParameterException,
                                                                                          PropertyServerException,
                                                                                          UserNotAuthorizedException,
                                                                                          InvocationTargetException,
                                                                                          NoSuchMethodException,
                                                                                          InstantiationException,
                                                                                          IllegalAccessException {

        String methodName = "createExternalDataEngine";
        mockRegistrationHandler(methodName);

        UserNotAuthorizedException mockedException = mockException(UserNotAuthorizedException.class, methodName);
        when(dataEngineRegistrationHandler.upsertExternalDataEngine(USER, getSoftwareServerCapability())).thenThrow(mockedException);

        DataEngineRegistrationRequestBody requestBody = mockDataEngineRegistrationRequestBody();

        GUIDResponse response = dataEngineRESTServices.createExternalDataEngine(SERVER_NAME, USER, requestBody);

        verify(restExceptionHandler, times(1)).captureUserNotAuthorizedException(response, mockedException);
    }

    @Test
    void getExternalDataEngineByQualifiedName() throws InvalidParameterException, PropertyServerException,
                                                       UserNotAuthorizedException {
        mockRegistrationHandler("getExternalDataEngineByQualifiedName");

        when(dataEngineRegistrationHandler.getExternalDataEngineByQualifiedName(USER, EXTERNAL_SOURCE_DE_QUALIFIED_NAME)).thenReturn(EXTERNAL_SOURCE_DE_GUID);

        GUIDResponse response = dataEngineRESTServices.getExternalDataEngineByQualifiedName(SERVER_NAME, USER, EXTERNAL_SOURCE_DE_QUALIFIED_NAME);
        assertEquals(EXTERNAL_SOURCE_DE_GUID, response.getGUID());
    }

    @Test
    void getExternalDataEngineByQualifiedName_ResponseWithCapturedUserNotAuthorizedException() throws
                                                                                               InvalidParameterException,
                                                                                               PropertyServerException,
                                                                                               UserNotAuthorizedException,
                                                                                               InvocationTargetException,
                                                                                               NoSuchMethodException,
                                                                                               InstantiationException,
                                                                                               IllegalAccessException {

        String methodName = "getExternalDataEngineByQualifiedName";
        mockRegistrationHandler(methodName);

        UserNotAuthorizedException mockedException = mockException(UserNotAuthorizedException.class, methodName);
        when(dataEngineRegistrationHandler.getExternalDataEngineByQualifiedName(USER, EXTERNAL_SOURCE_DE_QUALIFIED_NAME)).thenThrow(mockedException);


        GUIDResponse response = dataEngineRESTServices.getExternalDataEngineByQualifiedName(SERVER_NAME, USER, EXTERNAL_SOURCE_DE_QUALIFIED_NAME);

        verify(restExceptionHandler, times(1)).captureUserNotAuthorizedException(response, mockedException);
    }

    @Test
    void getExternalDataEngineByQualifiedName_ResponseWithCapturedInvalidParameterException() throws
                                                                                              InvalidParameterException,
                                                                                              PropertyServerException,
                                                                                              UserNotAuthorizedException,
                                                                                              InvocationTargetException,
                                                                                              NoSuchMethodException,
                                                                                              InstantiationException,
                                                                                              IllegalAccessException {

        String methodName = "getExternalDataEngineByQualifiedName";
        mockRegistrationHandler(methodName);

        InvalidParameterException mockedException = mockException(InvalidParameterException.class, methodName);
        when(dataEngineRegistrationHandler.getExternalDataEngineByQualifiedName(USER, QUALIFIED_NAME)).thenThrow(mockedException);


        GUIDResponse response = dataEngineRESTServices.getExternalDataEngineByQualifiedName(SERVER_NAME, USER, QUALIFIED_NAME);

        verify(restExceptionHandler, times(1)).captureInvalidParameterException(response, mockedException);
    }

    @Test
    void upsertSchemaType() throws InvalidParameterException, PropertyServerException, UserNotAuthorizedException {
        mockSchemaTypeHandler("upsertSchemaType");

        when(dataEngineSchemaTypeHandler.upsertSchemaType(USER, getSchemaType(), EXTERNAL_SOURCE_DE_QUALIFIED_NAME)).thenReturn(GUID);

        SchemaTypeRequestBody requestBody = mockSchemaTypeRequestBody();

        GUIDResponse response = dataEngineRESTServices.upsertSchemaType(USER, SERVER_NAME, requestBody);
        assertEquals(GUID, response.getGUID());
    }

    @Test
    void upsertSchemaType_withPortGUID() throws InvalidParameterException, PropertyServerException, UserNotAuthorizedException {
        String methodName = "upsertSchemaType";

        mockSchemaTypeHandler(methodName);
        when(dataEngineSchemaTypeHandler.upsertSchemaType(USER, getSchemaType(), EXTERNAL_SOURCE_DE_QUALIFIED_NAME)).thenReturn(GUID);

        mockPortHandler(methodName);
        mockPortHandler("getExternalDataEngineByQualifiedName");
        EntityDetail mockedPort = mock(EntityDetail.class);
        when(mockedPort.getGUID()).thenReturn(PORT_GUID);
        when(dataEnginePortHandler.findPortEntity(USER, QUALIFIED_NAME)).thenReturn(Optional.of(mockedPort));

        SchemaTypeRequestBody requestBody = mockSchemaTypeRequestBody();
        requestBody.setPortQualifiedName(QUALIFIED_NAME);

        GUIDResponse response = dataEngineRESTServices.upsertSchemaType(USER, SERVER_NAME, requestBody);

        assertEquals(GUID, response.getGUID());
        verify(dataEnginePortHandler, times(1)).addPortSchemaRelationship(USER, PORT_GUID, GUID, methodName);
    }

    @Test
    void upsertSchemaType_ResponseWithCapturedInvalidParameterException() throws InvalidParameterException,
                                                                                 PropertyServerException,
                                                                                 UserNotAuthorizedException,
                                                                                 InvocationTargetException,
                                                                                 NoSuchMethodException,
                                                                                 InstantiationException,
                                                                                 IllegalAccessException {
        String methodName = "upsertSchemaType";

        mockSchemaTypeHandler(methodName);

        InvalidParameterException mockedException = mockException(InvalidParameterException.class, methodName);
        when(dataEngineSchemaTypeHandler.upsertSchemaType(USER, getSchemaType(), EXTERNAL_SOURCE_DE_QUALIFIED_NAME)).thenThrow(mockedException);

        SchemaTypeRequestBody requestBody = mockSchemaTypeRequestBody();

        GUIDResponse response = dataEngineRESTServices.upsertSchemaType(USER, SERVER_NAME, requestBody);
        verify(restExceptionHandler, times(1)).captureInvalidParameterException(response, mockedException);
    }

    @Test
    void upsertSchemaType_ResponseWithCapturedUserNotAuthorizedException() throws InvalidParameterException,
                                                                                  PropertyServerException,
                                                                                  UserNotAuthorizedException,
                                                                                  InvocationTargetException,
                                                                                  NoSuchMethodException,
                                                                                  InstantiationException,
                                                                                  IllegalAccessException {
        String methodName = "upsertSchemaType";

        mockSchemaTypeHandler(methodName);

        UserNotAuthorizedException mockedException = mockException(UserNotAuthorizedException.class, methodName);
        when(dataEngineSchemaTypeHandler.upsertSchemaType(USER, getSchemaType(), EXTERNAL_SOURCE_DE_QUALIFIED_NAME)).thenThrow(mockedException);

        SchemaTypeRequestBody requestBody = mockSchemaTypeRequestBody();

        GUIDResponse response = dataEngineRESTServices.upsertSchemaType(USER, SERVER_NAME, requestBody);
        verify(restExceptionHandler, times(1)).captureUserNotAuthorizedException(response, mockedException);
    }

    @Test
    void createPortImplementation() throws InvalidParameterException, PropertyServerException, UserNotAuthorizedException {
        PortImplementationRequestBody requestBody = mockPortImplementationRequestBody();

        mockPortHandler("upsertPortImplementation");
        mockProcessHandler("updateProcessStatus");
        mockGetProcessGUID();

        when(dataEnginePortHandler.createPortImplementation(USER, portImplementation, PROCESS_GUID, EXTERNAL_SOURCE_DE_QUALIFIED_NAME)).thenReturn(GUID);

        GUIDResponse response = dataEngineRESTServices.upsertPortImplementation(USER, SERVER_NAME, requestBody);

        verify(processHandler, times(1)).updateProcessStatus(USER, PROCESS_GUID, InstanceStatus.DRAFT, EXTERNAL_SOURCE_DE_QUALIFIED_NAME);
        verify(processHandler, times(1)).updateProcessStatus(USER, PROCESS_GUID, InstanceStatus.ACTIVE, EXTERNAL_SOURCE_DE_QUALIFIED_NAME);
        assertEquals(GUID, response.getGUID());
    }

    @Test
    void createPortImplementation_ResponseWithCapturedUserNotAuthorizedException() throws InvalidParameterException,
                                                                                          PropertyServerException,
                                                                                          UserNotAuthorizedException,
                                                                                          InvocationTargetException,
                                                                                          NoSuchMethodException,
                                                                                          InstantiationException,
                                                                                          IllegalAccessException {
        String methodName = "upsertPortImplementation";

        mockPortHandler(methodName);
        mockProcessHandler("updateProcessStatus");
        mockGetProcessGUID();

        UserNotAuthorizedException mockedException = mockException(UserNotAuthorizedException.class, methodName);
        when(dataEnginePortHandler.createPortImplementation(USER, portImplementation, PROCESS_GUID, EXTERNAL_SOURCE_DE_QUALIFIED_NAME)).thenThrow(mockedException);

        PortImplementationRequestBody requestBody = mockPortImplementationRequestBody();

        GUIDResponse response = dataEngineRESTServices.upsertPortImplementation(USER, SERVER_NAME, requestBody);

        verify(restExceptionHandler, times(1)).captureUserNotAuthorizedException(response, mockedException);
    }

    @Test
    void createPortImplementation_ResponseWithCapturedInvalidParameterException() throws InvalidParameterException,
                                                                                         PropertyServerException,
                                                                                         UserNotAuthorizedException,
                                                                                         InvocationTargetException,
                                                                                         NoSuchMethodException,
                                                                                         InstantiationException,
                                                                                         IllegalAccessException {
        String methodName = "upsertPortImplementation";

        mockPortHandler(methodName);
        mockProcessHandler("updateProcessStatus");
        mockGetProcessGUID();

        InvalidParameterException mockedException = mockException(InvalidParameterException.class, methodName);
        when(dataEnginePortHandler.createPortImplementation(USER, portImplementation, PROCESS_GUID, EXTERNAL_SOURCE_DE_QUALIFIED_NAME)).thenThrow(mockedException);

        PortImplementationRequestBody requestBody = mockPortImplementationRequestBody();

        GUIDResponse response = dataEngineRESTServices.upsertPortImplementation(USER, SERVER_NAME, requestBody);

        verify(restExceptionHandler, times(1)).captureInvalidParameterException(response, mockedException);
    }

    @Test
    void updatePortImplementation() throws InvalidParameterException, PropertyServerException,
                                           UserNotAuthorizedException {
        PortImplementationRequestBody requestBody = mockPortImplementationRequestBody();

        mockPortHandler("upsertPortImplementation");
        mockProcessHandler("updateProcessStatus");
        mockGetProcessGUID();

        Optional<EntityDetail> portEntity = mockEntityDetail(PORT_GUID);
        when(dataEnginePortHandler.findPortImplementationEntity(USER, QUALIFIED_NAME)).thenReturn(portEntity);

        GUIDResponse response = dataEngineRESTServices.upsertPortImplementation(USER, SERVER_NAME, requestBody);

        verify(dataEnginePortHandler, times(1)).updatePortImplementation(USER, portEntity.get(), portImplementation,
                EXTERNAL_SOURCE_DE_QUALIFIED_NAME);
<<<<<<< HEAD
=======

        verify(dataEngineSchemaTypeHandler, times(1)).upsertSchemaType(USER, getSchemaType(), EXTERNAL_SOURCE_DE_QUALIFIED_NAME);
>>>>>>> 7604d813
        assertEquals(PORT_GUID, response.getGUID());
    }

    @Test
    void updatePortImplementation_removeObsoleteSchema() throws InvalidParameterException, PropertyServerException, UserNotAuthorizedException {
        mockPortHandler("upsertPortImplementation");
        mockProcessHandler("updateProcessStatus");
        mockSchemaTypeHandler("deleteObsoleteSchemaType");
        mockGetProcessGUID();

        Optional<EntityDetail> portEntity = mockEntityDetail(PORT_GUID);
        when(dataEnginePortHandler.findPortImplementationEntity(USER, QUALIFIED_NAME)).thenReturn(portEntity);

        EntityDetail mockedSchemaType = mockEntityDetailWithQualifiedName(OLD_SCHEMA_GUID, OLD_SCHEMA_QUALIFIED_NAME);
        when(dataEnginePortHandler.findSchemaTypeForPort(USER, PORT_GUID)).thenReturn(mockedSchemaType);
        PortImplementationRequestBody requestBody = mockPortImplementationRequestBody();

        GUIDResponse response = dataEngineRESTServices.upsertPortImplementation(USER, SERVER_NAME, requestBody);

        verify(dataEnginePortHandler, times(1)).updatePortImplementation(USER, portEntity.get(), portImplementation,
                EXTERNAL_SOURCE_DE_QUALIFIED_NAME);
        verify(dataEngineSchemaTypeHandler, times(1)).removeSchemaType(USER, OLD_SCHEMA_QUALIFIED_NAME, EXTERNAL_SOURCE_DE_QUALIFIED_NAME);
        assertEquals(PORT_GUID, response.getGUID());
    }

    @Test
    void createPortAlias() throws InvalidParameterException, PropertyServerException, UserNotAuthorizedException {
        mockPortHandler("upsertPortAliasWithDelegation");
        mockProcessHandler("updateProcessStatus");
        mockGetProcessGUID();

        when(dataEnginePortHandler.createPortAlias(USER, portAlias, PROCESS_GUID, EXTERNAL_SOURCE_DE_QUALIFIED_NAME)).thenReturn(GUID);

        PortAliasRequestBody requestBody = mockPortAliasRequestBody();

        GUIDResponse response = dataEngineRESTServices.upsertPortAlias(USER, SERVER_NAME, requestBody);

        assertEquals(GUID, response.getGUID());
        verify(dataEnginePortHandler, times(1)).addPortDelegationRelationship(USER, GUID, PortType.INOUT_PORT, DELEGATED_QUALIFIED_NAME,
                EXTERNAL_SOURCE_DE_QUALIFIED_NAME);
        verify(processHandler, times(1)).updateProcessStatus(USER, PROCESS_GUID, InstanceStatus.DRAFT, EXTERNAL_SOURCE_DE_QUALIFIED_NAME);
        verify(processHandler, times(1)).updateProcessStatus(USER, PROCESS_GUID, InstanceStatus.ACTIVE, EXTERNAL_SOURCE_DE_QUALIFIED_NAME);
    }

    @Test
    void createPortAlias_ResponseWithCapturedInvalidParameterException() throws InvalidParameterException,
                                                                                PropertyServerException,
                                                                                UserNotAuthorizedException,
                                                                                InvocationTargetException,
                                                                                NoSuchMethodException,
                                                                                InstantiationException,
                                                                                IllegalAccessException {
        String methodName = "upsertPortAliasWithDelegation";
        mockPortHandler(methodName);
        mockProcessHandler("updateProcessStatus");
        mockGetProcessGUID();

        InvalidParameterException mockedException = mockException(InvalidParameterException.class, methodName);
        when(dataEnginePortHandler.createPortAlias(USER, portAlias, PROCESS_GUID, EXTERNAL_SOURCE_DE_QUALIFIED_NAME)).thenThrow(mockedException);

        PortAliasRequestBody requestBody = mockPortAliasRequestBody();

        GUIDResponse response = dataEngineRESTServices.upsertPortAlias(USER, SERVER_NAME, requestBody);

        verify(restExceptionHandler, times(1)).captureInvalidParameterException(response, mockedException);
    }

    @Test
    void createPortAlias_ResponseWithCaptureUserNotAuthorizedException() throws InvalidParameterException,
                                                                                PropertyServerException,
                                                                                UserNotAuthorizedException,
                                                                                InvocationTargetException,
                                                                                NoSuchMethodException,
                                                                                InstantiationException,
                                                                                IllegalAccessException {
        String methodName = "upsertPortAliasWithDelegation";
        mockPortHandler(methodName);
        mockProcessHandler("updateProcessStatus");
        mockGetProcessGUID();

        UserNotAuthorizedException mockedException = mockException(UserNotAuthorizedException.class, methodName);
        when(dataEnginePortHandler.createPortAlias(USER, portAlias, PROCESS_GUID, EXTERNAL_SOURCE_DE_QUALIFIED_NAME)).thenThrow(mockedException);

        PortAliasRequestBody requestBody = mockPortAliasRequestBody();

        GUIDResponse response = dataEngineRESTServices.upsertPortAlias(USER, SERVER_NAME, requestBody);

        verify(restExceptionHandler, times(1)).captureUserNotAuthorizedException(response, mockedException);
    }

    @Test
    void updatePortAlias() throws InvalidParameterException, PropertyServerException,
                                  UserNotAuthorizedException {
        mockPortHandler("upsertPortAliasWithDelegation");
        mockProcessHandler("updateProcessStatus");
        mockGetProcessGUID();

        Optional<EntityDetail> portEntity = mockEntityDetail(GUID);
        when(dataEnginePortHandler.findPortAliasEntity(USER, QUALIFIED_NAME)).thenReturn(portEntity);

        PortAliasRequestBody requestBody = mockPortAliasRequestBody();

        GUIDResponse response = dataEngineRESTServices.upsertPortAlias(USER, SERVER_NAME, requestBody);

        assertEquals(GUID, response.getGUID());
        verify(dataEnginePortHandler, times(1)).updatePortAlias(USER, portEntity.get(), portAlias, EXTERNAL_SOURCE_DE_QUALIFIED_NAME);
        verify(dataEnginePortHandler, times(1)).addPortDelegationRelationship(USER, GUID, PortType.INOUT_PORT, DELEGATED_QUALIFIED_NAME,
                EXTERNAL_SOURCE_DE_QUALIFIED_NAME);
    }

    @Test
    void createProcess() throws InvalidParameterException, PropertyServerException, UserNotAuthorizedException {
        mockSchemaTypeHandler("upsertSchemaType");
        mockSchemaTypeHandler("addLineageMappings");
        mockSchemaTypeHandler("addAnchorGUID");
        mockPortHandler("upsertPortImplementation");
        mockPortHandler("upsertPortAliasWithDelegation");
        mockProcessHandler("upsertProcess");
        mockProcessHandler("updateProcessStatus");
        mockProcessHandler("addProcessPortRelationships");
        mockCollectionHandler("upsertProcess");

        when(dataEnginePortHandler.createPortAlias(USER, portAlias, PROCESS_GUID, EXTERNAL_SOURCE_DE_QUALIFIED_NAME)).thenReturn(GUID);

        when(processHandler.createProcess(USER, process, EXTERNAL_SOURCE_DE_QUALIFIED_NAME)).thenReturn(PROCESS_GUID);

        ProcessesRequestBody requestBody = mockProcessesRequestBody();

        ProcessListResponse response = dataEngineRESTServices.upsertProcesses(USER, SERVER_NAME, requestBody);

        verify(dataEngineSchemaTypeHandler, times(1)).upsertSchemaType(USER, getSchemaType(), EXTERNAL_SOURCE_DE_QUALIFIED_NAME);
        verify(dataEnginePortHandler, times(1)).createPortImplementation(USER, portImplementation, PROCESS_GUID, EXTERNAL_SOURCE_DE_QUALIFIED_NAME);
        verify(dataEnginePortHandler, times(1)).addPortDelegationRelationship(USER, GUID, PortType.INOUT_PORT, DELEGATED_QUALIFIED_NAME,
                EXTERNAL_SOURCE_DE_QUALIFIED_NAME);
        verify(processHandler, times(1)).updateProcessStatus(USER, PROCESS_GUID, InstanceStatus.ACTIVE, EXTERNAL_SOURCE_DE_QUALIFIED_NAME);
        assertEquals(PROCESS_GUID, response.getGUIDs().get(0));
    }

    @Test
    void createProcess_ResponseWithCapturedInvalidParameterException() throws InvalidParameterException,
                                                                              PropertyServerException,
                                                                              UserNotAuthorizedException,
                                                                              InvocationTargetException,
                                                                              NoSuchMethodException,
                                                                              InstantiationException,
                                                                              IllegalAccessException {
        String methodName = "upsertProcess";
        mockSchemaTypeHandler("upsertSchemaType");
        mockPortHandler("upsertPortImplementation");
        mockPortHandler("upsertPortAliasWithDelegation");
        mockProcessHandler("updateProcessStatus");
<<<<<<< HEAD
        mockTransformationProjectHandler(methodName);
=======
        mockCollectionHandler("upsertProcess");

        String methodName = "upsertProcess";
>>>>>>> 7604d813
        mockProcessHandler(methodName);

        InvalidParameterException mockedException = mockException(InvalidParameterException.class, methodName);

        when(processHandler.createProcess(USER, process, EXTERNAL_SOURCE_DE_QUALIFIED_NAME)).thenThrow(mockedException);

        ProcessesRequestBody requestBody = mockProcessesRequestBody();

        dataEngineRESTServices.upsertProcesses(USER, SERVER_NAME, requestBody);

        verify(restExceptionHandler, times(1)).captureInvalidParameterException(any(GUIDResponse.class), eq(mockedException));
    }

    @Test
    void createProcess_ResponseWithCapturedUserNotAuthorizedException() throws InvalidParameterException,
                                                                               PropertyServerException,
                                                                               UserNotAuthorizedException,
                                                                               InvocationTargetException,
                                                                               NoSuchMethodException,
                                                                               InstantiationException,
                                                                               IllegalAccessException {
        String methodName = "upsertProcess";
        mockSchemaTypeHandler("upsertSchemaType");
        mockSchemaTypeHandler("addLineageMappings");
        mockPortHandler("upsertPortImplementation");
        mockPortHandler("upsertPortAliasWithDelegation");
        mockProcessHandler("updateProcessStatus");
<<<<<<< HEAD
        mockTransformationProjectHandler(methodName);
=======
        mockCollectionHandler("upsertProcess");

        String methodName = "upsertProcess";
>>>>>>> 7604d813
        mockProcessHandler(methodName);

        UserNotAuthorizedException mockedException = mockException(UserNotAuthorizedException.class, methodName);
        when(processHandler.createProcess(USER, process, EXTERNAL_SOURCE_DE_QUALIFIED_NAME)).thenThrow(mockedException);

        ProcessesRequestBody requestBody = mockProcessesRequestBody();

        dataEngineRESTServices.upsertProcesses(USER, SERVER_NAME, requestBody);

        verify(restExceptionHandler, times(1)).captureUserNotAuthorizedException(any(GUIDResponse.class), eq(mockedException));
    }

    @Test
    void updateProcess() throws InvalidParameterException, PropertyServerException, UserNotAuthorizedException {
        mockSchemaTypeHandler("upsertSchemaType");
        mockSchemaTypeHandler("deleteObsoleteSchemaType");
        mockSchemaTypeHandler("addLineageMappings");
        mockPortHandler("upsertPortImplementation");
        mockPortHandler("upsertPortAliasWithDelegation");
        mockPortHandler("upsertSchemaType");
        mockPortHandler("deleteObsoletePorts");
        mockProcessHandler("upsertProcess");
        mockProcessHandler("updateProcessStatus");
        mockProcessHandler("addProcessPortRelationships");
        mockProcessHandler("deleteObsoletePorts");
        mockCollectionHandler("upsertProcess");

        Optional<EntityDetail> portEntity = mockEntityDetail(PORT_GUID);
        when(dataEnginePortHandler.findPortImplementationEntity(USER, QUALIFIED_NAME)).thenReturn(portEntity);

        EntityDetail mockedSchemaType = mockEntityDetailWithQualifiedName(OLD_SCHEMA_GUID, OLD_SCHEMA_QUALIFIED_NAME);
        when(dataEnginePortHandler.findSchemaTypeForPort(USER, PORT_GUID)).thenReturn(mockedSchemaType);
        when(dataEngineSchemaTypeHandler.upsertSchemaType(USER, getSchemaType(), EXTERNAL_SOURCE_DE_QUALIFIED_NAME)).thenReturn(SCHEMA_GUID);

        when(dataEnginePortHandler.createPortAlias(USER, portAlias, PROCESS_GUID, EXTERNAL_SOURCE_DE_QUALIFIED_NAME)).thenReturn(PORT_GUID);

        Optional<EntityDetail> processEntity = mockEntityDetail(PROCESS_GUID);
        when(processHandler.findProcessEntity(USER, PROCESS_QUALIFIED_NAME)).thenReturn(processEntity);

        EntityDetail mockedPort = mockEntityDetailWithQualifiedName(PORT_GUID, QUALIFIED_NAME);
        when(processHandler.getPortsForProcess(USER, GUID, OpenMetadataAPIMapper.PORT_IMPLEMENTATION_TYPE_NAME)).thenReturn(new HashSet<>(Collections.singletonList(mockedPort)));
        ProcessesRequestBody requestBody = mockProcessesRequestBody();

        ProcessListResponse response = dataEngineRESTServices.upsertProcesses(USER, SERVER_NAME, requestBody);

        verify(dataEngineSchemaTypeHandler, times(1)).upsertSchemaType(USER, getSchemaType(), EXTERNAL_SOURCE_DE_QUALIFIED_NAME);
        verify(dataEnginePortHandler, times(1)).updatePortImplementation(USER, portEntity.get(), portImplementation,
                EXTERNAL_SOURCE_DE_QUALIFIED_NAME);
        verify(dataEnginePortHandler, times(1)).addPortDelegationRelationship(USER, PORT_GUID, PortType.INOUT_PORT,
                DELEGATED_QUALIFIED_NAME, EXTERNAL_SOURCE_DE_QUALIFIED_NAME);

        verify(processHandler, times(2)).updateProcessStatus(any(), any(), instanceStatuses.capture(), any());

        List<InstanceStatus> allValues = instanceStatuses.getAllValues();
        assertEquals(2, allValues.size());
        assertTrue(allValues.containsAll(Arrays.asList(InstanceStatus.DRAFT, InstanceStatus.ACTIVE)));
        assertEquals(PROCESS_GUID, response.getGUIDs().get(0));
    }

    @Test
    void addPortsToProcess() throws InvalidParameterException, PropertyServerException, UserNotAuthorizedException {
        mockProcessHandler("addPortsToProcess");
        mockPortHandler("addPortsToProcess");

        PortListRequestBody requestBody = mockPortListRequestBody();
        Optional<EntityDetail> portEntity = mockEntityDetail(GUID);
        when(dataEnginePortHandler.findPortEntity(USER, QUALIFIED_NAME)).thenReturn(portEntity);

        GUIDResponse response = dataEngineRESTServices.addPortsToProcess(USER, SERVER_NAME, PROCESS_GUID, requestBody);

        verify(processHandler, times(1)).addProcessPortRelationship(USER, PROCESS_GUID, GUID, EXTERNAL_SOURCE_DE_QUALIFIED_NAME);
        assertEquals(PROCESS_GUID, response.getGUID());
    }


    @Test
    void addPortsToProcess_ResponseWithCapturedInvalidParameterException() throws InvalidParameterException,
                                                                                  PropertyServerException,
                                                                                  UserNotAuthorizedException,
                                                                                  InvocationTargetException,
                                                                                  NoSuchMethodException,
                                                                                  InstantiationException,
                                                                                  IllegalAccessException {

        String methodName = "addPortsToProcess";
        mockProcessHandler(methodName);
        mockPortHandler(methodName);

        PortListRequestBody requestBody = mockPortListRequestBody();
        Optional<EntityDetail> portEntity = mockEntityDetail(GUID);
        when(dataEnginePortHandler.findPortEntity(USER, QUALIFIED_NAME)).thenReturn(portEntity);

        InvalidParameterException mockedException = mockException(InvalidParameterException.class, methodName);
        doThrow(mockedException).when(processHandler).addProcessPortRelationship(USER, PROCESS_GUID, GUID, EXTERNAL_SOURCE_DE_QUALIFIED_NAME);

        GUIDResponse response = dataEngineRESTServices.addPortsToProcess(USER, SERVER_NAME, PROCESS_GUID, requestBody);
        verify(restExceptionHandler, times(1)).captureInvalidParameterException(response, mockedException);
    }

    private Optional<EntityDetail> mockEntityDetail(String guid) {
        EntityDetail mockedPortEntity = mock(EntityDetail.class);
        when(mockedPortEntity.getGUID()).thenReturn(guid);
        return Optional.of(mockedPortEntity);
    }


    private EntityDetail mockEntityDetailWithQualifiedName(String guid, String qualifiedName) {
        EntityDetail entityDetail = mock(EntityDetail.class);

        when(entityDetail.getGUID()).thenReturn(guid);
        InstanceProperties mockedProperties = mock(InstanceProperties.class);
        InstancePropertyValue mockedPropertyValue = mock(InstancePropertyValue.class);
        when(mockedPropertyValue.valueAsString()).thenReturn(OLD_SCHEMA_QUALIFIED_NAME);
        when(mockedProperties.getPropertyValue(OpenMetadataAPIMapper.QUALIFIED_NAME_PROPERTY_NAME)).thenReturn(mockedPropertyValue);
        when(entityDetail.getProperties()).thenReturn(mockedProperties);

        return entityDetail;
    }
    @Test
    void addPortsToProcess_ResponseWithCapturedUserNotAuthorizedException() throws InvalidParameterException,
                                                                                   PropertyServerException,
                                                                                   UserNotAuthorizedException,
                                                                                   InvocationTargetException,
                                                                                   NoSuchMethodException,
                                                                                   InstantiationException,
                                                                                   IllegalAccessException {

        String methodName = "addPortsToProcess";
        mockProcessHandler(methodName);
        mockPortHandler(methodName);

        PortListRequestBody requestBody = mockPortListRequestBody();
        Optional<EntityDetail> portEntity = mockEntityDetail(GUID);
        when(dataEnginePortHandler.findPortEntity(USER, QUALIFIED_NAME)).thenReturn(portEntity);

        UserNotAuthorizedException mockedException = mockException(UserNotAuthorizedException.class, methodName);
        doThrow(mockedException).when(processHandler).addProcessPortRelationship(USER, PROCESS_GUID, GUID, EXTERNAL_SOURCE_DE_QUALIFIED_NAME);

        GUIDResponse response = dataEngineRESTServices.addPortsToProcess(USER, SERVER_NAME, PROCESS_GUID, requestBody);
        verify(restExceptionHandler, times(1)).captureUserNotAuthorizedException(response, mockedException);
    }

    @Test
    void addLineageMappings() throws InvalidParameterException, PropertyServerException, UserNotAuthorizedException {
        mockSchemaTypeHandler("addLineageMappings");

        LineageMappingsRequestBody requestBody = mockLineageMappingsRequestBody();

        dataEngineRESTServices.addLineageMappings(USER, SERVER_NAME, requestBody);

        verify(dataEngineSchemaTypeHandler, times(1)).addLineageMappingRelationship(USER, SOURCE_QUALIFIED_NAME,
                TARGET_QUALIFIED_NAME, EXTERNAL_SOURCE_DE_QUALIFIED_NAME);
    }

    @Test
    void addLineageMappings_ResponseWithCapturedInvalidParameterException() throws InvalidParameterException,
                                                                                   PropertyServerException,
                                                                                   UserNotAuthorizedException,
                                                                                   InvocationTargetException,
                                                                                   NoSuchMethodException,
                                                                                   InstantiationException,
                                                                                   IllegalAccessException {
        String methodName = "addLineageMappings";
        mockSchemaTypeHandler(methodName);

        LineageMappingsRequestBody requestBody = mockLineageMappingsRequestBody();

        InvalidParameterException mockedException = mockException(InvalidParameterException.class, methodName);
        doThrow(mockedException).when(dataEngineSchemaTypeHandler).addLineageMappingRelationship(USER, SOURCE_QUALIFIED_NAME, TARGET_QUALIFIED_NAME,
                EXTERNAL_SOURCE_DE_QUALIFIED_NAME);

        VoidResponse response = dataEngineRESTServices.addLineageMappings(USER, SERVER_NAME, requestBody);

        verify(restExceptionHandler, times(1)).captureInvalidParameterException(response, mockedException);
    }

    @Test
    void addLineageMappings_ResponseWithCapturedUserNotAuthorizedException() throws InvalidParameterException,
                                                                                    PropertyServerException,
                                                                                    UserNotAuthorizedException,
                                                                                    InvocationTargetException,
                                                                                    NoSuchMethodException,
                                                                                    InstantiationException,
                                                                                    IllegalAccessException {
        String methodName = "addLineageMappings";
        mockSchemaTypeHandler(methodName);

        LineageMappingsRequestBody requestBody = mockLineageMappingsRequestBody();

        UserNotAuthorizedException mockedException = mockException(UserNotAuthorizedException.class, methodName);
        doThrow(mockedException).when(dataEngineSchemaTypeHandler).addLineageMappingRelationship(USER, SOURCE_QUALIFIED_NAME, TARGET_QUALIFIED_NAME,
                EXTERNAL_SOURCE_DE_QUALIFIED_NAME);

        VoidResponse response = dataEngineRESTServices.addLineageMappings(USER, SERVER_NAME, requestBody);

        verify(restExceptionHandler, times(1)).captureUserNotAuthorizedException(response, mockedException);
    }

    @Test
    void upsertDatabase() throws InvalidParameterException, PropertyServerException, UserNotAuthorizedException {
        mockRelationalDataHandler("upsertDatabase");

        when(dataEngineRelationalDataHandler.upsertDatabase(USER, getDatabase(), EXTERNAL_SOURCE_DE_QUALIFIED_NAME)).thenReturn(GUID);

        DatabaseRequestBody requestBody = mockDatabaseRequestBody();

        GUIDResponse response = dataEngineRESTServices.upsertDatabase(USER, SERVER_NAME, requestBody);
        assertEquals(GUID, response.getGUID());
    }

    @Test
    void upsertDatabase_noDatabase() throws InvalidParameterException {
        DatabaseRequestBody requestBody = new DatabaseRequestBody();
        requestBody.setExternalSourceName(EXTERNAL_SOURCE_DE_QUALIFIED_NAME);

        GUIDResponse response = dataEngineRESTServices.upsertDatabase(USER, SERVER_NAME, requestBody);
        assertTrue(StringUtils.isEmpty(response.getGUID()));
        verify(restExceptionHandler, times(1)).handleMissingValue("database", "upsertDatabase");
    }

    @Test
    void upsertRelationalTable() throws InvalidParameterException, PropertyServerException, UserNotAuthorizedException {
        mockRelationalDataHandler("upsertRelationalTable");

        when(dataEngineRelationalDataHandler.upsertRelationalTable(USER, QUALIFIED_NAME, getRelationalTable(), EXTERNAL_SOURCE_DE_QUALIFIED_NAME)).thenReturn(GUID);

        RelationalTableRequestBody requestBody = mockRelationalTableRequestBody();

        GUIDResponse response = dataEngineRESTServices.upsertRelationalTable(USER, SERVER_NAME, requestBody);
        assertEquals(GUID, response.getGUID());
    }

    @Test
    void upsertRelationalTable_noDatabase() throws InvalidParameterException {
        RelationalTableRequestBody requestBody = new RelationalTableRequestBody();
        requestBody.setExternalSourceName(EXTERNAL_SOURCE_DE_QUALIFIED_NAME);

        GUIDResponse response = dataEngineRESTServices.upsertRelationalTable(USER, SERVER_NAME, requestBody);
        assertTrue(StringUtils.isEmpty(response.getGUID()));
        verify(restExceptionHandler, times(1)).handleMissingValue("databaseQualifiedName",
                "upsertRelationalTable");
    }

    private LineageMappingsRequestBody mockLineageMappingsRequestBody() {
        LineageMappingsRequestBody requestBody = new LineageMappingsRequestBody();
        requestBody.setLineageMappings(Collections.singletonList(getLineageMapping()));
        requestBody.setExternalSourceName(EXTERNAL_SOURCE_DE_QUALIFIED_NAME);
        return requestBody;
    }

    private void mockRegistrationHandler(String methodName) throws InvalidParameterException, PropertyServerException, UserNotAuthorizedException {
        when(instanceHandler.getRegistrationHandler(USER, SERVER_NAME, methodName)).thenReturn(dataEngineRegistrationHandler);
    }

    private void mockSchemaTypeHandler(String methodName) throws InvalidParameterException, UserNotAuthorizedException, PropertyServerException {
        when(instanceHandler.getDataEngineSchemaTypeHandler(USER, SERVER_NAME, methodName)).thenReturn(dataEngineSchemaTypeHandler);
    }

    private void mockPortHandler(String methodName) throws InvalidParameterException, UserNotAuthorizedException, PropertyServerException {
        when(instanceHandler.getPortHandler(USER, SERVER_NAME, methodName)).thenReturn(dataEnginePortHandler);
    }

    private void mockProcessHandler(String methodName) throws InvalidParameterException, UserNotAuthorizedException, PropertyServerException {
        when(instanceHandler.getProcessHandler(USER, SERVER_NAME, methodName)).thenReturn(processHandler);
    }

<<<<<<< HEAD
    private void mockRelationalDataHandler(String methodName) throws InvalidParameterException, UserNotAuthorizedException, PropertyServerException {
        when(instanceHandler.getRelationalDataHandler(USER, SERVER_NAME, methodName)).thenReturn(dataEngineRelationalDataHandler);
    }

    private void mockTransformationProjectHandler(String methodName) throws InvalidParameterException, UserNotAuthorizedException,
                                                                            PropertyServerException {
        when(instanceHandler.getTransformationProjectHandler(USER, SERVER_NAME, methodName)).thenReturn(dataEngineTransformationProjectHandler);
=======
    private void mockCollectionHandler(String methodName) throws InvalidParameterException, UserNotAuthorizedException, PropertyServerException {
        when(instanceHandler.getCollectionHandler(USER, SERVER_NAME, methodName)).thenReturn(dataEngineCollectionHandler);
    }

    private void mockRelationalDataHandler(String methodName) throws InvalidParameterException, UserNotAuthorizedException, PropertyServerException {
        when(instanceHandler.getRelationalDataHandler(USER, SERVER_NAME, methodName)).thenReturn(dataEngineRelationalDataHandler);
>>>>>>> 7604d813
    }

    private DataEngineRegistrationRequestBody mockDataEngineRegistrationRequestBody() {
        DataEngineRegistrationRequestBody requestBody = new DataEngineRegistrationRequestBody();
        requestBody.setSoftwareServerCapability(getSoftwareServerCapability());
        return requestBody;
    }

    private SchemaTypeRequestBody mockSchemaTypeRequestBody() {
        SchemaTypeRequestBody requestBody = new SchemaTypeRequestBody();
        requestBody.setSchemaType(getSchemaType());
        requestBody.setExternalSourceName(EXTERNAL_SOURCE_DE_QUALIFIED_NAME);
        return requestBody;
    }

    private PortImplementationRequestBody mockPortImplementationRequestBody() {
        PortImplementationRequestBody requestBody = new PortImplementationRequestBody();
        requestBody.setPortImplementation(portImplementation);
        requestBody.setExternalSourceName(EXTERNAL_SOURCE_DE_QUALIFIED_NAME);
        requestBody.setProcessQualifiedName(PROCESS_QUALIFIED_NAME);
        return requestBody;
    }

    private PortAliasRequestBody mockPortAliasRequestBody() {
        PortAliasRequestBody requestBody = new PortAliasRequestBody();
        requestBody.setPortAlias(portAlias);
        requestBody.setExternalSourceName(EXTERNAL_SOURCE_DE_QUALIFIED_NAME);
        requestBody.setProcessQualifiedName(PROCESS_QUALIFIED_NAME);
        return requestBody;
    }

    private ProcessesRequestBody mockProcessesRequestBody() {
        ProcessesRequestBody requestBody = new ProcessesRequestBody();
        requestBody.setProcesses(Collections.singletonList(process));
        requestBody.setExternalSourceName(EXTERNAL_SOURCE_DE_QUALIFIED_NAME);
        return requestBody;
    }

    private PortListRequestBody mockPortListRequestBody() {
        PortListRequestBody requestBody = new PortListRequestBody();
        requestBody.setPorts(Collections.singletonList(QUALIFIED_NAME));
        requestBody.setExternalSourceName(EXTERNAL_SOURCE_DE_QUALIFIED_NAME);
        return requestBody;
    }

    private SoftwareServerCapability getSoftwareServerCapability() {
        SoftwareServerCapability softwareServerCapability = new SoftwareServerCapability();

        softwareServerCapability.setQualifiedName(EXTERNAL_SOURCE_DE_QUALIFIED_NAME);
        softwareServerCapability.setDisplayName(NAME);
        softwareServerCapability.setDescription(DESCRIPTION);
        softwareServerCapability.setEngineType(TYPE);
        softwareServerCapability.setEngineVersion(VERSION);
        softwareServerCapability.setPatchLevel(PATCH_LEVEL);
        softwareServerCapability.setSource(SOURCE);

        return softwareServerCapability;
    }

    private DatabaseRequestBody mockDatabaseRequestBody() {
        DatabaseRequestBody requestBody = new DatabaseRequestBody();
        requestBody.setDatabase(getDatabase());
        requestBody.setExternalSourceName(EXTERNAL_SOURCE_DE_QUALIFIED_NAME);
        return requestBody;
    }

    private RelationalTableRequestBody mockRelationalTableRequestBody() {
        RelationalTableRequestBody requestBody = new RelationalTableRequestBody();
        requestBody.setRelationalTable(getRelationalTable());
        requestBody.setExternalSourceName(EXTERNAL_SOURCE_DE_QUALIFIED_NAME);
        requestBody.setDatabaseQualifiedName(QUALIFIED_NAME);

        return requestBody;
    }

    private SchemaType getSchemaType() {
        SchemaType schemaType = new SchemaType();

        schemaType.setQualifiedName(QUALIFIED_NAME);
        schemaType.setDisplayName(NAME);
        schemaType.setAuthor(AUTHOR);
        schemaType.setUsage(USAGE);
        schemaType.setEncodingStandard(ENCODING_STANDARD);
        schemaType.setVersionNumber(VERSION_NUMBER);

        Attribute schemaAttribute = new Attribute();
        schemaAttribute.setQualifiedName(QUALIFIED_NAME);

        schemaType.setTabularColumns(Collections.singletonList(schemaAttribute));

        return schemaType;
    }

    private LineageMapping getLineageMapping() {
        LineageMapping lineageMapping = new LineageMapping();

        lineageMapping.setSourceAttribute(SOURCE_QUALIFIED_NAME);
        lineageMapping.setTargetAttribute(TARGET_QUALIFIED_NAME);

        return lineageMapping;
    }

    private PortImplementation getPortImplementation() {
        PortImplementation portImplementation = new PortImplementation();
        portImplementation.setQualifiedName(QUALIFIED_NAME);
        portImplementation.setDisplayName(NAME);
        portImplementation.setPortType(PortType.INOUT_PORT);
        portImplementation.setSchemaType(getSchemaType());

        return portImplementation;
    }

    private PortAlias getPortAlias() {
        PortAlias portAlias = new PortAlias();
        portAlias.setQualifiedName(QUALIFIED_NAME);
        portAlias.setDisplayName(NAME);
        portAlias.setPortType(PortType.INOUT_PORT);
        portAlias.setDelegatesTo(DELEGATED_QUALIFIED_NAME);

        return portAlias;
    }

    private Process getProcess(List<PortImplementation> portImplementations, List<PortAlias> portAliases, List<LineageMapping> lineageMappings) {
        Process process = new Process();

        process.setQualifiedName(PROCESS_QUALIFIED_NAME);
        process.setName(NAME);
        process.setDisplayName(NAME);
        process.setDescription(DESCRIPTION);
        process.setFormula(FORMULA);
        process.setOwner(OWNER);
        process.setOwnerType(OwnerType.USER_ID);
        process.setPortImplementations(portImplementations);
        process.setPortAliases(portAliases);
        process.setLineageMappings(lineageMappings);
        process.setUpdateSemantic(UpdateSemantic.REPLACE);

        return process;
    }

    private Database getDatabase() {
        Database database = new Database();

        database.setQualifiedName(QUALIFIED_NAME);
        database.setDisplayName(NAME);
        return database;
    }

    private RelationalTable getRelationalTable() {
        RelationalTable relationalTable = new RelationalTable();

        relationalTable.setQualifiedName(QUALIFIED_NAME);
        relationalTable.setDisplayName(NAME);

        return relationalTable;
    }
<<<<<<< HEAD

    private void mockGetProcessGUID() throws InvalidParameterException, UserNotAuthorizedException, PropertyServerException {
        mockProcessHandler("getProcessGUID");
        EntityDetail mockedProcess = mock(EntityDetail.class);
        when(mockedProcess.getGUID()).thenReturn(PROCESS_GUID);
        when(processHandler.findProcessEntity(USER, PROCESS_QUALIFIED_NAME)).thenReturn(Optional.of(mockedProcess));
    }
=======
>>>>>>> 7604d813
}<|MERGE_RESOLUTION|>--- conflicted
+++ resolved
@@ -41,12 +41,7 @@
 import org.odpi.openmetadata.accessservices.dataengine.server.handlers.DataEngineSchemaTypeHandler;
 import org.odpi.openmetadata.accessservices.dataengine.server.handlers.DataEnginePortHandler;
 import org.odpi.openmetadata.accessservices.dataengine.server.handlers.DataEngineProcessHandler;
-<<<<<<< HEAD
-import org.odpi.openmetadata.accessservices.dataengine.server.handlers.DataEngineTransformationProjectHandler;
-=======
 import org.odpi.openmetadata.accessservices.dataengine.server.handlers.DataEngineCollectionHandler;
-import org.odpi.openmetadata.accessservices.dataengine.server.mappers.PortPropertiesMapper;
->>>>>>> 7604d813
 import org.odpi.openmetadata.commonservices.ffdc.RESTExceptionHandler;
 import org.odpi.openmetadata.commonservices.ffdc.rest.GUIDResponse;
 import org.odpi.openmetadata.commonservices.ffdc.rest.VoidResponse;
@@ -433,11 +428,6 @@
 
         verify(dataEnginePortHandler, times(1)).updatePortImplementation(USER, portEntity.get(), portImplementation,
                 EXTERNAL_SOURCE_DE_QUALIFIED_NAME);
-<<<<<<< HEAD
-=======
-
-        verify(dataEngineSchemaTypeHandler, times(1)).upsertSchemaType(USER, getSchemaType(), EXTERNAL_SOURCE_DE_QUALIFIED_NAME);
->>>>>>> 7604d813
         assertEquals(PORT_GUID, response.getGUID());
     }
 
@@ -589,13 +579,7 @@
         mockPortHandler("upsertPortImplementation");
         mockPortHandler("upsertPortAliasWithDelegation");
         mockProcessHandler("updateProcessStatus");
-<<<<<<< HEAD
-        mockTransformationProjectHandler(methodName);
-=======
         mockCollectionHandler("upsertProcess");
-
-        String methodName = "upsertProcess";
->>>>>>> 7604d813
         mockProcessHandler(methodName);
 
         InvalidParameterException mockedException = mockException(InvalidParameterException.class, methodName);
@@ -623,13 +607,7 @@
         mockPortHandler("upsertPortImplementation");
         mockPortHandler("upsertPortAliasWithDelegation");
         mockProcessHandler("updateProcessStatus");
-<<<<<<< HEAD
-        mockTransformationProjectHandler(methodName);
-=======
         mockCollectionHandler("upsertProcess");
-
-        String methodName = "upsertProcess";
->>>>>>> 7604d813
         mockProcessHandler(methodName);
 
         UserNotAuthorizedException mockedException = mockException(UserNotAuthorizedException.class, methodName);
@@ -896,22 +874,12 @@
         when(instanceHandler.getProcessHandler(USER, SERVER_NAME, methodName)).thenReturn(processHandler);
     }
 
-<<<<<<< HEAD
+    private void mockCollectionHandler(String methodName) throws InvalidParameterException, UserNotAuthorizedException, PropertyServerException {
+        when(instanceHandler.getCollectionHandler(USER, SERVER_NAME, methodName)).thenReturn(dataEngineCollectionHandler);
+    }
+
     private void mockRelationalDataHandler(String methodName) throws InvalidParameterException, UserNotAuthorizedException, PropertyServerException {
         when(instanceHandler.getRelationalDataHandler(USER, SERVER_NAME, methodName)).thenReturn(dataEngineRelationalDataHandler);
-    }
-
-    private void mockTransformationProjectHandler(String methodName) throws InvalidParameterException, UserNotAuthorizedException,
-                                                                            PropertyServerException {
-        when(instanceHandler.getTransformationProjectHandler(USER, SERVER_NAME, methodName)).thenReturn(dataEngineTransformationProjectHandler);
-=======
-    private void mockCollectionHandler(String methodName) throws InvalidParameterException, UserNotAuthorizedException, PropertyServerException {
-        when(instanceHandler.getCollectionHandler(USER, SERVER_NAME, methodName)).thenReturn(dataEngineCollectionHandler);
-    }
-
-    private void mockRelationalDataHandler(String methodName) throws InvalidParameterException, UserNotAuthorizedException, PropertyServerException {
-        when(instanceHandler.getRelationalDataHandler(USER, SERVER_NAME, methodName)).thenReturn(dataEngineRelationalDataHandler);
->>>>>>> 7604d813
     }
 
     private DataEngineRegistrationRequestBody mockDataEngineRegistrationRequestBody() {
@@ -1068,7 +1036,6 @@
 
         return relationalTable;
     }
-<<<<<<< HEAD
 
     private void mockGetProcessGUID() throws InvalidParameterException, UserNotAuthorizedException, PropertyServerException {
         mockProcessHandler("getProcessGUID");
@@ -1076,6 +1043,4 @@
         when(mockedProcess.getGUID()).thenReturn(PROCESS_GUID);
         when(processHandler.findProcessEntity(USER, PROCESS_QUALIFIED_NAME)).thenReturn(Optional.of(mockedProcess));
     }
-=======
->>>>>>> 7604d813
 }