/* SPDX-License-Identifier: Apache-2.0 */
/* Copyright Contributors to the ODPi Egeria project. */

package org.odpi.openmetadata.accessservices.analyticsmodeling.synchronization;

import java.util.ArrayList;
import java.util.HashMap;
import java.util.List;
import java.util.Map;
import java.util.Map.Entry;
import java.util.Objects;
import java.util.Optional;
import java.util.stream.Collectors;

import org.odpi.openmetadata.accessservices.analyticsmodeling.ffdc.AnalyticsModelingErrorCode;
import org.odpi.openmetadata.accessservices.analyticsmodeling.ffdc.exceptions.AnalyticsModelingCheckedException;
import org.odpi.openmetadata.accessservices.analyticsmodeling.model.ResponseContainerAssets;
import org.odpi.openmetadata.accessservices.analyticsmodeling.synchronization.beans.SchemaAttribute;
import org.odpi.openmetadata.accessservices.analyticsmodeling.synchronization.beans.SchemaType;
import org.odpi.openmetadata.accessservices.analyticsmodeling.synchronization.builders.AnalyticsMetadataBuilder;
import org.odpi.openmetadata.accessservices.analyticsmodeling.synchronization.converters.AnalyticsMetadataConverter;
import org.odpi.openmetadata.accessservices.analyticsmodeling.synchronization.converters.AssetConverter;
import org.odpi.openmetadata.accessservices.analyticsmodeling.synchronization.converters.SchemaTypeConverter;
import org.odpi.openmetadata.accessservices.analyticsmodeling.synchronization.model.AnalyticsAsset;
import org.odpi.openmetadata.accessservices.analyticsmodeling.synchronization.model.AnalyticsMetadata;
import org.odpi.openmetadata.accessservices.analyticsmodeling.synchronization.model.AssetReference;
import org.odpi.openmetadata.accessservices.analyticsmodeling.synchronization.model.MetadataItem;
import org.odpi.openmetadata.accessservices.analyticsmodeling.synchronization.model.MetadataContainer;
import org.odpi.openmetadata.accessservices.analyticsmodeling.utils.Constants;
import org.odpi.openmetadata.accessservices.analyticsmodeling.utils.QualifiedNameUtils;
import org.odpi.openmetadata.commonservices.generichandlers.AssetHandler;
import org.odpi.openmetadata.commonservices.generichandlers.SchemaAttributeHandler;
import org.odpi.openmetadata.commonservices.generichandlers.SchemaTypeBuilder;
import org.odpi.openmetadata.commonservices.generichandlers.SchemaTypeHandler;
import org.odpi.openmetadata.frameworks.connectors.ffdc.InvalidParameterException;
import org.odpi.openmetadata.frameworks.connectors.ffdc.PropertyServerException;
import org.odpi.openmetadata.frameworks.connectors.ffdc.UserNotAuthorizedException;
import org.odpi.openmetadata.frameworks.connectors.properties.beans.SoftwareServerCapability;
import org.odpi.openmetadata.repositoryservices.connectors.stores.metadatacollectionstore.properties.instances.EntityDetail;
import org.odpi.openmetadata.repositoryservices.connectors.stores.metadatacollectionstore.properties.instances.Relationship;

import com.fasterxml.jackson.core.JsonProcessingException;
import com.fasterxml.jackson.databind.ObjectMapper;

public class AnalyticsArtifactHandler {

	private AssetHandler<AnalyticsAsset> assetHandler;
	private SchemaTypeHandler<SchemaType> schemaTypeHandler;
	private SchemaAttributeHandler<SchemaAttribute, SchemaType> metadataHandler;
	private AnalyticsMetadataConverter analyticsMetadataConverter;	
	
	
	private ExecutionContext ctx;
	
	private IdentifierResolver resolver;
	private Map<String, String> newItem;		// map identifier to GUID for new items during update operation
	private List<String> invalidAliases = new ArrayList<>();	// referenced asset aliases removed or used for other asset during update.

	public AnalyticsArtifactHandler(ExecutionContext ctx) {
		
		this.ctx = ctx;

		assetHandler = new AssetHandler<>(new AssetConverter(ctx.getRepositoryHelper(), ctx.getServiceName(), ctx.getServerName()),
				AnalyticsAsset.class, ctx.getServiceName(), ctx.getServerName(),
				ctx.getInvalidParameterHandler(), ctx.getRepositoryHandler(), ctx.getRepositoryHelper(),
				ctx.getLocalServerUserId(), ctx.getSecurityVerifier(), 
				ctx.getSupportedZones(), ctx.getDefaultZones(), ctx.getPublishZones(), ctx.getAuditLog());
		
		schemaTypeHandler = new SchemaTypeHandler<>(
				new SchemaTypeConverter(ctx.getRepositoryHelper(), ctx.getServiceName(), ctx.getServerName()),
				SchemaType.class, ctx.getServiceName(), ctx.getServerName(),
				ctx.getInvalidParameterHandler(), ctx.getRepositoryHandler(), ctx.getRepositoryHelper(),
				ctx.getLocalServerUserId(), ctx.getSecurityVerifier(), 
				ctx.getSupportedZones(), ctx.getDefaultZones(), ctx.getPublishZones(), ctx.getAuditLog());
		
		analyticsMetadataConverter = new AnalyticsMetadataConverter(ctx.getRepositoryHelper(), ctx.getServiceName(), ctx.getServerName());
		
		metadataHandler = new SchemaAttributeHandler<>(
				analyticsMetadataConverter,
                SchemaAttribute.class,
                new SchemaTypeConverter(ctx.getRepositoryHelper(), ctx.getServiceName(), ctx.getServerName()),
                SchemaType.class,
                ctx.getServiceName(), ctx.getServerName(),
				ctx.getInvalidParameterHandler(), ctx.getRepositoryHandler(), ctx.getRepositoryHelper(),
				ctx.getLocalServerUserId(), ctx.getSecurityVerifier(), 
				ctx.getSupportedZones(), ctx.getDefaultZones(), ctx.getPublishZones(), ctx.getAuditLog());
	}
	
	public AssetHandler<AnalyticsAsset> getAssetHandler() {
		return assetHandler;
	}

	/**
	 * Create assets defined by input.
	 * @param user making the request.
	 * @param serverCapability where the artifact is located.
	 * @param input definition of analytic artifact.
	 * @return set of asset GUIDs representing the artifact.
	 * @throws AnalyticsModelingCheckedException in case of error.
	 */
	public ResponseContainerAssets createAssets(String user, String serverCapability, String input)
			throws AnalyticsModelingCheckedException
	{
		String methodName = "createAssets";
		ctx.initializeSoftwareServerCapability(user, serverCapability);
		
		ObjectMapper mapper = new ObjectMapper();
		List<String> guids = new ArrayList<>();
		
		try {
			AnalyticsAsset asset = mapper.readValue(input, AnalyticsAsset.class);
			
			if (asset.hasMetadataModule() || !asset.isVisualization()) {
				guids.add(createModuleAsset(asset));
			}
			
			if (asset.isVisualization()) {
				guids.add(createVisualizationAsset(asset));
			}
			
		} catch (JsonProcessingException ex) {
			throw new AnalyticsModelingCheckedException(
					AnalyticsModelingErrorCode.INCORRECT_ARTIFACT_DEFINITION.getMessageDefinition(input),
					this.getClass().getSimpleName(),
					methodName,
					ex);
		} catch (InvalidParameterException | PropertyServerException | UserNotAuthorizedException ex) {
			throw new AnalyticsModelingCheckedException(
					AnalyticsModelingErrorCode.FAILED_CREATE_ARTIFACT.getMessageDefinition(),
					this.getClass().getSimpleName(),
					methodName,
					ex);
		}
		
		ResponseContainerAssets ret = new ResponseContainerAssets();
		ret.setAssetsList(guids);
		return ret;
	}
	
	/**
	 * Create an asset with metadata model.
	 * 
	 * @param asset definition.
	 * @return GUID of the created Asset
	 * @throws InvalidParameterException
	 * @throws PropertyServerException
	 * @throws UserNotAuthorizedException
	 */
	private String createModuleAsset(AnalyticsAsset asset) 
			throws InvalidParameterException, PropertyServerException, UserNotAuthorizedException
	{
		resolver = new IdentifierResolver(ctx, asset);
		
		// create asset
		String assetGUID = createAssetEntity(asset, true);
		String qualifiedName = asset.getQualifiedName();

		// create relationships for referenced assets
		createAssetReferences(asset, assetGUID);
		
		String schemaTypeGUID = createSchemaType(asset, assetGUID);	

		// create containers
		if (asset.getContainer() != null) {
			verifyOrder(asset.getContainer());
			for (MetadataContainer container : asset.getContainer()) {
				createContainer(container, schemaTypeGUID, assetGUID, false, qualifiedName);
			}
		}

		// create items
		createItems(asset.getItem(), assetGUID, qualifiedName, schemaTypeGUID, false); 
		
		return assetGUID;
	}

	/**
	 * Create relationships of the asset using references to existing assets.
	 * @param asset
	 * @param assetGUID
	 * @throws PropertyServerException 
	 * @throws UserNotAuthorizedException 
	 */
	private void createAssetReferences(AnalyticsAsset asset, String assetGUID) 
			throws UserNotAuthorizedException, PropertyServerException 
	{
		String methodName = "createAssetReferences";
		List<AssetReference> refAssets = asset.getReference();
		
		if (refAssets == null) {
			return;
		}
	
		for (AssetReference ref : refAssets) {
			if (ref.getGuid() != null) {
				ctx.getRepositoryHandler().createRelationship(ctx.getUserId(), IdMap.DATA_CONTENT_FOR_DATA_SET_TYPE_GUID, 
						null, null, assetGUID, ref.getGuid(), null, methodName);
			} else {
				// unresolved reference
			}
		}
	}

	/**
	 * Create SchemaType entity element of the asset.
	 * 
	 * @param asset parent of the created element.
	 * @param assetGUID
	 * @return GUID of the created entity.
	 * @throws InvalidParameterException
	 * @throws PropertyServerException
	 * @throws UserNotAuthorizedException
	 */
	private String createSchemaType(AnalyticsAsset asset, String assetGUID)
			throws InvalidParameterException, PropertyServerException, UserNotAuthorizedException 
	{
		String methodName = "createSchemaType";
		SoftwareServerCapability ssc = ctx.getServerSoftwareCapability();
		SchemaTypeBuilder builder = new SchemaTypeBuilder(
				QualifiedNameUtils.buildQualifiedName(asset.getQualifiedName(), IdMap.COMPLEX_SCHEMA_TYPE_TYPE_NAME, asset.getType()),
				IdMap.COMPLEX_SCHEMA_TYPE_TYPE_GUID, IdMap.COMPLEX_SCHEMA_TYPE_TYPE_NAME,
                ctx.getRepositoryHelper(), ctx.getServiceName(), ctx.getServerName());
		
		builder.setAnchors(ctx.getUserId(), assetGUID, methodName);
		
		String schemaTypeGUID = schemaTypeHandler.addSchemaType(ctx.getUserId(), ssc.getGUID(), ssc.getSource(), builder, methodName);
		
		assetHandler.attachSchemaTypeToAsset(ctx.getUserId(), ssc.getGUID(), ssc.getSource(), assetGUID, "assetGUID", 
				schemaTypeGUID, "schemaTypeGUID", methodName);
		return schemaTypeGUID;
	}

	/**
	 * Create Asset entity.
	 * @param asset object whose entity to create.
	 * @param bModuleAsset true for module asset and false for deployed report.
	 * @return GUID of the created entity.
	 * @throws InvalidParameterException
	 * @throws PropertyServerException
	 * @throws UserNotAuthorizedException
	 */
	private String createAssetEntity(AnalyticsAsset asset, boolean bModuleAsset)
			throws InvalidParameterException, PropertyServerException, UserNotAuthorizedException 
	{
		String methodName = "createAsset";
		SoftwareServerCapability ssc = ctx.getServerSoftwareCapability();
		String assetTypeName = bModuleAsset ? IdMap.INFOTMATION_VIEW_TYPE_NAME : IdMap.DEPLOYED_REPORT_TYPE_NAME;
		String assetTypeGuid = bModuleAsset ? IdMap.INFOTMATION_VIEW_TYPE_GUID : IdMap.DEPLOYED_REPORT_TYPE_GUID;
		String qualifiedName = QualifiedNameUtils.buildQualifiedName(ssc.getQualifiedName(), assetTypeName, asset.getUid());
		

        asset.setQualifiedName(qualifiedName);
		String assetGUID = assetHandler.createAssetInRepository(ctx.getUserId(),
				ssc.getGUID(), ssc.getSource(),
				qualifiedName, asset.getDisplayName(),
				asset.getDescription(),
				ctx.getSupportedZones(), // zoneMembership,
				null,	// owner
				0,		// ownerType (0 = OWNS),
				null,	//originOrganizationCapabilityGUID,
				null,	//originBusinessCapabilityGUID,
				null,	//otherOriginValues,
				asset.buildAdditionalProperties(),	//additionalProperties, 
				assetTypeGuid, assetTypeName,
				null,	//extended properties
				methodName);
		
		ctx.getRepositoryHandler().createRelationship(ctx.getUserId(),
				IdMap.SERVER_ASSET_USE_TYPE_GUID, null, null, ssc.getGUID(), assetGUID, null, methodName);
		
		return assetGUID;
	}
	

	/**
	 * Create DeployedReport asset for visualization.
	 * 
	 * @param report specification.
	 * @return created asset GUID.
	 * 
	 * @throws UserNotAuthorizedException 
	 * @throws PropertyServerException 
	 * @throws InvalidParameterException 
	 * 
	 * Note: use resolver from InformationView asset.
	 */
	private String createVisualizationAsset(AnalyticsAsset report) 
			throws InvalidParameterException, PropertyServerException, UserNotAuthorizedException 
	{
		if (resolver == null || !report.hasMetadataModule()) {
			resolver = new IdentifierResolver(ctx, report);
		}
		
		// create asset
		String assetGUID = createAssetEntity(report, false);
		String qualifiedName = report.getQualifiedName();

		createAssetReferences(report, assetGUID);
		

		// create SchemaType
		String schemaTypeGUID = createSchemaType(report, assetGUID);

		// create containers
		if (report.getVisualization() != null) {
			verifyOrder(report.getVisualization());
			for (MetadataContainer container : report.getVisualization()) {
				createContainer(container, schemaTypeGUID, assetGUID, false, qualifiedName);
			}
		}

		return assetGUID;
	}
	/**
	 * Update DeployedReport asset for visualization.
	 * 
	 * @param report specification.
	 * @return created asset GUID.
	 * 
	 * @throws UserNotAuthorizedException 
	 * @throws PropertyServerException 
	 * @throws InvalidParameterException 
	 * 
	 * Note: use resolver from InformationView asset.
	 * @throws AnalyticsModelingCheckedException 
	 */
	private String updateVisualizationAsset(AnalyticsAsset report) 
			throws InvalidParameterException, PropertyServerException, UserNotAuthorizedException, AnalyticsModelingCheckedException 
	{
		String methodName = "updateModuleAsset";

		if (resolver == null || !report.hasMetadataModule()) {
			resolver = new IdentifierResolver(ctx, report);
		}
		
		// update asset attributes
		updateAssetAttributes(report, false);

		// get all entities created for containers and items of the asset
		Map<String, EntityDetail> assetEntities = new HashMap<>();
		resolver.getSchemaAttributes(report.getQualifiedName(), methodName).forEach(
				entity->assetEntities.put(ctx.getStringProperty(Constants.QUALIFIED_NAME, entity.getProperties(), methodName), entity)
		);
		

		String schemaTypeGUID = ctx.getRepositoryHandler().getEntityForRelationshipType(ctx.getUserId(), report.getGuid(), IdMap.DEPLOYED_REPORT_TYPE_NAME,
				IdMap.ASSET_TO_SCHEMA_TYPE_TYPE_GUID, IdMap.ASSET_TO_SCHEMA_TYPE_TYPE_NAME, methodName).getGUID();

		// create containers
		if (report.getVisualization() != null) {
			verifyOrder(report.getVisualization());
			for (MetadataContainer container : report.getVisualization()) {
				updateContainer(container, schemaTypeGUID, report.getGuid(), false, report.getQualifiedName(), assetEntities);
			}
		}
		
		// remove objects left in repository and missing in new definition.
		for(EntityDetail entity : assetEntities.values()) {
			removeMetadataObject(entity, methodName);
		}

		return report.getGuid();
	}


	/**
	 * Set positions of the element within collection.
	 * @param attributes collection.
	 */
	private void verifyOrder(List<? extends SchemaAttribute> attributes) {
		
		if (attributes.stream().filter(att->att.getElementPosition() != 0).count() != attributes.size()) {
			// not all positions are set within the collection
			for (int i = 0; i < attributes.size(); ++i) {
				attributes.get(i).setElementPosition(i+1);
			}
		}
	}

	/**
	 * Create container entity to store container bean.
	 * 
	 * @param container bean to create.
	 * @param parentGUID to use as parent entity.
	 * @param anchorGUID to create anchor classification.
	 * @return created container GUID.
	 * @throws InvalidParameterException
	 * @throws PropertyServerException
	 * @throws UserNotAuthorizedException
	 */
	public String createContainer(MetadataContainer container, String parentGUID, String anchorGUID, boolean bNested, String parentQName) 
			throws InvalidParameterException, PropertyServerException, UserNotAuthorizedException 
	{
		String methodName = "createContainer";
		String qualifiedName = QualifiedNameUtils.buildQualifiedName(parentQName, IdMap.SCHEMA_ATTRIBUTE_TYPE_NAME, container.getIdentifier());
		container.setQualifiedName(qualifiedName);

		String guid = bNested 
				? metadataHandler.createNestedSchemaAttribute(ctx.getUserId(), null, null,
						parentGUID, Constants.PARAM_NAME_PARENT_GUID, IdMap.SCHEMA_ATTRIBUTE_TYPE_NAME,
						IdMap.NESTED_ATTRIBUTE_RELATIONSHIP_TYPE_GUID, IdMap.NESTED_ATTRIBUTE_RELATIONSHIP_TYPE_NAME,
		                qualifiedName, "qualifiedName",
		                createAnalyticsMetadataBuilder(container, anchorGUID, true), methodName)
				: metadataHandler.createBeanInRepository(ctx.getUserId(), null, null,
						IdMap.SCHEMA_ATTRIBUTE_TYPE_GUID, IdMap.SCHEMA_ATTRIBUTE_TYPE_NAME, null, null,
						createAnalyticsMetadataBuilder(container, anchorGUID, true), methodName);
		
		if (!bNested) {
			// global calculation connects to the schema
			assetHandler.linkElementToElement(ctx.getUserId(), null, null,
					parentGUID, Constants.PARAM_NAME_PARENT_GUID, IdMap.COMPLEX_SCHEMA_TYPE_TYPE_NAME,
					guid, "guid", IdMap.SCHEMA_ATTRIBUTE_TYPE_NAME,
					IdMap.SCHEMATYPE_TO_SCHEMAATTRIBUTE_GUID,
					IdMap.SCHEMATYPE_TO_SCHEMAATTRIBUTE_NAME, null, methodName);
		}
		
		if (newItem != null) {
			newItem.put(IdentifierResolver.getIdFromQName(qualifiedName, null), guid);
		}

		// create nested containers
		if (container.getContainer() != null) {
			verifyOrder(container.getContainer());
			for (MetadataContainer subContainer: container.getContainer()) {
				createContainer(subContainer, guid, anchorGUID, true, qualifiedName);
			}
		}

		// create items
		createItems(container.getItem(), anchorGUID, qualifiedName, guid, true);


		return guid;
	}

	/**
	 * Update container.
	 * 
	 * @param container to update.
	 * @param parentGUID
	 * @param anchorGUID
	 * @param assetEntities 
	 * @return
	 * @throws InvalidParameterException
	 * @throws PropertyServerException
	 * @throws UserNotAuthorizedException
	 */
	private String updateContainer(MetadataContainer container, String parentGUID, String anchorGUID,
			boolean bNested, String parentQName, Map<String, EntityDetail> assetEntities) 
					throws InvalidParameterException, PropertyServerException, UserNotAuthorizedException 
	{
		String methodName = "updateContainer";
		String qualifiedName = QualifiedNameUtils.buildQualifiedName(parentQName, IdMap.SCHEMA_ATTRIBUTE_TYPE_NAME, container.getIdentifier());
		container.setQualifiedName(qualifiedName);
		
		EntityDetail entity = assetEntities.remove(qualifiedName);
		
		if (entity == null) {
			// new container
			return createContainer(container, parentGUID, anchorGUID, bNested, parentQName);
		}
		
		AnalyticsMetadata containerOld = analyticsMetadataConverter.getNewBean(entity, methodName);
		container.prepareAnalyticsMetadataProperties();
		
		if (!container.equals(containerOld)) {
			metadataHandler.updateSchemaAttribute(ctx.getUserId(), null, null, entity.getGUID(),
					createAnalyticsMetadataBuilder(container, null, false).getInstanceProperties(methodName));
		}
		
		// update nested containers
		if (container.getContainer() != null) {
			verifyOrder(container.getContainer());
			for (MetadataContainer subContainer: container.getContainer()) {
				updateContainer(subContainer, entity.getGUID(), anchorGUID, true, qualifiedName, assetEntities);
			}
		}

		// update items
		updateItems(container.getItem(), entity.getGUID(), anchorGUID, true, qualifiedName, assetEntities);

		return entity.getGUID();
	}
	
	/**
	 * Create item entity to store item bean.
	 * 
	 * @param item bean to create.
	 * @param parentGUID to use as parent.
	 * @param anchorGUID to create classification.
	 * @param bNested true for child of container or item, not asset.
	 * @param parentQName to build QName of the item.
	 * @throws InvalidParameterException
	 * @throws PropertyServerException
	 * @throws UserNotAuthorizedException
	 */
	public void createItem(MetadataItem item, String parentGUID, String anchorGUID, boolean bNested, String parentQName) 
			throws InvalidParameterException, PropertyServerException, UserNotAuthorizedException 
	{
		String methodName = "createItem";
		String qualifiedName = QualifiedNameUtils.buildQualifiedName(parentQName, IdMap.SCHEMA_ATTRIBUTE_TYPE_NAME, item.getIdentifier());
		item.setQualifiedName(qualifiedName);

		String guid = bNested 
				? metadataHandler.createNestedSchemaAttribute(ctx.getUserId(), null, null,
						parentGUID, Constants.PARAM_NAME_PARENT_GUID, IdMap.SCHEMA_ATTRIBUTE_TYPE_NAME,
						IdMap.NESTED_ATTRIBUTE_RELATIONSHIP_TYPE_GUID, IdMap.NESTED_ATTRIBUTE_RELATIONSHIP_TYPE_NAME,
		                qualifiedName, "qualifiedName",
		                createAnalyticsMetadataBuilder(item, anchorGUID, true), methodName)
				: metadataHandler.createBeanInRepository(ctx.getUserId(), null, null,
						IdMap.SCHEMA_ATTRIBUTE_TYPE_GUID, IdMap.SCHEMA_ATTRIBUTE_TYPE_NAME, null, null,
						createAnalyticsMetadataBuilder(item, anchorGUID, true), methodName);

		item.setGuid(guid);

		if (!bNested) {
			// top level items connects to the schema
			assetHandler.linkElementToElement(ctx.getUserId(), null, null,
					parentGUID, Constants.PARAM_NAME_PARENT_GUID, IdMap.COMPLEX_SCHEMA_TYPE_TYPE_NAME,
					guid, "guid", IdMap.SCHEMA_ATTRIBUTE_TYPE_NAME,
					IdMap.SCHEMATYPE_TO_SCHEMAATTRIBUTE_GUID,
					IdMap.SCHEMATYPE_TO_SCHEMAATTRIBUTE_NAME, null, methodName);
		}

		if (newItem != null) {
			newItem.put(IdentifierResolver.getIdFromQName(item.getQualifiedName(), null), guid);
		}

		
		// create nested items
		createItems(item.getItem(), anchorGUID, qualifiedName, guid, true);
		
		// collect GUIDs for internal identifiers
		resolver.addGuidForIdentifier(guid, IdentifierResolver.getIdFromQName(qualifiedName, null));
	}

	/**
	 * Create items from the list.
	 * 
	 * @param items list.
	 * @param anchorGUID GUID of anchor asset
	 * @param parentQName qualified name of the parent.
	 * @param parentGUID GUID of the parent.
	 * @param bNested true if items are children of container or item, not asset. 
	 * @throws InvalidParameterException
	 * @throws PropertyServerException
	 * @throws UserNotAuthorizedException
	 */
	private void createItems(List<MetadataItem> items, String anchorGUID, String parentQName, String parentGUID, boolean bNested) 
			throws InvalidParameterException, PropertyServerException, UserNotAuthorizedException 
	{
		if (items == null) {
			return;
		}
		
		List<MetadataItem> guidToItem = new ArrayList<>();
		for (MetadataItem item : items) {
			createItem(item, parentGUID, anchorGUID, bNested, parentQName);
			guidToItem.add(item);
		}

		guidToItem.forEach(this::createMetadataLink);
	}

	/**
	 * Update metadata item.
	 * 
	 * @param item to update.
	 * @param parentGUID to attach item entity.
	 * @param anchorGUID to create anchor classification for new item entity.
	 * @param bNested true if items are children of container or item, not asset. 
	 * @param parentQName to build qualified name of the item.
	 * @return true if metadata references must be updated, otherwise false.
	 * @throws InvalidParameterException
	 * @throws PropertyServerException
	 * @throws UserNotAuthorizedException
	 */
	private boolean updateItem(MetadataItem item, String parentGUID, String anchorGUID, boolean bNested, String parentQName, Map<String, EntityDetail> assetEntities) 
			throws InvalidParameterException, PropertyServerException, UserNotAuthorizedException 
	{
		String methodName = "updateItem";
		String qualifiedName = QualifiedNameUtils.buildQualifiedName(parentQName, IdMap.SCHEMA_ATTRIBUTE_TYPE_NAME, item.getIdentifier());
		item.setQualifiedName(qualifiedName);

		EntityDetail entity = assetEntities.remove(qualifiedName);
		
		if (entity == null) {
			// new item
			createItem(item, parentGUID, anchorGUID, bNested, parentQName);
			return true;
		}
		
		AnalyticsMetadata itemOld = analyticsMetadataConverter.getNewBean(entity, methodName);
		item.prepareAnalyticsMetadataProperties();
		item.setGuid(entity.getGUID());	// after update the item has entity

		if (!item.equals(itemOld)) {
			metadataHandler.updateSchemaAttribute(ctx.getUserId(), null, null, entity.getGUID(),
					createAnalyticsMetadataBuilder(item, null, false).getInstanceProperties(methodName));
		}

		// update nested items
		updateItems(item.getItem(), entity.getGUID(), anchorGUID, true, qualifiedName, assetEntities);
		
		// collect GUIDs for internal identifiers
		resolver.addGuidForIdentifier(entity.getGUID(), IdentifierResolver.getIdFromQName(qualifiedName, null));
		
		if (!Objects.equals(item.getSourceId(), itemOld.getSourceId()) || !Objects.equals(item.getSourceGuid(), itemOld.getSourceGuid())) {
			return true;
		}
		
		// check if invalid metadata reference is used due to alias is modified
		if (item.getSourceId() != null && invalidAliases != null) {
			for(String alias : invalidAliases) {
				for(String metadata : item.getSourceId()) {
					if(metadata.startsWith(alias)) {
						return true;
					}
				}
			}
		}

		return false;
	}

	/**
	 * Update repository for list of items which can reference items from the list. 
	 * @param items to update
	 * @param parentGUID GUID of the parent entity.
	 * @param anchorGUID GUID of asset.
	 * @param bNested for nested in container or item.
	 * @param parentQName parent qualified name.
	 * @param assetEntities from repository mapped by QNames
	 * @throws InvalidParameterException
	 * @throws PropertyServerException
	 * @throws UserNotAuthorizedException
	 */
	private void updateItems(List<MetadataItem> items, String parentGUID, String anchorGUID, 
			boolean bNested, String parentQName, Map<String, EntityDetail> assetEntities) 
					throws InvalidParameterException, PropertyServerException, UserNotAuthorizedException
	{
		if (items == null) {
			return;
		}
		verifyOrder(items);
		List<MetadataItem> guidToItem = new ArrayList<>();
		for (MetadataItem item : items) {
			if (updateItem(item, parentGUID, anchorGUID, bNested, parentQName, assetEntities)) {
				guidToItem.add(item);
			}
		}

		guidToItem.forEach(this::updateMetadataLink);
	}
	
	/**
	 * Create metadata links for the item.
	 * 
	 * @param item whose links to create.
	 */
	private void createMetadataLink(MetadataItem item) {

		String methodName = "createMetadataLink";
		List<String> metadata = resolver.required() ? resolver.getItemGUIDs(item)
				: item.getSourceGuid();
		
		if (metadata == null || metadata.isEmpty()) {
			// expression that does not references any metadata: constants, current time functions, etc.
			return;
		}
		
		for (int i = 0; i < metadata.size(); ) {
			String srcGUID = metadata.get(0);
			try {
				ctx.getRepositoryHandler().createRelationship(
						ctx.getUserId(), 
						IdMap.SCHEMA_QUERY_TARGET_RELATIONSHIP_TYPE_GUID,
						null, null, item.getGuid(), srcGUID, null, methodName);
				metadata.remove(0);	// relationship replaced the GUID
			} catch (UserNotAuthorizedException | PropertyServerException e) {
				// log warning in execution context
				++i;	// leave GUID for relationship which was not created
			}
			
		}
	}

	/**
	 * Update metadata links of the item.
	 * @param item whose links to update.
	 * Note: item may reference something from its container so
	 * the links update must be performed after all items updated.
	 */
	private void updateMetadataLink(MetadataItem item) {

		String methodName = "updateMetadataLink";
		List<String> metadata = resolver.required() ? resolver.getItemGUIDs(item)
				: item.getSourceGuid();
		
		Map<String, Relationship> itemReferences = new HashMap<>();
		
		try {
			List<Relationship> list = ctx.getRepositoryHandler().getRelationshipsByType(
					ctx.getUserId(), item.getGuid(), IdMap.SCHEMA_ATTRIBUTE_TYPE_NAME,
					IdMap.SCHEMA_QUERY_TARGET_RELATIONSHIP_TYPE_GUID, 
					IdMap.SCHEMA_QUERY_TARGET_RELATIONSHIP_TYPE_NAME, methodName);
			
			if (list != null) {
				// exclude references pointing to this item
				list.forEach(relationship->{
					if (relationship.getEntityOneProxy().getGUID().equals(item.getGuid())) {
						itemReferences.put(relationship.getEntityTwoProxy().getGUID(), relationship);
					}
				});
			}
		} catch (UserNotAuthorizedException | PropertyServerException e1) {
			// log warning in execution context: relationships for item are not fetched from repository.
		}
		
		metadata.forEach(srcGUID->{
			
			Relationship relationship = itemReferences.remove(srcGUID);
			if (relationship == null) {	// new reference to the metadata object
				try {
					ctx.getRepositoryHandler().createRelationship(
							ctx.getUserId(), 
							IdMap.SCHEMA_QUERY_TARGET_RELATIONSHIP_TYPE_GUID,
							null, null, item.getGuid(), srcGUID, null, methodName);
				} catch (UserNotAuthorizedException | PropertyServerException e) {
					// log warning in execution context: relationship for item is not created
				}
			}
		});
		
		// remove old references not used in the new definition
		itemReferences.values().forEach(relationship -> {
			try {
				ctx.getRepositoryHandler().removeRelationship(ctx.getUserId(), null, null, relationship, methodName);
			} catch (UserNotAuthorizedException | PropertyServerException e) {
				// log warning in execution context: old relationship for item is not removed
			}
		});
	}

<<<<<<< HEAD
	/**
	 * Helper function to create AnalyticsMetadataBuilder for AnalyticMetadata item.
	 * @param src item to build.
	 * @param assetGUID to use as anchor.
	 * @param bCreate true if nested SchemaBuilder is required.
	 * @return requested builder.
	 * @throws InvalidParameterException
	 */
	private AnalyticsMetadataBuilder createAnalyticsMetadataBuilder(AnalyticsMetadata src, String assetGUID, boolean bCreate) throws InvalidParameterException 
=======
	private AnalyticsMetadataBuilder createAnalyticsMetadataBuilder(AnalyticsMetadata src, String assetGUID)
			throws InvalidParameterException, PropertyServerException
>>>>>>> 6da56ea6
	{
		String methodName = "createAnalyticsMetadataBuilder";

		src.prepareAnalyticsMetadataProperties();

        AnalyticsMetadataBuilder builder = new AnalyticsMetadataBuilder(src, null, ctx);
		
        if (assetGUID != null) {
    		builder.setAnchors(ctx.getUserId(), assetGUID, methodName);
        }

        if (bCreate) {
            SchemaTypeBuilder schemaTypeBuilder = new SchemaTypeBuilder(src.getQualifiedName(),
            		IdMap.SCHEMA_ATTRIBUTE_TYPE_GUID, IdMap.SCHEMA_ATTRIBUTE_TYPE_NAME,
                    ctx.getRepositoryHelper(), ctx.getServiceName(), ctx.getServerName());
    		
    		builder.setSchemaType(ctx.getUserId(), schemaTypeBuilder, methodName);
        }
		
		return builder;	
	}
	
	/**
	 * Update assets defined by input.
	 * @param user making the request.
	 * @param serverCapability where the artifact is located.
	 * @param input definition of analytic artifact.
	 * @return set of asset GUIDs representing the artifact.
	 * @throws AnalyticsModelingCheckedException in case of error.
	 */
	public ResponseContainerAssets updateAssets(String user, String serverCapability, String input)
			throws AnalyticsModelingCheckedException
	{
		String methodName = "updateAssets";
		ctx.initializeSoftwareServerCapability(user, serverCapability);
		
		ObjectMapper mapper = new ObjectMapper();
		List<String> guids = new ArrayList<>();
		
		newItem = new HashMap<>();
		
		try {
			AnalyticsAsset asset = mapper.readValue(input, AnalyticsAsset.class);
			
			if (asset.hasMetadataModule()) {
				String guid = updateModuleAsset(asset);
				guids.add(guid);
				
				updateDependentAssets(guid);
				
			} else if (!asset.isVisualization()) {
				// update empty module: no metadata definitions maybe all were removed
				guids.add(updateModuleAsset(asset));
			}
			
			if (asset.isVisualization()) {
				guids.add(updateVisualizationAsset(asset));
			}
			
		} catch (JsonProcessingException ex) {
			throw new AnalyticsModelingCheckedException(
					AnalyticsModelingErrorCode.INCORRECT_ARTIFACT_DEFINITION.getMessageDefinition(input),
					this.getClass().getSimpleName(),
					methodName,
					ex);
		} catch (InvalidParameterException | PropertyServerException | UserNotAuthorizedException ex) {
			throw new AnalyticsModelingCheckedException(
					AnalyticsModelingErrorCode.FAILED_UPDATE_ARTIFACT.getMessageDefinition(),
					this.getClass().getSimpleName(),
					methodName,
					ex);
		}
		
		ResponseContainerAssets ret = new ResponseContainerAssets();
		ret.setAssetsList(guids);
		return ret;
	}
	
	/**
	 * Update assets that import asset with the guid.
	 * @param guid of imported asset.
	 */
	private void updateDependentAssets(String guid) {

		String methodName = "updateDependentAssets";
		
		if (newItem.isEmpty()) {
			return;	// nothing to update
		}

		AnalyticsMetadataConverter converter = new AnalyticsMetadataConverter(ctx.getRepositoryHelper(), ctx.getServerName(), ctx.getServiceName());
		
		try {
			// select references pointing to asset GUID
			List<Relationship> refAssets = ctx.getRepositoryHandler().getRelationshipsByType(
					ctx.getUserId(),
					guid,
					IdMap.ASSET_TYPE_NAME,
					IdMap.DATA_CONTENT_FOR_DATA_SET_TYPE_GUID,
					IdMap.DATA_CONTENT_FOR_DATA_SET_TYPE_NAME,
					methodName);
			
			// select assets GUIDs referencing the asset with the GUID
			List<String> filter = refAssets.stream().map(r->r.getEntityOneProxy().getGUID()).filter(g->!guid.equals(g)).collect(Collectors.toList());
		
			List<EntityDetail> dependants = metadataHandler.getAttachedEntities(ctx.getUserId(), guid, "guid", IdMap.ASSET_TYPE_NAME, 
					IdMap.DATA_CONTENT_FOR_DATA_SET_TYPE_GUID, IdMap.DATA_CONTENT_FOR_DATA_SET_TYPE_NAME, 
					IdMap.ASSET_TYPE_NAME, 0, 0, methodName);
			
			for(EntityDetail entity : dependants) {
				if (!filter.contains(entity.getGUID())) {
					continue;
				}
				AnalyticsAsset assetRepo = assetHandler.getBeanFromEntity(ctx.getUserId(), entity, "entity", methodName);
				Optional<AssetReference> reference = assetRepo.getReference().stream().filter(ref->guid.equals(ref.getGuid())).findFirst();
				
				if (reference.isPresent()) {
					String alias = reference.get().getAlias() + IdentifierResolver.NAME_SEPARATOR;
					Map<String, String> uid2guid = newItem.entrySet().stream().collect(Collectors.toMap(e->alias + e.getKey(), Entry::getValue));

					List<EntityDetail> items = resolver.getSchemaAttributes(assetRepo.getQualifiedName(), methodName);
					for (EntityDetail item : items) {
						updateDependentItemRelationship(item, converter, uid2guid);
					}
				} else {
					// log reference property is not found
				}
			}
		} catch (InvalidParameterException | PropertyServerException | UserNotAuthorizedException e) {
			// log to execution context
		}
		
	}

	/**
	 * Update items in asset referencing the initially updated asset.
	 * @param item entity to update if needed.
	 * @param converter to get item entity properties.
	 * @param uid2guid new items in initial asset that be referenced by the updated item.
	 * @throws PropertyServerException
	 */
	private void updateDependentItemRelationship(EntityDetail item, AnalyticsMetadataConverter converter, Map<String, String> uid2guid)
			throws PropertyServerException 
	{
		String methodName = "updateDependentItemRelationship";
		AnalyticsMetadata metadata = converter.getNewBean(item, methodName);
		
		if (!(metadata instanceof MetadataItem)) {
			return;	// only for items so far
		}
		
		List<String> sources = metadata.getSourceId();
		if (sources != null) {
			sources.forEach(uid->{
				String guidReferenced = uid2guid.get(uid);
				if (guidReferenced != null) {
					// create relationship
					try {
						ctx.getRepositoryHandler().createRelationship(
								ctx.getUserId(), 
								IdMap.SCHEMA_QUERY_TARGET_RELATIONSHIP_TYPE_GUID,
								null, null, item.getGUID(), guidReferenced, null, methodName);
					} catch (UserNotAuthorizedException | PropertyServerException e) {
						// log warning in execution context: relationship for item is not created
					}
				}
			});
		}
	}

	/**
	 * Update an asset from metadata model.
	 * 
	 * @param asset definition.
	 * @return GUID of the updated Asset
	 * @throws InvalidParameterException
	 * @throws PropertyServerException
	 * @throws UserNotAuthorizedException
	 * @throws AnalyticsModelingCheckedException 
	 */
	private String updateModuleAsset(AnalyticsAsset asset) 
			throws InvalidParameterException, PropertyServerException, UserNotAuthorizedException, AnalyticsModelingCheckedException
	{
		String methodName = "updateModuleAsset";
		
		resolver = new IdentifierResolver(ctx, asset);
		
		// update asset attributes
		updateAssetAttributes(asset, true);

		// get all entities created for containers and items of the asset
		Map<String, EntityDetail> assetEntities = new HashMap<>();
		resolver.getSchemaAttributes(asset.getQualifiedName(), methodName).forEach(
				entity->assetEntities.put(ctx.getStringProperty(Constants.QUALIFIED_NAME, entity.getProperties(), methodName), entity)
		);
		

		String assetGUID = asset.getGuid();	
		String schemaTypeGUID = ctx.getRepositoryHandler().getEntityForRelationshipType(ctx.getUserId(), assetGUID, IdMap.INFOTMATION_VIEW_TYPE_NAME,
				IdMap.ASSET_TO_SCHEMA_TYPE_TYPE_GUID, IdMap.ASSET_TO_SCHEMA_TYPE_TYPE_NAME, methodName).getGUID();

		// update containers
		if (asset.getContainer() != null) {
			verifyOrder(asset.getContainer());
			for (MetadataContainer container : asset.getContainer()) {
				updateContainer(container, schemaTypeGUID, assetGUID, false, asset.getQualifiedName(), assetEntities);
			}
		}

		// update items
		updateItems(asset.getItem(), schemaTypeGUID, assetGUID, false, asset.getQualifiedName(), assetEntities);

		// remove objects left in repository and missing in new definition.
		for(EntityDetail entity : assetEntities.values()) {
			removeMetadataObject(entity, methodName);
		}
		
		updateNewItemsReferences(asset);
		
		return assetGUID;
	}

	/**
	 * Update asset metadata links to new items.
	 * The asset has metadata reference to local missing item.
	 * The links to the missing items is created for all new items. 
	 * @param asset to update.
	 */
	private void updateNewItemsReferences(AnalyticsAsset asset) {

		if (newItem.isEmpty()) {
			return;	// nothing to update
		}
		
		updateNewItemsReferences(asset.getContainer());
		updateNewItemsReferences(asset.getItem());
		updateNewItemsReferences(asset.getVisualization());
		
	}
	
	/**
	 * Update metadata references to created local items.
	 * @param lstMetadata identifier storage.
	 */
	private void updateNewItemsReferences(List<? extends AnalyticsMetadata> lstMetadata) {
		
		if (lstMetadata == null) {
			return;
		}
		
		for (AnalyticsMetadata mtdObject : lstMetadata) {
			if (mtdObject instanceof MetadataItem && mtdObject.getSourceId() != null) {
				mtdObject.getSourceId().forEach(src->{
					String guid = newItem.get(src);
					if(guid != null) {
						updateMetadataLink((MetadataItem)mtdObject);
					}
				});
			}
			
			if (mtdObject instanceof MetadataContainer) {
				updateNewItemsReferences(((MetadataContainer) mtdObject).getContainer());
				updateNewItemsReferences(((MetadataContainer) mtdObject).getItem());
			} else if (mtdObject instanceof MetadataItem) {
				updateNewItemsReferences(((MetadataItem) mtdObject).getItem());
			}
		}
	}

	/**
	 * Remove metadata entity left after update is completed.
	 * @param entity to remove
	 * @param methodName requested removal.
	 * @throws InvalidParameterException
	 * @throws UserNotAuthorizedException
	 * @throws PropertyServerException
	 */
	public void removeMetadataObject(EntityDetail entity, String methodName)
			throws InvalidParameterException, UserNotAuthorizedException, PropertyServerException 
	{
		ctx.getRepositoryHandler().removeEntity(ctx.getUserId(), null, null, 
				entity.getGUID(), "entityGuid", 
				IdMap.SCHEMA_ATTRIBUTE_TYPE_GUID, IdMap.SCHEMA_ATTRIBUTE_TYPE_NAME,
				null, null, methodName);
	}
	
	/**
	 * Update asset entity attributes.
	 * @param asset object whose entity to update.
	 * @param bModuleAsset true for module asset and false for deployed report.
	 * @return true if updated, false nothing to update.
	 * @throws InvalidParameterException
	 * @throws PropertyServerException
	 * @throws UserNotAuthorizedException
	 * @throws AnalyticsModelingCheckedException 
	 */
	private boolean updateAssetAttributes(AnalyticsAsset asset, boolean bModuleAsset)
			throws InvalidParameterException, PropertyServerException, UserNotAuthorizedException, AnalyticsModelingCheckedException 
	{
		String methodName = "updateAssetAttributes";
		SoftwareServerCapability ssc = ctx.getServerSoftwareCapability();
		String assetTypeName = bModuleAsset ? IdMap.INFOTMATION_VIEW_TYPE_NAME : IdMap.DEPLOYED_REPORT_TYPE_NAME;
		String assetTypeGuid = bModuleAsset ? IdMap.INFOTMATION_VIEW_TYPE_GUID : IdMap.DEPLOYED_REPORT_TYPE_GUID;
		asset.setQualifiedName(QualifiedNameUtils.buildQualifiedName(ssc.getQualifiedName(), assetTypeName, asset.getUid()));

		AnalyticsAsset assetRepo = assetHandler.getBeanByQualifiedName(
				ctx.getUserId(), assetTypeGuid, assetTypeName, asset.getQualifiedName(), Constants.QUALIFIED_NAME, methodName);

		asset.setGuid(assetRepo.getGuid());	// asset is new definition of the assetRepo
		
		// update relationships for referenced assets
		updateAssetReferences(asset, assetRepo);
		
		
		if (asset.isModified(assetRepo)) {
			assetHandler.updateAsset(ctx.getUserId(), ssc.getGUID(), ssc.getSource(),
					asset.getGuid(), "assetGUID", 
					asset.getQualifiedName(), asset.getDisplayName(), asset.getDescription(), 
					asset.buildAdditionalProperties(), assetTypeGuid, assetTypeName, 
					null, methodName);
			return true;
		}
		// nothing changed
		return false;
	}
	
	/**
	 * Update relationships of the asset merging existing and new asset references.
	 * @param asset updated definition.
	 * @param assetRepo repository version of the asset.
	 * @throws PropertyServerException 
	 * @throws UserNotAuthorizedException 
	 */
	private void updateAssetReferences(AnalyticsAsset asset, AnalyticsAsset assetRepo) 
			throws UserNotAuthorizedException, PropertyServerException 
	{
		String methodName = "updateAssetReferences";
		List<AssetReference> refAssets = asset.getReference();
		
		// select references starting from asset GUID
		Map<String, Relationship> mapReferences = selectReferencedAssets(asset);
		
		if (refAssets != null) {
			for (AssetReference ref : refAssets) {
				String guid = ref.getGuid();
				if (guid != null) {
					String alias = ref.getAlias();
					if (alias == null || alias.isEmpty()) {
						// asset reference cannot be used in the module without alias: skip it.
						continue;
					}
					
					Relationship assetRef = mapReferences.remove(guid);
					if (assetRef == null) {
						// this is new reference
						ctx.getRepositoryHandler().createRelationship(ctx.getUserId(), IdMap.DATA_CONTENT_FOR_DATA_SET_TYPE_GUID, 
								null, null, asset.getGuid(), guid, null, methodName);
					}
					// DATA_CONTENT_FOR_DATA_SET_TYPE_GUID has no property
					// all reference properties updated as asset additional properties
					
				} else {
					// log unresolved reference
				}
			}
		}

		// delete the removed asset references from repository
		for (Relationship rel : mapReferences.values()) {
			AssetReference reference = assetRepo.getAssetReferenceByGuid(rel.getEntityTwoProxy().getGUID());
			if (reference != null) {
				// old references to this alias are invalid
				invalidAliases.add(reference.getAlias() + IdentifierResolver.NAME_SEPARATOR);
			}
			ctx.getRepositoryHandler().removeRelationship(ctx.getUserId(), null, null, rel, methodName);
		}
	}

	/**
	 * Build map referenced GUIDs to relationship of the asset reference.
	 * @param asset whose references are selected.
	 * @return map referenced GUID to relationship.
	 * @throws UserNotAuthorizedException
	 * @throws PropertyServerException
	 */
	private Map<String, Relationship> selectReferencedAssets(AnalyticsAsset asset) 
			throws UserNotAuthorizedException, PropertyServerException 
	{
		List<Relationship> refAssetsOld = ctx.getRepositoryHandler().getRelationshipsByType(
				ctx.getUserId(),
				asset.getGuid(),
				IdMap.ASSET_TYPE_NAME,
				IdMap.DATA_CONTENT_FOR_DATA_SET_TYPE_GUID,
				IdMap.DATA_CONTENT_FOR_DATA_SET_TYPE_NAME,
				"selectReferencedAssets");
		
		Map<String, Relationship> mapReferences = new HashMap<>();
		
		if (refAssetsOld != null) {	// asset may not have references
			refAssetsOld.forEach(	// select only assets referenced by this asset
					r->{
						if (r.getEntityOneProxy().getGUID().equals(asset.getGuid()) ) {
							mapReferences.put(r.getEntityTwoProxy().getGUID(), r);
						}
					}
				);
		}
		return mapReferences;
	}

}<|MERGE_RESOLUTION|>--- conflicted
+++ resolved
@@ -742,7 +742,7 @@
 		});
 	}
 
-<<<<<<< HEAD
+
 	/**
 	 * Helper function to create AnalyticsMetadataBuilder for AnalyticMetadata item.
 	 * @param src item to build.
@@ -751,11 +751,8 @@
 	 * @return requested builder.
 	 * @throws InvalidParameterException
 	 */
-	private AnalyticsMetadataBuilder createAnalyticsMetadataBuilder(AnalyticsMetadata src, String assetGUID, boolean bCreate) throws InvalidParameterException 
-=======
-	private AnalyticsMetadataBuilder createAnalyticsMetadataBuilder(AnalyticsMetadata src, String assetGUID)
-			throws InvalidParameterException, PropertyServerException
->>>>>>> 6da56ea6
+	private AnalyticsMetadataBuilder createAnalyticsMetadataBuilder(AnalyticsMetadata src, String assetGUID, boolean bCreate) 
+			throws InvalidParameterException, PropertyServerException 
 	{
 		String methodName = "createAnalyticsMetadataBuilder";
 
