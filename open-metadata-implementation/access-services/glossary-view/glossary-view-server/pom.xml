--- conflicted
+++ resolved
@@ -27,45 +27,6 @@
         <dependency>
             <groupId>org.odpi.egeria</groupId>
             <artifactId>open-connector-framework</artifactId>
-<<<<<<< HEAD
-            <version>${open-metadata.version}</version>
-        </dependency>
-
-        <dependency>
-            <groupId>org.odpi.egeria</groupId>
-            <artifactId>repository-handler</artifactId>
-            <version>${open-metadata.version}</version>
-        </dependency>
-
-        <dependency>
-            <groupId>org.springframework</groupId>
-            <artifactId>spring-web</artifactId>
-            <version>${spring-web.version}</version>
-        </dependency>
-
-        <dependency>
-            <groupId>org.odpi.egeria</groupId>
-            <artifactId>admin-services-api</artifactId>
-            <version>${open-metadata.version}</version>
-        </dependency>
-
-        <dependency>
-            <groupId>org.odpi.egeria</groupId>
-            <artifactId>repository-services-apis</artifactId>
-            <version>${open-metadata.version}</version>
-        </dependency>
-
-        <dependency>
-            <groupId>org.slf4j</groupId>
-            <artifactId>slf4j-api</artifactId>
-            <version>${slf4j.version}</version>
-        </dependency>
-
-        <dependency>
-            <groupId>org.odpi.egeria</groupId>
-            <artifactId>glossary-view-api</artifactId>
-            <version>${open-metadata.version}</version>
-=======
         </dependency>
 
         <dependency>
@@ -76,15 +37,10 @@
         <dependency>
             <groupId>org.springframework</groupId>
             <artifactId>spring-web</artifactId>
->>>>>>> 37df8ff6
         </dependency>
 
         <dependency>
             <groupId>org.odpi.egeria</groupId>
-<<<<<<< HEAD
-            <artifactId>multi-tenant</artifactId>
-            <version>${open-metadata.version}</version>
-=======
             <artifactId>admin-services-api</artifactId>
         </dependency>
 
@@ -106,7 +62,6 @@
         <dependency>
             <groupId>org.odpi.egeria</groupId>
             <artifactId>multi-tenant</artifactId>
->>>>>>> 37df8ff6
         </dependency>
 
     </dependencies>
