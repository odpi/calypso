<?xml version="1.0" encoding="UTF-8"?>

<!-- SPDX-License-Identifier: Apache-2.0 -->
<!-- Copyright Contributors to the ODPi Egeria project.  -->

<project xmlns="http://maven.apache.org/POM/4.0.0"
         xmlns:xsi="http://www.w3.org/2001/XMLSchema-instance"
         xsi:schemaLocation="http://maven.apache.org/POM/4.0.0 http://maven.apache.org/xsd/maven-4.0.0.xsd">

    <parent>
        <artifactId>glossary-view</artifactId>
        <groupId>org.odpi.egeria</groupId>
        <version>1.1-SNAPSHOT</version>
    </parent>

    <modelVersion>4.0.0</modelVersion>

    <name>Glossary View OMAS Server-side</name>
    <description>
        Server-side support for the Glossary View Open Metadata Access Service (OMAS).
    </description>

    <artifactId>glossary-view-server</artifactId>

    <dependencies>

        <dependency>
            <groupId>org.springframework</groupId>
            <artifactId>spring-web</artifactId>
            <version>${spring-web.version}</version>
        </dependency>

        <dependency>
            <groupId>org.odpi.egeria</groupId>
            <artifactId>admin-services-api</artifactId>
            <version>${open-metadata.version}</version>
        </dependency>

        <dependency>
            <groupId>org.odpi.egeria</groupId>
            <artifactId>repository-services-apis</artifactId>
            <version>${open-metadata.version}</version>
        </dependency>

        <dependency>
            <groupId>org.slf4j</groupId>
            <artifactId>slf4j-api</artifactId>
            <version>${slf4j.version}</version>
        </dependency>

        <dependency>
<<<<<<< HEAD
            <groupId>org.odpi.egeria</groupId>
            <artifactId>glossary-view-api</artifactId>
            <version>${open-metadata.version}</version>
        </dependency>

=======
            <groupId>org.apache.commons</groupId>
            <artifactId>commons-lang3</artifactId>
            <version>3.8.1</version>
         </dependency>
        <dependency>
            <groupId>org.odpi.egeria</groupId>
            <artifactId>multi-tenant</artifactId>
            <version>${open-metadata.version}</version>
        </dependency>
>>>>>>> b76b3a46
    </dependencies>

</project><|MERGE_RESOLUTION|>--- conflicted
+++ resolved
@@ -25,6 +25,18 @@
     <dependencies>
 
         <dependency>
+            <groupId>org.odpi.egeria</groupId>
+            <artifactId>open-connector-framework</artifactId>
+            <version>${open-metadata.version}</version>
+        </dependency>
+
+        <dependency>
+            <groupId>org.odpi.egeria</groupId>
+            <artifactId>repository-handler</artifactId>
+            <version>${open-metadata.version}</version>
+        </dependency>
+
+        <dependency>
             <groupId>org.springframework</groupId>
             <artifactId>spring-web</artifactId>
             <version>${spring-web.version}</version>
@@ -49,23 +61,17 @@
         </dependency>
 
         <dependency>
-<<<<<<< HEAD
             <groupId>org.odpi.egeria</groupId>
             <artifactId>glossary-view-api</artifactId>
             <version>${open-metadata.version}</version>
         </dependency>
 
-=======
-            <groupId>org.apache.commons</groupId>
-            <artifactId>commons-lang3</artifactId>
-            <version>3.8.1</version>
-         </dependency>
         <dependency>
             <groupId>org.odpi.egeria</groupId>
             <artifactId>multi-tenant</artifactId>
             <version>${open-metadata.version}</version>
         </dependency>
->>>>>>> b76b3a46
+
     </dependencies>
 
 </project>