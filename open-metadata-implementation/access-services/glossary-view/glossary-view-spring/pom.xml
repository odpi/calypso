--- conflicted
+++ resolved
@@ -49,14 +49,9 @@
         </dependency>
 
         <dependency>
-<<<<<<< HEAD
             <groupId>org.springframework.boot</groupId>
             <artifactId>spring-boot-starter-validation</artifactId>
             <version>2.1.6.RELEASE</version>
-=======
-            <groupId>javax.validation</groupId>
-            <artifactId>validation-api</artifactId>
->>>>>>> ec005178
         </dependency>
 
     </dependencies>
