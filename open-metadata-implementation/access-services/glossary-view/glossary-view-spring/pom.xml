--- conflicted
+++ resolved
@@ -28,7 +28,6 @@
             <artifactId>glossary-view-server</artifactId>
             <version>${open-metadata.version}</version>
         </dependency>
-<<<<<<< HEAD
 
         <dependency>
             <groupId>org.odpi.egeria</groupId>
@@ -54,13 +53,12 @@
             <version>${slf4j.version}</version>
         </dependency>
 
-=======
         <dependency>
-            <groupId>org.hibernate.validator</groupId>
-            <artifactId>hibernate-validator</artifactId>
-            <version>6.0.10.Final</version>
+            <groupId>javax.validation</groupId>
+            <artifactId>validation-api</artifactId>
+            <version>2.0.1.Final</version>
         </dependency>
->>>>>>> c2b615ac
+
     </dependencies>
 
 </project>