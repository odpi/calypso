/* SPDX-License-Identifier: Apache-2.0 */
/* Copyright Contributors to the ODPi Egeria project. */
package org.odpi.openmetadata.accessservices.subjectarea.client.nodes.projects;

import org.odpi.openmetadata.accessservices.subjectarea.client.SubjectAreaRestClient;
import org.odpi.openmetadata.accessservices.subjectarea.client.nodes.AbstractSubjectAreaNode;
import org.odpi.openmetadata.accessservices.subjectarea.client.nodes.SubjectAreaNodeClient;
import org.odpi.openmetadata.accessservices.subjectarea.properties.objects.common.FindRequest;
import org.odpi.openmetadata.accessservices.subjectarea.properties.objects.project.Project;
import org.odpi.openmetadata.accessservices.subjectarea.properties.objects.term.Term;
import org.odpi.openmetadata.accessservices.subjectarea.responses.SubjectAreaOMASAPIResponse;
import org.odpi.openmetadata.commonservices.ffdc.rest.GenericResponse;
import org.odpi.openmetadata.frameworks.connectors.ffdc.InvalidParameterException;
import org.odpi.openmetadata.frameworks.connectors.ffdc.PropertyServerException;
import org.odpi.openmetadata.frameworks.connectors.ffdc.UserNotAuthorizedException;
import org.springframework.core.ParameterizedTypeReference;
import org.springframework.core.ResolvableType;

import java.util.List;

@SubjectAreaNodeClient
public class SubjectAreaProjectClient<P extends Project> extends AbstractSubjectAreaNode<P> {
    public SubjectAreaProjectClient(SubjectAreaRestClient client)
    {
        super(client, SUBJECT_AREA_BASE_URL + "projects");
    }

<<<<<<< HEAD
    public List<Term> getProjectTerms(String userId, String guid) throws PropertyServerException,
                                                                         UserNotAuthorizedException,
                                                                         InvalidParameterException
    {
        final String urlTemplate = BASE_URL + "/%s/terms";
=======
    public List<Term> getProjectTerms(String userId, String guid, FindRequest findRequest) throws InvalidParameterException, PropertyServerException, UserNotAuthorizedException {
>>>>>>> 956a1523
        final String methodInfo = getMethodInfo("getProjectTerms");
        final String urlTemplate = BASE_URL + "/%s/terms" + client.createFindQuery(methodInfo, findRequest).toString();
        ResolvableType resolvableType = ResolvableType.forClassWithGenerics(SubjectAreaOMASAPIResponse.class, Term.class);
        ParameterizedTypeReference<GenericResponse<Term>> type = ParameterizedTypeReference.forType(resolvableType.getType());
<<<<<<< HEAD
        GenericResponse<Term> response = client.findRESTCall(userId, guid, methodInfo, urlTemplate, type, EMPTY_FIND_REQUEST);
=======
        GenericResponse<Term> response = client.getByIdRESTCall(userId, guid, methodInfo, type, urlTemplate);
>>>>>>> 956a1523
        return response.results();
    }
}<|MERGE_RESOLUTION|>--- conflicted
+++ resolved
@@ -25,24 +25,12 @@
         super(client, SUBJECT_AREA_BASE_URL + "projects");
     }
 
-<<<<<<< HEAD
-    public List<Term> getProjectTerms(String userId, String guid) throws PropertyServerException,
-                                                                         UserNotAuthorizedException,
-                                                                         InvalidParameterException
-    {
-        final String urlTemplate = BASE_URL + "/%s/terms";
-=======
     public List<Term> getProjectTerms(String userId, String guid, FindRequest findRequest) throws InvalidParameterException, PropertyServerException, UserNotAuthorizedException {
->>>>>>> 956a1523
         final String methodInfo = getMethodInfo("getProjectTerms");
         final String urlTemplate = BASE_URL + "/%s/terms" + client.createFindQuery(methodInfo, findRequest).toString();
         ResolvableType resolvableType = ResolvableType.forClassWithGenerics(SubjectAreaOMASAPIResponse.class, Term.class);
         ParameterizedTypeReference<GenericResponse<Term>> type = ParameterizedTypeReference.forType(resolvableType.getType());
-<<<<<<< HEAD
-        GenericResponse<Term> response = client.findRESTCall(userId, guid, methodInfo, urlTemplate, type, EMPTY_FIND_REQUEST);
-=======
         GenericResponse<Term> response = client.getByIdRESTCall(userId, guid, methodInfo, type, urlTemplate);
->>>>>>> 956a1523
         return response.results();
     }
 }