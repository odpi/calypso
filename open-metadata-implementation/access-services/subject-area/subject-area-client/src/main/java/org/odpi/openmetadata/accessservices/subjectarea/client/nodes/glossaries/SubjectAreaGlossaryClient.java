/* SPDX-License-Identifier: Apache-2.0 */
/* Copyright Contributors to the ODPi Egeria project. */
package org.odpi.openmetadata.accessservices.subjectarea.client.nodes.glossaries;

import org.odpi.openmetadata.accessservices.subjectarea.client.SubjectAreaRestClient;
import org.odpi.openmetadata.accessservices.subjectarea.client.nodes.AbstractSubjectAreaNode;
import org.odpi.openmetadata.accessservices.subjectarea.client.nodes.SubjectAreaNodeClient;
import org.odpi.openmetadata.accessservices.subjectarea.properties.objects.category.Category;
import org.odpi.openmetadata.accessservices.subjectarea.properties.objects.common.FindRequest;
import org.odpi.openmetadata.accessservices.subjectarea.properties.objects.glossary.Glossary;
import org.odpi.openmetadata.accessservices.subjectarea.properties.objects.term.Term;
import org.odpi.openmetadata.accessservices.subjectarea.responses.SubjectAreaOMASAPIResponse;
import org.odpi.openmetadata.accessservices.subjectarea.utils.QueryBuilder;
import org.odpi.openmetadata.commonservices.ffdc.rest.GenericResponse;
import org.odpi.openmetadata.frameworks.connectors.ffdc.InvalidParameterException;
import org.odpi.openmetadata.frameworks.connectors.ffdc.PropertyServerException;
import org.odpi.openmetadata.frameworks.connectors.ffdc.UserNotAuthorizedException;
import org.springframework.core.ParameterizedTypeReference;
import org.springframework.core.ResolvableType;

import java.util.List;

@SubjectAreaNodeClient
public class SubjectAreaGlossaryClient<G extends Glossary> extends AbstractSubjectAreaNode<G> {
    public SubjectAreaGlossaryClient(SubjectAreaRestClient client)
    {
        super(client, SUBJECT_AREA_BASE_URL + "glossaries");
    }
<<<<<<< HEAD
=======

    /**
     * Get the Categories owned by this glossary.
     *
     * @param userId      unique identifier for requesting user, under which the request is performed.
     * @param guid        unique identifier of the object to which the found objects should relate.
     * @param findRequest information object for find calls. This include pageSize to limit the number of elements returned.
     * @param onlyTop     when only the top categories (those categories without parents) are returned.
     * @return list of Categories
     * @throws PropertyServerException    something went wrong with the REST call stack.
     * @throws UserNotAuthorizedException the requesting user is not authorized to issue this request.
     * @throws InvalidParameterException  one of the parameters is null or invalid.
     */

    public List<Category> getCategories(String userId, String guid, FindRequest findRequest, Boolean onlyTop) throws InvalidParameterException, PropertyServerException, UserNotAuthorizedException {
        final String urnTemplate = BASE_URL + "/%s/categories";
        final String methodInfo = getMethodInfo("getCategories");
        QueryBuilder query = client.createFindQuery(methodInfo, findRequest);
        query.addParam("onlyTop", onlyTop);
        String urlTemplate = urnTemplate + query.toString();

        ResolvableType resolvableType = ResolvableType.forClassWithGenerics(SubjectAreaOMASAPIResponse.class, Category.class);
        ParameterizedTypeReference<GenericResponse<Category>> type = ParameterizedTypeReference.forType(resolvableType.getType());
        GenericResponse<Category> response = client.getByIdRESTCall(userId ,guid, methodInfo, type, urlTemplate);
        return response.results();
    }

    /**
     * Get the Terms owned by this glossary.
     *
     * @param userId unique identifier for requesting user, under which the request is performed.
     * @param guid  unique identifier of the object to which the found objects should relate.
     * @param findRequest information object for find calls. This include pageSize to limit the number of elements returned.
     * @return list of Terms
     * @throws PropertyServerException    something went wrong with the REST call stack.
     * @throws UserNotAuthorizedException the requesting user is not authorized to issue this request.
     * @throws InvalidParameterException  one of the parameters is null or invalid.
     */
    public List<Term> getTerms(String userId, String guid, FindRequest findRequest) throws InvalidParameterException, PropertyServerException, UserNotAuthorizedException {
        final String methodInfo = getMethodInfo("getTerms");
        final String urlTemplate = BASE_URL + "/%s/terms" + client.createFindQuery(methodInfo, findRequest).toString();
        ResolvableType resolvableType = ResolvableType.forClassWithGenerics(SubjectAreaOMASAPIResponse.class, Term.class);
        ParameterizedTypeReference<GenericResponse<Term>> type = ParameterizedTypeReference.forType(resolvableType.getType());
        GenericResponse<Term> response = client.getByIdRESTCall(userId, guid, methodInfo, type, urlTemplate);
        return response.results();
    }
>>>>>>> 956a1523
}<|MERGE_RESOLUTION|>--- conflicted
+++ resolved
@@ -26,8 +26,6 @@
     {
         super(client, SUBJECT_AREA_BASE_URL + "glossaries");
     }
-<<<<<<< HEAD
-=======
 
     /**
      * Get the Categories owned by this glossary.
@@ -74,5 +72,4 @@
         GenericResponse<Term> response = client.getByIdRESTCall(userId, guid, methodInfo, type, urlTemplate);
         return response.results();
     }
->>>>>>> 956a1523
 }