--- conflicted
+++ resolved
@@ -6,7 +6,6 @@
 import org.odpi.openmetadata.accessservices.subjectarea.properties.objects.graph.Line;
 import org.odpi.openmetadata.accessservices.subjectarea.properties.objects.project.Project;
 import org.odpi.openmetadata.accessservices.subjectarea.properties.objects.term.Term;
-import org.odpi.openmetadata.repositoryservices.connectors.stores.metadatacollectionstore.properties.SequencingOrder;
 
 import java.util.Date;
 import java.util.List;
@@ -95,20 +94,6 @@
      * @throws MetadataServerUncontactableException Unable to contact the server
      * @throws UnexpectedResponseException          an unexpected response was returned from the server
      */
-<<<<<<< HEAD
-     List<Line> getProjectRelationships(String userId,
-                                        String guid,
-                                        Date asOfTime,
-                                        int offset,
-                                        int pageSize,
-                                        SequencingOrder sequencingOrder,
-                                        String sequencingProperty) throws
-            UserNotAuthorizedException,
-            InvalidParameterException,
-            FunctionNotSupportedException,
-            UnexpectedResponseException,
-            MetadataServerUncontactableException;
-=======
     List<Line> getProjectRelationships(String userId,
                                        String guid,
                                        Date asOfTime,
@@ -123,7 +108,6 @@
                                                                   MetadataServerUncontactableException,
                                                                   PropertyServerException;
 
->>>>>>> e764e5d4
     /**
      * Get the terms in this project.
      *
@@ -180,19 +164,6 @@
      * @throws UnexpectedResponseException          an unexpected response was returned from the server
      */
     List<Project> findProject(String userId,
-<<<<<<< HEAD
-                                String searchCriteria,
-                                Date asOfTime,
-                                int offset,
-                                int pageSize,
-                                SequencingOrder sequencingOrder,
-                                String sequencingProperty) throws
-            MetadataServerUncontactableException,
-            UserNotAuthorizedException,
-            InvalidParameterException,
-            FunctionNotSupportedException,
-            UnexpectedResponseException;
-=======
                               String searchCriteria,
                               Date asOfTime,
                               int offset,
@@ -206,7 +177,6 @@
                                                          UnexpectedResponseException,
                                                          PropertyServerException;
 
->>>>>>> e764e5d4
     /**
      * Replace a Project. This means to override all the existing attributes with the supplied attributes.
      * <p>
