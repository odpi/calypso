/* SPDX-License-Identifier: Apache-2.0 */
/* Copyright Contributors to the ODPi Egeria project. */
package org.odpi.openmetadata.accessservices.subjectarea.server.spring;


import io.swagger.v3.oas.annotations.ExternalDocumentation;
import io.swagger.v3.oas.annotations.tags.Tag;
import org.odpi.openmetadata.accessservices.subjectarea.properties.objects.common.SequencingOrder;
import org.odpi.openmetadata.accessservices.subjectarea.properties.objects.term.Term;
import org.odpi.openmetadata.accessservices.subjectarea.responses.SubjectAreaOMASAPIResponse;
import org.odpi.openmetadata.accessservices.subjectarea.server.services.SubjectAreaTermRESTServices;
import org.springframework.web.bind.annotation.*;

import java.util.Date;

import static org.odpi.openmetadata.accessservices.subjectarea.server.services.SubjectAreaRESTServicesInstance.*;


/**
 * The SubjectAreaRESTServicesInstance provides the org.odpi.openmetadata.accessservices.subjectarea.server-side implementation of the SubjectArea Open Metadata
 * Access Service (OMAS).  This interface provides term authoring interfaces for subject area experts.
 */
@RestController
@RequestMapping("/servers/{serverName}/open-metadata/access-services/subject-area")
<<<<<<< HEAD

@Tag(name = "Subject Area OMAS", description = "The Subject Area OMAS supports subject matter experts who are documenting their knowledge about a particular subject. This includes glossary terms, reference data, validation rules.", externalDocs = @ExternalDocumentation(description = "Subject Area Open Metadata Access Service (OMAS)", url = "https://egeria.odpi.org/open-metadata-implementation/access-services/subject-area/"))

public class SubjectAreaTermRESTResource extends SubjectAreaRESTServicesInstance {
=======
@Tag(name = "Subject Area OMAS", description = "The Subject Area OMAS supports subject matter experts who are documenting their knowledge about a particular subject. This includes glossary terms, reference data, validation rules.", externalDocs = @ExternalDocumentation(description = "Subject Area Open Metadata Access Service (OMAS)", url = "https://egeria.odpi.org/open-metadata-implementation/access-services/subject-area/"))
public class SubjectAreaTermRESTResource {
>>>>>>> 868418b0
    private SubjectAreaTermRESTServices restAPI = new SubjectAreaTermRESTServices();

    /**
     * Default constructor
     */
    public SubjectAreaTermRESTResource() {

    }

    /**
     * Create a Term
     * <p>
     * The name needs to be specified - as this is the main identifier for the term. The name should be unique for canonical glossaries. This API does not police the uniqueness in this case.
     * <p>
     * The qualifiedName can be specified and will be honoured. If it is specified then the caller may wish to ensure that it is
     * unique. If this qualifiedName is not specified then one will be generated as GlossaryTerm concatinated with the the guid.
     * <p>
     * Failure to create the Terms classifications, link to its glossary or its icon, results in the create failing and the term being deleted
     *
     * @param serverName   serverName under which this request is performed, this is used in multi tenanting to identify the tenant
     * @param userId       userId
     * @param suppliedTerm term to create
     * @return response, when successful contains the created term.
     * when not successful the following Exception responses can occur
     * <ul>
     * <li> UserNotAuthorizedException           the requesting user is not authorized to issue this request.
     * <li> MetadataServerUncontactableException not able to communicate with a Metadata respository service.
     * <li> InvalidParameterException            one of the parameters is null or invalid.
     * <li> UnrecognizedGUIDException            the supplied guid was not recognised
     * <li> ClassificationException              Error processing a classification
     * <li> StatusNotSupportedException          A status value is not supported
     * </ul>
     */
    @PostMapping(path = "/users/{userId}/terms")
    public SubjectAreaOMASAPIResponse createTerm(@PathVariable String serverName,
                                                 @PathVariable String userId,
                                                 @RequestBody Term suppliedTerm) {
        return restAPI.createTerm(serverName, userId, suppliedTerm);
    }

    /**
     * Get a Term
     *
     * @param serverName serverName under which this request is performed, this is used in multi tenanting to identify the tenant
     * @param userId     unique identifier for requesting user, under which the request is performed
     * @param guid       guid of the term to get
     * @return response which when successful contains the term with the requested guid
     * when not successful the following Exception responses can occur
     * <ul>
     * <li> UserNotAuthorizedException           the requesting user is not authorized to issue this request.</li>
     * <li> MetadataServerUncontactableException not able to communicate with a Metadata respository service.</li>
     * <li> InvalidParameterException            one of the parameters is null or invalid.</li>
     * <li> UnrecognizedGUIDException            the supplied guid was not recognised</li>
     * </ul>
     */
    @GetMapping(path = "/users/{userId}/terms/{guid}")
    public SubjectAreaOMASAPIResponse getTermByGuid(@PathVariable String serverName,
                                                    @PathVariable String userId,
                                                    @PathVariable String guid) {
        return restAPI.getTermByGuid(serverName, userId, guid);
    }

    /**
     * Find Term
     *
     * @param serverName         serverName under which this request is performed, this is used in multi tenanting to identify the tenant
     * @param userId             unique identifier for requesting user, under which the request is performed
     * @param searchCriteria     String expression matching Term property values (this does not include the GlossarySummary content). When not specified, all terms are returned.
     * @param asOfTime           the relationships returned as they were at this time. null indicates at the current time.
     * @param offset             the starting element number for this set of results.  This is used when retrieving elements
     *                           beyond the first page of results. Zero means the results start from the first element.
     * @param pageSize           the maximum number of elements that can be returned on this request.
     *                           0 means there is no limit to the page size
     * @param sequencingOrder    the sequencing order for the results.
     * @param sequencingProperty the name of the property that should be used to sequence the results.
     * @return A list of Terms meeting the search Criteria
     *
     * <ul>
     * <li> UserNotAuthorizedException           the requesting user is not authorized to issue this request.</li>
     * <li> MetadataServerUncontactableException not able to communicate with a Metadata respository service.</li>
     * <li> InvalidParameterException            one of the parameters is null or invalid.</li>
     * <li> FunctionNotSupportedException        Function not supported this indicates that a find was issued but the repository does not implement find functionality in some way.</li>
     * </ul>
     */
    @GetMapping(path = "/users/{userId}/terms")
    public SubjectAreaOMASAPIResponse findTerm(@PathVariable String serverName, @PathVariable String userId,
                                               @RequestParam(value = "searchCriteria", required = false) String searchCriteria,
                                               @RequestParam(value = "asOfTime", required = false) Date asOfTime,
                                               @RequestParam(value = "offset", required = false, defaultValue = PAGE_OFFSET_DEFAULT_VALUE) Integer offset,
                                               @RequestParam(value = "pageSize", required = false, defaultValue = PAGE_SIZE_DEFAULT_VALUE) Integer pageSize,
                                               @RequestParam(value = "sequencingOrder", required = false) SequencingOrder sequencingOrder,
                                               @RequestParam(value = "sequencingProperty", required = false) String sequencingProperty
    ) {
        return restAPI.findTerm(serverName, userId, searchCriteria, asOfTime, offset, pageSize, sequencingOrder, sequencingProperty);
    }

    /**
     * Get Term relationships
     *
     * @param serverName         serverName under which this request is performed, this is used in multi tenanting to identify the tenant
     * @param userId             unique identifier for requesting user, under which the request is performed
     * @param guid               guid of the term to get
     * @param asOfTime           the relationships returned as they were at this time. null indicates at the current time. If specified, the date is in milliseconds since 1970-01-01 00:00:00.
     * @param offset             the starting element number for this set of results.  This is used when retrieving elements
     *                           beyond the first page of results. Zero means the results start from the first element.
     * @param pageSize           the maximum number of elements that can be returned on this request.
     *                           0 means there is not limit to the page size
     * @param sequencingOrder    the sequencing order for the results.
     * @param sequencingProperty the name of the property that should be used to sequence the results.
     * @return a response which when successful contains the term relationships
     * when not successful the following Exception responses can occur
     * <ul>
     * <li> UnrecognizedGUIDException            the supplied guid was not recognised</li>
     * <li> UserNotAuthorizedException           the requesting user is not authorized to issue this request.</li>
     * <li> InvalidParameterException            one of the parameters is null or invalid.</li>
     * <li> MetadataServerUncontactableException not able to communicate with a Metadata respository service.</li>
     * </ul>
     */


    @GetMapping(path = "/users/{userId}/terms/{guid}/relationships")
    public SubjectAreaOMASAPIResponse getTermRelationships(@PathVariable String serverName, @PathVariable String userId,
                                                           @PathVariable String guid,
                                                           @RequestParam(value = "asOfTime", required = false) Date asOfTime,
                                                           @RequestParam(value = "offset", required = false, defaultValue = PAGE_OFFSET_DEFAULT_VALUE) Integer offset,
                                                           @RequestParam(value = "pageSize", required = false, defaultValue = PAGE_SIZE_DEFAULT_VALUE) Integer pageSize,
                                                           @RequestParam(value = "sequencingOrder", required = false) SequencingOrder sequencingOrder,
<<<<<<< HEAD
                                                           @RequestParam(value = "SequencingProperty", required = false) String sequencingProperty
=======
                                                           @RequestParam(value = "sequencingProperty", required = false) String sequencingProperty
>>>>>>> 868418b0

    ) {
        return restAPI.getTermRelationships(serverName, userId, guid, asOfTime, offset, pageSize, sequencingOrder, sequencingProperty);
    }

    /**
     * Update a Term
     * <p>
     * Status is not updated using this call.
     *
     * @param serverName   serverName under which this request is performed, this is used in multi tenanting to identify the tenant
     * @param userId       userId under which the request is performed
     * @param guid         guid of the term to update
     * @param suppliedTerm term to be updated
     * @param isReplace    flag to indicate that this update is a replace. When not set only the supplied (non null) fields are updated. The GovernanceAction content is always replaced.
     * @return a response which when successful contains the updated term
     * when not successful the following Exception responses can occur
     * <ul>
     * <li> UnrecognizedGUIDException            the supplied guid was not recognised</li>
     * <li> UserNotAuthorizedException           the requesting user is not authorized to issue this request.</li>
     * <li> InvalidParameterException            one of the parameters is null or invalid.</li>
     * <li> MetadataServerUncontactableException not able to communicate with a Metadata respository service.</li>
     * </ul>
     */
    @PutMapping(path = "/users/{userId}/terms/{guid}")
    public SubjectAreaOMASAPIResponse updateTerm(@PathVariable String serverName,
                                                 @PathVariable String userId,
                                                 @PathVariable String guid,
                                                 @RequestBody Term suppliedTerm,
<<<<<<< HEAD
                                                 @RequestParam(value = "isReplace", required = false, defaultValue = FALSE_DEFAULT_VALUE) Boolean isReplace
=======
                                                 @RequestParam(value = "isReplace", required = false, defaultValue = "false") Boolean isReplace
>>>>>>> 868418b0
    ) {
        return restAPI.updateTerm(serverName, userId, guid, suppliedTerm, isReplace);
    }

    /**
     * Delete a Term instance
     * <p>
     * There are 2 types of deletion, a soft delete and a hard delete (also known as a purge). All repositories support hard deletes. Soft deletes support
     * is optional. Soft delete is the default.
     * <p>
     * A soft delete means that the term instance will exist in a deleted state in the repository after the delete operation. This means
     * that it is possible to undo the delete.
     * A hard delete means that the term will not exist after the operation.
     * when not successful the following Exception responses can occur
     *
     * @param serverName serverName under which this request is performed, this is used in multi tenanting to identify the tenant
     * @param userId     userId under which the request is performed
     * @param guid       guid of the term to be deleted.
     * @param isPurge    true indicates a hard delete, false is a soft delete.
     * @return a void response
     * when not successful the following Exception responses can occur
     * <ul>
     * <li> UnrecognizedGUIDException            the supplied guid was not recognised</li>
     * <li> UserNotAuthorizedException           the requesting user is not authorized to issue this request.</li>
     * <li> FunctionNotSupportedException        Function not supported this indicates that a soft delete was issued but the repository does not support it.</li>
     * <li> InvalidParameterException            one of the parameters is null or invalid.</li>
     * <li> MetadataServerUncontactableException not able to communicate with a Metadata respository service. There is a problem retrieving properties from the metadata repository.</li>
     * <li> EntityNotDeletedException            a soft delete was issued but the term was not deleted.</li>
     * <li> EntityNotPurgedException               a hard delete was issued but the term was not purged</li>
     * </ul>
     */
    @DeleteMapping(path = "/users/{userId}/terms/{guid}")
    public SubjectAreaOMASAPIResponse deleteTerm(@PathVariable String serverName,
                                                 @PathVariable String userId,
                                                 @PathVariable String guid,
<<<<<<< HEAD
                                                 @RequestParam(value = "isPurge", required = false, defaultValue = FALSE_DEFAULT_VALUE) Boolean isPurge
=======
                                                 @RequestParam(value = "isPurge", required = false, defaultValue = "false") Boolean isPurge
>>>>>>> 868418b0
    ) {
        return restAPI.deleteTerm(serverName, userId, guid, isPurge);
    }

    /**
     * Restore a Term
     * <p>
     * Restore allows the deleted Term to be made active again. Restore allows deletes to be undone. Hard deletes are not stored in the repository so cannot be restored.
     *
     * @param serverName serverName under which this request is performed, this is used in multi tenanting to identify the tenant
     * @param userId     unique identifier for requesting user, under which the request is performed
     * @param guid       guid of the term to delete
     * @return response which when successful contains the restored term
     * when not successful the following Exception responses can occur
     * <ul>
     * <li> UnrecognizedGUIDException            the supplied guid was not recognised</li>
     * <li> UserNotAuthorizedException           the requesting user is not authorized to issue this request.</li>
     * <li> FunctionNotSupportedException        Function not supported this indicates that a soft delete was issued but the repository does not support it.</li>
     * <li> InvalidParameterException            one of the parameters is null or invalid.</li>
     * <li> MetadataServerUncontactableException not able to communicate with a Metadata respository service. There is a problem retrieving properties from the metadata repository.</li>
     * </ul>
     */
    @PostMapping(path = "/users/{userId}/terms/{guid}")
    public SubjectAreaOMASAPIResponse restoreTerm(@PathVariable String serverName,
                                                  @PathVariable String userId,
                                                  @PathVariable String guid) {
        return restAPI.restoreTerm(serverName, userId, guid);
    }
}<|MERGE_RESOLUTION|>--- conflicted
+++ resolved
@@ -22,15 +22,8 @@
  */
 @RestController
 @RequestMapping("/servers/{serverName}/open-metadata/access-services/subject-area")
-<<<<<<< HEAD
-
-@Tag(name = "Subject Area OMAS", description = "The Subject Area OMAS supports subject matter experts who are documenting their knowledge about a particular subject. This includes glossary terms, reference data, validation rules.", externalDocs = @ExternalDocumentation(description = "Subject Area Open Metadata Access Service (OMAS)", url = "https://egeria.odpi.org/open-metadata-implementation/access-services/subject-area/"))
-
-public class SubjectAreaTermRESTResource extends SubjectAreaRESTServicesInstance {
-=======
 @Tag(name = "Subject Area OMAS", description = "The Subject Area OMAS supports subject matter experts who are documenting their knowledge about a particular subject. This includes glossary terms, reference data, validation rules.", externalDocs = @ExternalDocumentation(description = "Subject Area Open Metadata Access Service (OMAS)", url = "https://egeria.odpi.org/open-metadata-implementation/access-services/subject-area/"))
 public class SubjectAreaTermRESTResource {
->>>>>>> 868418b0
     private SubjectAreaTermRESTServices restAPI = new SubjectAreaTermRESTServices();
 
     /**
@@ -158,11 +151,7 @@
                                                            @RequestParam(value = "offset", required = false, defaultValue = PAGE_OFFSET_DEFAULT_VALUE) Integer offset,
                                                            @RequestParam(value = "pageSize", required = false, defaultValue = PAGE_SIZE_DEFAULT_VALUE) Integer pageSize,
                                                            @RequestParam(value = "sequencingOrder", required = false) SequencingOrder sequencingOrder,
-<<<<<<< HEAD
-                                                           @RequestParam(value = "SequencingProperty", required = false) String sequencingProperty
-=======
                                                            @RequestParam(value = "sequencingProperty", required = false) String sequencingProperty
->>>>>>> 868418b0
 
     ) {
         return restAPI.getTermRelationships(serverName, userId, guid, asOfTime, offset, pageSize, sequencingOrder, sequencingProperty);
@@ -192,11 +181,7 @@
                                                  @PathVariable String userId,
                                                  @PathVariable String guid,
                                                  @RequestBody Term suppliedTerm,
-<<<<<<< HEAD
-                                                 @RequestParam(value = "isReplace", required = false, defaultValue = FALSE_DEFAULT_VALUE) Boolean isReplace
-=======
                                                  @RequestParam(value = "isReplace", required = false, defaultValue = "false") Boolean isReplace
->>>>>>> 868418b0
     ) {
         return restAPI.updateTerm(serverName, userId, guid, suppliedTerm, isReplace);
     }
@@ -232,11 +217,7 @@
     public SubjectAreaOMASAPIResponse deleteTerm(@PathVariable String serverName,
                                                  @PathVariable String userId,
                                                  @PathVariable String guid,
-<<<<<<< HEAD
-                                                 @RequestParam(value = "isPurge", required = false, defaultValue = FALSE_DEFAULT_VALUE) Boolean isPurge
-=======
                                                  @RequestParam(value = "isPurge", required = false, defaultValue = "false") Boolean isPurge
->>>>>>> 868418b0
     ) {
         return restAPI.deleteTerm(serverName, userId, guid, isPurge);
     }
