--- conflicted
+++ resolved
@@ -6,10 +6,7 @@
 import org.odpi.openmetadata.accessservices.subjectarea.ffdc.exceptions.*;
 import org.odpi.openmetadata.accessservices.subjectarea.responses.OMASExceptionToResponse;
 import org.odpi.openmetadata.accessservices.subjectarea.responses.SubjectAreaOMASAPIResponse;
-<<<<<<< HEAD
-=======
 import org.odpi.openmetadata.frameworks.auditlog.messagesets.ExceptionMessageDefinition;
->>>>>>> 04244618
 
 
 /**
@@ -76,28 +73,6 @@
      * @param serviceName name of this access service
      * @return UnrecognizedGUIDException response unexpected exception from property server
      */
-<<<<<<< HEAD
-    public static SubjectAreaOMASAPIResponse handleUnknownAsset(Throwable  error,
-                                    String     assetGUID,
-                                    String     methodName,
-                                    String     serverName,
-                                    String     serviceName) {
-        SubjectAreaErrorCode errorCode = SubjectAreaErrorCode.GUID_DOES_NOT_EXIST;
-        String                 errorMessage = errorCode.getErrorMessageId()
-                                            + errorCode.getFormattedErrorMessage(assetGUID,
-                                                                                 methodName,
-                                                                                 serviceName,
-                                                                                 serverName,
-                                                                                 error.getMessage());
-
-        UnrecognizedGUIDException oe = new UnrecognizedGUIDException(errorCode.getHTTPErrorCode(),
-                                            className,
-                                            methodName,
-                                            errorMessage,
-                                            errorCode.getSystemAction(),
-                                            errorCode.getUserAction(),
-                                            assetGUID);
-=======
     public static SubjectAreaOMASAPIResponse handleUnknownAsset(Throwable error,
                                                                 String assetGUID,
                                                                 String methodName,
@@ -111,7 +86,6 @@
                 className,
                 methodName,
                 assetGUID);
->>>>>>> 04244618
         return OMASExceptionToResponse.convertUnrecognizedGUIDException(oe);
 
     }
@@ -251,19 +225,8 @@
      * @param serviceName name of this access service
      * @return MetadataServerUncontactableException   the metadata server cannot be reached response
      */
-<<<<<<< HEAD
-    public static SubjectAreaOMASAPIResponse  handleEntityProxyOnlyException(org.odpi.openmetadata.repositoryservices.ffdc.exception.EntityProxyOnlyException e, String methodName, String serverName, String serviceName)  {
-        SubjectAreaErrorCode errorCode = SubjectAreaErrorCode.METADATA_SERVER_UNCONTACTABLE_ERROR;
-        String errorMessage = errorCode.getErrorMessageId()
-                + errorCode.getFormattedErrorMessage(e.getMessage(),
-                e.getReportedErrorMessage(),
-                methodName,
-                serviceName,
-                serverName);
-=======
     public static SubjectAreaOMASAPIResponse handleEntityProxyOnlyException(org.odpi.openmetadata.repositoryservices.ffdc.exception.EntityProxyOnlyException e, String methodName, String serverName, String serviceName) {
         ExceptionMessageDefinition messageDefinition = SubjectAreaErrorCode.METADATA_SERVER_UNCONTACTABLE_ERROR.getMessageDefinition();
->>>>>>> 04244618
 
         MetadataServerUncontactableException oe = new MetadataServerUncontactableException(
                 messageDefinition,
@@ -433,16 +396,8 @@
      * @param serviceName name of this access service
      * @return MetadataServerUncontactableException response -the metadata server cannot be reached
      */
-<<<<<<< HEAD
-    public static SubjectAreaOMASAPIResponse handleMetadataServerUnContactable(MetadataServerUncontactableException e, String methodName, String serverName, String serviceName)
-    {
-        SubjectAreaErrorCode errorCode = SubjectAreaErrorCode.METADATA_SERVER_UNCONTACTABLE_ERROR;
-        String                 errorMessage = errorCode.getErrorMessageId()
-                + errorCode.getFormattedErrorMessage(methodName);
-=======
     public SubjectAreaOMASAPIResponse handleMetadataServerUnContactable(MetadataServerUncontactableException e, String methodName, String serverName, String serviceName) {
         ExceptionMessageDefinition messageDefinition = SubjectAreaErrorCode.METADATA_SERVER_UNCONTACTABLE_ERROR.getMessageDefinition();
->>>>>>> 04244618
 
         MetadataServerUncontactableException oe = new MetadataServerUncontactableException(
                 messageDefinition,
@@ -452,16 +407,8 @@
         return OMASExceptionToResponse.convertMetadataServerUncontactableException(oe);
     }
 
-<<<<<<< HEAD
-    public static SubjectAreaOMASAPIResponse handleEntityNotPurgedException(String obsoleteGuid, String restAPIName, String serverName, String serviceName)
-    {
-        SubjectAreaErrorCode errorCode = SubjectAreaErrorCode.GUID_NOT_PURGED_ERROR;
-        String                 errorMessage = errorCode.getErrorMessageId()
-                + errorCode.getFormattedErrorMessage(restAPIName);
-=======
     public SubjectAreaOMASAPIResponse handleEntityNotPurgedException(String obsoleteGuid, String methodName, String serverName, String serviceName) {
         ExceptionMessageDefinition messageDefinition = SubjectAreaErrorCode.GUID_NOT_PURGED_ERROR.getMessageDefinition();
->>>>>>> 04244618
 
         EntityNotPurgedException oe = new EntityNotPurgedException(
                 messageDefinition,
@@ -472,16 +419,8 @@
         return OMASExceptionToResponse.convertEntityNotPurgedException(oe);
     }
 
-<<<<<<< HEAD
-    public static SubjectAreaOMASAPIResponse handleRelationshipNotPurgedException(String  obsoleteGuid, String restAPIName, String serverName, String serviceName)
-    {
-        SubjectAreaErrorCode errorCode = SubjectAreaErrorCode.GUID_NOT_PURGED_ERROR;
-        String                 errorMessage = errorCode.getErrorMessageId()
-                + errorCode.getFormattedErrorMessage(restAPIName);
-=======
     public SubjectAreaOMASAPIResponse handleRelationshipNotPurgedException(String obsoleteGuid, String methodName, String serverName, String serviceName) {
         ExceptionMessageDefinition messageDefinition = SubjectAreaErrorCode.GUID_NOT_PURGED_ERROR.getMessageDefinition();
->>>>>>> 04244618
 
         RelationshipNotPurgedException oe = new RelationshipNotPurgedException(
                 messageDefinition,
