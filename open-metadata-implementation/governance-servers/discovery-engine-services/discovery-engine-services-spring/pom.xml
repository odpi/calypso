<?xml version="1.0" encoding="UTF-8"?>

<!-- SPDX-License-Identifier: Apache-2.0 -->
<!-- Copyright Contributors to the ODPi Egeria project.  -->

<project xmlns="http://maven.apache.org/POM/4.0.0"
         xmlns:xsi="http://www.w3.org/2001/XMLSchema-instance"
         xsi:schemaLocation="http://maven.apache.org/POM/4.0.0 http://maven.apache.org/xsd/maven-4.0.0.xsd">

    <parent>
        <artifactId>discovery-engine-services</artifactId>
        <groupId>org.odpi.egeria</groupId>
        <version>1.1-SNAPSHOT</version>
    </parent>

    <modelVersion>4.0.0</modelVersion>

    <name>Discovery Engine with Spring</name>
    <description>
        The discovery engine with Spring module uses Spring to implement a RESTful service
        for the discovery engine server.
    </description>

    <artifactId>discovery-engine-services-spring</artifactId>

    <dependencies>

        <dependency>
            <groupId>org.odpi.egeria</groupId>
            <artifactId>ffdc-services</artifactId>
<<<<<<< HEAD
            <version>${open-metadata.version}</version>
=======
>>>>>>> 37df8ff6
        </dependency>

        <dependency>
            <groupId>org.springframework</groupId>
            <artifactId>spring-web</artifactId>
<<<<<<< HEAD
            <version>${spring-web.version}</version>
=======
>>>>>>> 37df8ff6
        </dependency>

        <dependency>
            <groupId>org.odpi.egeria</groupId>
            <artifactId>odf-metadata-api</artifactId>
<<<<<<< HEAD
            <version>${open-metadata.version}</version>
=======
>>>>>>> 37df8ff6
        </dependency>

        <dependency>
            <groupId>org.odpi.egeria</groupId>
            <artifactId>discovery-engine-services-server</artifactId>
        </dependency>
    </dependencies>

</project><|MERGE_RESOLUTION|>--- conflicted
+++ resolved
@@ -28,28 +28,16 @@
         <dependency>
             <groupId>org.odpi.egeria</groupId>
             <artifactId>ffdc-services</artifactId>
-<<<<<<< HEAD
-            <version>${open-metadata.version}</version>
-=======
->>>>>>> 37df8ff6
         </dependency>
 
         <dependency>
             <groupId>org.springframework</groupId>
             <artifactId>spring-web</artifactId>
-<<<<<<< HEAD
-            <version>${spring-web.version}</version>
-=======
->>>>>>> 37df8ff6
         </dependency>
 
         <dependency>
             <groupId>org.odpi.egeria</groupId>
             <artifactId>odf-metadata-api</artifactId>
-<<<<<<< HEAD
-            <version>${open-metadata.version}</version>
-=======
->>>>>>> 37df8ff6
         </dependency>
 
         <dependency>
