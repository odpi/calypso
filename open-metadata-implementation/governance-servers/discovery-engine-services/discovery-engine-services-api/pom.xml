<?xml version="1.0" encoding="UTF-8"?>

<!-- SPDX-License-Identifier: Apache-2.0 -->
<!-- Copyright Contributors to the ODPi Egeria project.  -->

<project xmlns="http://maven.apache.org/POM/4.0.0"
         xmlns:xsi="http://www.w3.org/2001/XMLSchema-instance"
         xsi:schemaLocation="http://maven.apache.org/POM/4.0.0 http://maven.apache.org/xsd/maven-4.0.0.xsd">

    <parent>
        <artifactId>discovery-engine-services</artifactId>
        <groupId>org.odpi.egeria</groupId>
        <version>1.1-SNAPSHOT</version>
    </parent>

    <modelVersion>4.0.0</modelVersion>


    <name>Discovery Engine API</name>
    <description>
        Provides the definitions that make up the APIs used by external components when communicating
        with the discovery engine.
    </description>

    <artifactId>discovery-engine-services-api</artifactId>

    <dependencies>

        <dependency>
<<<<<<< HEAD
            <groupId>org.odpi.egeria</groupId>
            <artifactId>ffdc-services</artifactId>
            <version>${open-metadata.version}</version>
        </dependency>

        <dependency>
            <groupId>com.fasterxml.jackson.core</groupId>
            <artifactId>jackson-annotations</artifactId>
            <version>${jackson.version}</version>
=======
            <groupId>com.fasterxml.jackson.core</groupId>
            <artifactId>jackson-annotations</artifactId>
>>>>>>> e12c9568
        </dependency>

        <dependency>
            <groupId>org.slf4j</groupId>
            <artifactId>slf4j-api</artifactId>
<<<<<<< HEAD
            <version>${slf4j.version}</version>
=======
>>>>>>> e12c9568
        </dependency>

    </dependencies>
</project><|MERGE_RESOLUTION|>--- conflicted
+++ resolved
@@ -27,29 +27,13 @@
     <dependencies>
 
         <dependency>
-<<<<<<< HEAD
-            <groupId>org.odpi.egeria</groupId>
-            <artifactId>ffdc-services</artifactId>
-            <version>${open-metadata.version}</version>
-        </dependency>
-
-        <dependency>
             <groupId>com.fasterxml.jackson.core</groupId>
             <artifactId>jackson-annotations</artifactId>
-            <version>${jackson.version}</version>
-=======
-            <groupId>com.fasterxml.jackson.core</groupId>
-            <artifactId>jackson-annotations</artifactId>
->>>>>>> e12c9568
         </dependency>
 
         <dependency>
             <groupId>org.slf4j</groupId>
             <artifactId>slf4j-api</artifactId>
-<<<<<<< HEAD
-            <version>${slf4j.version}</version>
-=======
->>>>>>> e12c9568
         </dependency>
 
     </dependencies>
