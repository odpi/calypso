<?xml version="1.0" encoding="UTF-8"?>

<!-- SPDX-License-Identifier: Apache-2.0 -->

<project xmlns="http://maven.apache.org/POM/4.0.0"
         xmlns:xsi="http://www.w3.org/2001/XMLSchema-instance"
         xsi:schemaLocation="http://maven.apache.org/POM/4.0.0 http://maven.apache.org/xsd/maven-4.0.0.xsd">

    <parent>
        <artifactId>server-chassis</artifactId>
        <groupId>org.odpi.egeria</groupId>
        <version>0.1-SNAPSHOT</version>
    </parent>

    <modelVersion>4.0.0</modelVersion>

    <name>Server Chassis for Spring</name>
    <description>
        Provides the spring-based server chassis.
    </description>

    <artifactId>server-chassis-spring</artifactId>

    <dependencies>

        <dependency>
            <groupId>org.odpi.egeria</groupId>
            <artifactId>admin-services-spring</artifactId>
            <version>${open-metadata.version}</version>
        </dependency>

        <dependency>
            <groupId>org.odpi.egeria</groupId>
            <artifactId>repository-services-spring</artifactId>
            <version>${open-metadata.version}</version>
        </dependency>

        <dependency>
            <groupId>org.odpi.egeria</groupId>
            <artifactId>connected-asset-spring</artifactId>
            <version>${open-metadata.version}</version>
        </dependency>

        <dependency>
            <groupId>org.odpi.egeria</groupId>
            <artifactId>asset-consumer-spring</artifactId>
            <version>${open-metadata.version}</version>
        </dependency>

        <dependency>
            <groupId>org.odpi.egeria</groupId>
            <artifactId>governance-engine-spring</artifactId>
            <version>${open-metadata.version}</version>
        </dependency>

        <dependency>
            <groupId>org.odpi.egeria</groupId>
<<<<<<< HEAD
            <artifactId>information-view-spring</artifactId>
            <version>${open-metadata.version}</version>
        </dependency>

        <dependency>
            <groupId>org.odpi.egeria</groupId>
            <artifactId>asset-catalog-server</artifactId>
=======
            <artifactId>asset-catalog-spring</artifactId>
>>>>>>> b1aafc3f
            <version>${open-metadata.version}</version>
        </dependency>

        <dependency>
            <groupId>org.odpi.egeria</groupId>
            <artifactId>subject-area-spring</artifactId>
            <version>${open-metadata.version}</version>
        </dependency>

        <dependency>
            <groupId>org.odpi.egeria</groupId>
            <artifactId>http-helper</artifactId>
            <version>${open-metadata.version}</version>
        </dependency>

        <!-- Spring for REST APIs -->
        <dependency>
            <groupId>org.springframework.boot</groupId>
            <artifactId>spring-boot-starter-web</artifactId>
            <version>${spring-boot.version}</version>
        </dependency>

        <!-- Spring Fox for Swagger API documentation generation -->
        <dependency>
            <groupId>io.springfox</groupId>
            <artifactId>springfox-swagger2</artifactId>
            <version>2.9.2</version>
        </dependency>

        <!-- Spring Fox Swagger UI dependency for presentation of generated swagger.json -->
        <dependency>
            <groupId>io.springfox</groupId>
            <artifactId>springfox-swagger-ui</artifactId>
            <version>2.7.0</version>
        </dependency>

    </dependencies>

    <build>
        <plugins>
            <plugin>
                <groupId>org.springframework.boot</groupId>
                <artifactId>spring-boot-maven-plugin</artifactId>
                <executions>
                    <execution>
                        <goals>
                            <goal>repackage</goal>
                        </goals>
                    </execution>
                </executions>
            </plugin>
        </plugins>
    </build>

</project><|MERGE_RESOLUTION|>--- conflicted
+++ resolved
@@ -55,17 +55,7 @@
 
         <dependency>
             <groupId>org.odpi.egeria</groupId>
-<<<<<<< HEAD
-            <artifactId>information-view-spring</artifactId>
-            <version>${open-metadata.version}</version>
-        </dependency>
-
-        <dependency>
-            <groupId>org.odpi.egeria</groupId>
-            <artifactId>asset-catalog-server</artifactId>
-=======
             <artifactId>asset-catalog-spring</artifactId>
->>>>>>> b1aafc3f
             <version>${open-metadata.version}</version>
         </dependency>
 
