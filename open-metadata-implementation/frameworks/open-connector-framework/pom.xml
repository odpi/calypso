--- conflicted
+++ resolved
@@ -26,19 +26,11 @@
         <dependency>
             <groupId>org.slf4j</groupId>
             <artifactId>slf4j-api</artifactId>
-<<<<<<< HEAD
-            <version>${slf4j.version}</version>
-=======
->>>>>>> 37df8ff6
         </dependency>
 
         <dependency>
             <groupId>com.fasterxml.jackson.core</groupId>
             <artifactId>jackson-databind</artifactId>
-<<<<<<< HEAD
-            <version>${jackson.version}</version>
-=======
->>>>>>> 37df8ff6
             <exclusions>
                 <exclusion>
                     <groupId>com.fasterxml.jackson.core</groupId>
@@ -50,19 +42,11 @@
         <dependency>
             <groupId>com.fasterxml.jackson.core</groupId>
             <artifactId>jackson-annotations</artifactId>
-<<<<<<< HEAD
-            <version>${jackson.version}</version>
-=======
->>>>>>> 37df8ff6
         </dependency>
 
         <dependency>
             <groupId>org.testng</groupId>
             <artifactId>testng</artifactId>
-<<<<<<< HEAD
-            <version>${testng.version}</version>
-=======
->>>>>>> 37df8ff6
             <scope>test</scope>
         </dependency>
 
