<?xml version="1.0" encoding="UTF-8"?>
<!-- SPDX-License-Identifier: Apache-2.0 -->
<!-- Copyright Contributors to the ODPi Egeria project. -->

<project xmlns="http://maven.apache.org/POM/4.0.0"
         xmlns:xsi="http://www.w3.org/2001/XMLSchema-instance"
         xsi:schemaLocation="http://maven.apache.org/POM/4.0.0 http://maven.apache.org/xsd/maven-4.0.0.xsd">

    <modelVersion>4.0.0</modelVersion>

    <scm>
        <connection>scm:git:git://github.com/odpi/egeria.git</connection>
        <developerConnection>scm:git:ssh://github.com/odpi/egeria.git</developerConnection>
        <url>http://github.com/odpi/egeria/tree/master</url>
    </scm>

    <name>Egeria</name>
    <description>
        Top-level package providing the standards, frameworks, reference implementations and
        conformance tests for open metadata and governance.
    </description>

    <groupId>org.odpi.egeria</groupId>
    <artifactId>egeria</artifactId>
    <version>2.2-SNAPSHOT</version>

    <url>https://egeria.odpi.org</url>

    <!-- The Apache license is used for code and the creative commons license is used for documentation -->

    <licenses>
        <license>
            <name>The Apache Software License, Version 2.0</name>
            <url>http://www.apache.org/licenses/LICENSE-2.0.txt</url>
        </license>
        <license>
            <name>Creative Commons Attribution 4.0 International (CC BY 4.0)</name>
            <url>https://creativecommons.org/licenses/by/4.0</url>
        </license>
    </licenses>

    <organization>
        <name>ODPi</name>
        <url>http://www.odpi.org</url>
    </organization>

    <issueManagement>
        <system>GitHub</system>
        <url>https://github.com/odpi/egeria/issues</url>
    </issueManagement>

    <inceptionYear>2018</inceptionYear>

    <mailingLists>
        <mailingList>
            <name>odpi-egeria</name>
            <subscribe>odpi-project-egeria+subscribe@lists.odpi.org</subscribe>
            <unsubscribe>odpi-project-egeria+unsubscribe@lists.odpi.org</unsubscribe>
            <archive>https://lists.odpi.org/g/odpi-project-egeria</archive>
            <post>odpi-project-egeria@lists.odpi.org</post>
        </mailingList>
    </mailingLists>

    <developers>
        <developer>
            <id>mandy-chessell</id>
            <name>Mandy Chessell</name>
            <email>mandy_chessell@uk.ibm.com</email>
            <timezone>Europe/London</timezone>
            <roles>
                <role>Project Leader</role>
                <role>maintainer</role>
            </roles>
            <organization>IBM Corporation</organization>
        </developer>
        <developer>
            <id>GuyAckermans</id>
            <name>Guy Ackermans</name>
            <email>guy.ackermans92@gmail.com</email>
            <timezone>Europe/Amsterdam</timezone>
            <roles>
                <role>maintainer</role>
            </roles>
            <organization>ING</organization>
        </developer>
        <developer>
            <id>planetf1</id>
            <name>Nigel Jones</name>
            <email>nigel.l.jones+git@gmail.com</email>
            <timezone>Europe/London</timezone>
            <roles>
                <role>maintainer</role>
            </roles>
            <organization>IBM Corporation</organization>
        </developer>
    </developers>

    <!-- POM packaging means that this module has sub-modules -->
    <packaging>pom</packaging>

    <modules>

        <module>open-metadata-implementation</module>
        <module>open-metadata-conformance-suite</module>
        <module>open-metadata-distribution</module>
        <module>open-metadata-publication</module>
        <module>open-metadata-resources</module>
        <module>open-metadata-test</module>
    </modules>


    <properties>
        <open-metadata.version>${project.version}</open-metadata.version>

        <!-- Level of Java  -->
        <maven.compiler.source>1.8</maven.compiler.source>
        <maven.compiler.target>1.8</maven.compiler.target>

        <!-- Platform encoding  -->
        <project.build.sourceEncoding>UTF-8</project.build.sourceEncoding>
        <project.reporting.outputEncoding>UTF-8</project.reporting.outputEncoding>
        <classmate.version>1.5.1</classmate.version>

        <!-- Versions of dependent libraries -->
        <junit.platform.version>1.6.2</junit.platform.version>
        <junit.jupiter.version>5.6.2</junit.jupiter.version>
        <junit.version>4.13</junit.version>
        <surefire.plugin.version>3.0.0-M4</surefire.plugin.version>
        <mockito.version>3.4.6</mockito.version>
        <testng.version>7.3.0</testng.version>
        <slf4j.version>1.7.30</slf4j.version>
        <logback.version>1.2.3</logback.version>
        <jackson.version>2.11.2</jackson.version>
        <jackson.databind.version>2.10.0</jackson.databind.version>
        <kafka.version>2.6.0</kafka.version>
        <janus.version>0.5.2</janus.version>
        <gremlin.version>3.4.8</gremlin.version>
        <netty.version>4.1.51.Final</netty.version>
        <spring-boot.version>2.3.3.RELEASE</spring-boot.version>
        <spring.version>5.2.8.RELEASE</spring.version>
        <spring-security.version>5.3.4.RELEASE</spring-security.version>
        <spring-data.version>2.3.3.RELEASE</spring-data.version>
        <tomcat.version>9.0.37</tomcat.version>
        <commons-io.version>2.7</commons-io.version>
        <commons-collections4.version>4.4</commons-collections4.version>
        <jena.version>3.16.0</jena.version>
        <commons-lang.version>3.11</commons-lang.version>
        <h2-database.version>1.4.200</h2-database.version>
        <jwt.version>0.9.1</jwt.version>
        <jakarta.persistence.version>2.2.3</jakarta.persistence.version>
        <jakarta.annotation.version>1.3.5</jakarta.annotation.version>
        <javax-validation.version>2.0.1.Final</javax-validation.version>
        <jakarta-annotation.version>1.3.5</jakarta-annotation.version>
        <javax-jaxb-api.version>2.3.1</javax-jaxb-api.version>
        <gaian.version>2.1.8</gaian.version>
        <avro.version>1.10.0</avro.version>
        <derby.version>10.8.3.1</derby.version>
        <hadoop.version>2.9.2</hadoop.version>
        <ranger.version>1.2.0</ranger.version>
        <plexus.version>3.3.0</plexus.version>
        <quartz.version>2.3.2</quartz.version>
        <lucene.version>8.4.1</lucene.version>
        <lucene-analyzers-common.version>8.6.0</lucene-analyzers-common.version>
        <guava.version>29.0-jre</guava.version>
        <tink.version>1.4.0</tink.version>
        <jsonld.version>0.13.0</jsonld.version>
        <commons-logging.version>1.2</commons-logging.version>
        <commons-codec.version>1.14</commons-codec.version>
        <json-sanitizer.version>1.2.1</json-sanitizer.version>
        <googlefindbugs.version>3.0.2</googlefindbugs.version>
        <oss.version>4.8.0</oss.version>
        <spotbugs-annotations.version>4.1.1</spotbugs-annotations.version>
        <sleepycat.version>18.3.12</sleepycat.version>
        <joda.version>2.10.6</joda.version>
        <jackson-asl.version>1.9.13</jackson-asl.version>
        <antlr.version>3.5.2</antlr.version>
        <snappy.version>1.1.7.6</snappy.version>
        <snakeyaml.version>1.26</snakeyaml.version>
        <springdoc.version>1.4.4</springdoc.version>
        <classgraph.version>4.8.87</classgraph.version>
        <swagger.version>2.1.4</swagger.version>
        <groovy.version>3.0.5</groovy.version>
        <micrometer-registry-prometheus.version>1.5.4</micrometer-registry-prometheus.version>
        <jcl-over-slf4j.version>1.7.30</jcl-over-slf4j.version>
        <reflections.version>0.9.12</reflections.version>
        <HdrHistogram.version>2.1.12</HdrHistogram.version>
        <javassist.version>3.27.0-GA</javassist.version>

        <!-- Versions of plugins -->
        <enunciate-maven-plugin.version>2.10.1</enunciate-maven-plugin.version>
        <maven-javadoc-plugin.version>3.2.0</maven-javadoc-plugin.version>
        <maven-clean-plugin.version>3.1.0</maven-clean-plugin.version>
        <maven-shade.version>3.2.4</maven-shade.version>
        <maven-install.version>3.0.0-M1</maven-install.version>
        <maven-compiler.version>3.8.1</maven-compiler.version>
        <maven-jar-plugin.version>3.2.0</maven-jar-plugin.version>
        <maven-pmd.version>3.13.0</maven-pmd.version>
        <owasp.version>5.3.2</owasp.version>
        <spotbugs-maven.version>4.0.4</spotbugs-maven.version>
        <maven-download.version>1.6.0</maven-download.version>
        <maven-antrun.version>3.0.0</maven-antrun.version>
        <spotify-docker-plugin.version>1.4.13</spotify-docker-plugin.version>
        <maven-enforcer-plugin.version>3.0.0-M3</maven-enforcer-plugin.version>
        <jacoco-plugin.version>0.8.5</jacoco-plugin.version>
        <maven-assembly-plugin.version>3.3.0</maven-assembly-plugin.version>
        <frontend.plugin.version>1.10.0</frontend.plugin.version>
        <exec.plugin.version>3.0.0</exec.plugin.version>
        <resources.plugin.version>3.2.0</resources.plugin.version>
        <rat-plugin.version>0.13</rat-plugin.version>
        <maven-dependency-plugin.version>3.1.2</maven-dependency-plugin.version>
        <maven-deploy-plugin.version>2.8.2</maven-deploy-plugin.version>
        <maven-source-plugin.version>3.2.1</maven-source-plugin.version>
        <maven-gpg-plugin.version>1.6</maven-gpg-plugin.version>
        <nexus-staging-maven-plugin>1.6.8</nexus-staging-maven-plugin>
        <license-plugin.version>2.0.0</license-plugin.version>
        <springdoc-plugin.version>1.0</springdoc-plugin.version>
        <build-helper.version>3.2.0</build-helper.version>
        <failsafe-plugin.version>3.0.0-M5</failsafe-plugin.version>
        <git-commit-plugin.version>4.0.2</git-commit-plugin.version>
        <process-exec-plugin.version>0.9</process-exec-plugin.version>
        <groovy-plugin.version>2.1.1</groovy-plugin.version>

        <!-- Configuration of sonar code scanning-->
        <sonar.java.coveragePlugin>jacoco</sonar.java.coveragePlugin>
        <!--suppress UnresolvedMavenProperty -->
        <sonar.jacoco.xmlReportPaths>${maven.multiModuleProjectDirectory}/target/jacoco.xml
        </sonar.jacoco.xmlReportPaths>
        <!-- Sonar configuration - exclusions to all processing, coverage only exclusions, and duplicate exclusions -->
        <!-- fvt skipped as it causes resource limits to be exceeded. generated code contaminates stats so removed  -->
        <sonar.dynamicAnalysis>reuseReports</sonar.dynamicAnalysis>
        <sonar.exclusions>**/open-metadata-fvt/**</sonar.exclusions>
        <sonar.coverage.exclusions>**/generated/**</sonar.coverage.exclusions>
        <sonar.cpd.exclusions>**/generated/**</sonar.cpd.exclusions>

        <gaiandb.url>https://github.com/gaiandb/gaiandb/blob/master/build/GAIANDB_V2.1.8_20160523.zip?raw=true
        </gaiandb.url>

    </properties>

    <dependencyManagement>
        <dependencies>

            <dependency>
                <groupId>ch.qos.logback</groupId>
                <artifactId>logback-classic</artifactId>
                <scope>compile</scope>
                <version>${logback.version}</version>
            </dependency>

            <dependency>
                <groupId>ch.qos.logback</groupId>
                <artifactId>logback-core</artifactId>
                <scope>compile</scope>
                <version>${logback.version}</version>
            </dependency>

            <dependency>
                <groupId>com.fasterxml.jackson.core</groupId>
                <artifactId>jackson-annotations</artifactId>
                <scope>compile</scope>
                <version>${jackson.version}</version>
            </dependency>

            <dependency>
                <groupId>com.fasterxml.jackson.core</groupId>
                <artifactId>jackson-core</artifactId>
                <scope>compile</scope>
                <version>${jackson.version}</version>
            </dependency>

            <dependency>
                <groupId>com.fasterxml.jackson.core</groupId>
                <artifactId>jackson-databind</artifactId>
                <scope>compile</scope>
                <version>${jackson.version}</version>
            </dependency>

            <dependency>
                 <groupId>com.fasterxml.jackson.datatype</groupId>
                 <artifactId>jackson-datatype-jsr310</artifactId>
                 <scope>compile</scope>
                 <version>${jackson.version}</version>
             </dependency>


            <dependency>
                <groupId>com.h2database</groupId>
                <artifactId>h2</artifactId>
                <scope>compile</scope>
                <version>${h2-database.version}</version>
            </dependency>

            <dependency>
                <groupId>com.ibm.gaiandb</groupId>
                <artifactId>gaian</artifactId>
                <scope>provided</scope>
                <version>${gaian.version}</version>
            </dependency>

            <dependency>
                <groupId>org.apache.avro</groupId>
                <artifactId>avro</artifactId>
                <version>${avro.version}</version>
            </dependency>

            <dependency>
                <groupId>com.github.jsonld-java</groupId>
                <artifactId>jsonld-java</artifactId>
                <version>${jsonld.version}</version>
            </dependency>

            <dependency>
                <groupId>org.apache.commons</groupId>
                <artifactId>commons-collections4</artifactId>
                <scope>compile</scope>
                <version>${commons-collections4.version}</version>
            </dependency>

            <dependency>
                <groupId>org.apache.jena</groupId>
                <artifactId>jena-arq</artifactId>
                <scope>runtime</scope>
                <version>${jena.version}</version>
            </dependency>

            <dependency>
                <groupId>org.apache.jena</groupId>
                <artifactId>jena-core</artifactId>
                <scope>compile</scope>
                <version>${jena.version}</version>
            </dependency>

            <dependency>
                <groupId>commons-io</groupId>
                <artifactId>commons-io</artifactId>
                <scope>compile</scope>
                <version>${commons-io.version}</version>
            </dependency>

            <dependency>
                <groupId>io.jsonwebtoken</groupId>
                <artifactId>jjwt</artifactId>
                <scope>compile</scope>
                <version>${jwt.version}</version>
            </dependency>

            <dependency>
                <groupId>jakarta.persistence</groupId>
                <artifactId>jakarta.persistence-api</artifactId>
                <scope>compile</scope>
                <version>${jakarta.persistence.version}</version>
            </dependency>

            <dependency>
                <groupId>javax.validation</groupId>
                <artifactId>validation-api</artifactId>
                <scope>compile</scope>
                <version>${javax-validation.version}</version>
            </dependency>

            <dependency>
                <groupId>javax.xml.bind</groupId>
                <artifactId>jaxb-api</artifactId>
                <version>${javax-jaxb-api.version}</version>
            </dependency>

            <dependency>
                <groupId>junit</groupId>
                <artifactId>junit</artifactId>
                <scope>test</scope>
                <version>${junit.version}</version>
            </dependency>

            <dependency>
                <groupId>org.apache.commons</groupId>
                <artifactId>commons-lang3</artifactId>
                <scope>compile</scope>
                <version>${commons-lang.version}</version>
            </dependency>

            <dependency>
                <groupId>org.apache.derby</groupId>
                <artifactId>derby</artifactId>
                <scope>provided</scope>
                <version>10.8.3.1</version>
            </dependency>

            <dependency>
                <groupId>org.apache.hadoop</groupId>
                <artifactId>hadoop-common</artifactId>
                <scope>compile</scope>
                <version>${hadoop.version}</version>
            </dependency>

            <dependency>
                <groupId>org.apache.kafka</groupId>
                <artifactId>kafka-clients</artifactId>
                <scope>compile</scope>
                <version>${kafka.version}</version>
            </dependency>

            <dependency>
                <groupId>org.apache.ranger</groupId>
                <artifactId>ranger-plugins-common</artifactId>
                <scope>compile</scope>
                <version>${ranger.version}</version>
            </dependency>

            <dependency>
                <groupId>org.apache.tinkerpop</groupId>
                <artifactId>gremlin-core</artifactId>
                <scope>compile</scope>
                <version>${gremlin.version}</version>
            </dependency>

            <dependency>
                <groupId>org.apache.tinkerpop</groupId>
                <artifactId>gremlin-driver</artifactId>
                <scope>compile</scope>
                <version>${gremlin.version}</version>
            </dependency>

            <dependency>
<<<<<<< HEAD
=======
                <groupId>org.apache.tinkerpop</groupId>
                <artifactId>tinkergraph-gremlin</artifactId>
                <scope>compile</scope>
                <version>${gremlin.version}</version>
            </dependency>

            <dependency>
>>>>>>> 14db0287
                <groupId>org.apache.tomcat.embed</groupId>
                <artifactId>tomcat-embed-core</artifactId>
                <scope>compile</scope>
                <version>${tomcat.version}</version>
                <exclusions>
                    <exclusion>
                        <groupId>org.apache.tomcat</groupId>
                        <artifactId>tomcat-annotations-api</artifactId>
                    </exclusion>
                </exclusions>
            </dependency>

            <dependency>
                <groupId>jakarta.annotation</groupId>
                <artifactId>jakarta.annotation-api</artifactId>
                <scope>compile</scope>
                <version>${jakarta-annotation.version}</version>
            </dependency>

            <dependency>
                <groupId>com.fasterxml</groupId>
                <artifactId>classmate</artifactId>
                <scope>compile</scope>
                <version>${classmate.version}</version>
            </dependency>

            <dependency>
                <groupId>org.codehaus.plexus</groupId>
                <artifactId>plexus-utils</artifactId>
                <scope>compile</scope>
                <version>${plexus.version}</version>
            </dependency>

            <dependency>
                <groupId>org.quartz-scheduler</groupId>
                <artifactId>quartz</artifactId>
                <scope>compile</scope>
                <version>${quartz.version}</version>
            </dependency>

            <dependency>
                <groupId>org.apache.lucene</groupId>
                <artifactId>lucene-analyzers-common</artifactId>
                <scope>compile</scope>
                <version>${lucene.version}</version>
            </dependency>

            <dependency>
                <groupId>org.apache.lucene</groupId>
                <artifactId>lucene-core</artifactId>
                <scope>compile</scope>
                <version>${lucene.version}</version>
            </dependency>

            <dependency>
                <groupId>org.apache.lucene</groupId>
                <artifactId>lucene-spatial</artifactId>
                <scope>compile</scope>
                <version>${lucene.version}</version>
            </dependency>

            <dependency>
                <groupId>org.apache.lucene</groupId>
                <artifactId>lucene-spatial-extras</artifactId>
                <scope>compile</scope>
                <version>${lucene.version}</version>
            </dependency>

            <dependency>
                <groupId>org.apache.lucene</groupId>
                <artifactId>lucene-queryparser</artifactId>
                <scope>compile</scope>
                <version>${lucene.version}</version>
            </dependency>

            <dependency>
                <groupId>org.janusgraph</groupId>
                <artifactId>janusgraph-core</artifactId>
                <version>${janus.version}</version>
            </dependency>

            <dependency>
                <groupId>org.janusgraph</groupId>
                <artifactId>janusgraph-cql</artifactId>
                <version>${janus.version}</version>
                <scope>runtime</scope>
            </dependency>

            <dependency>
                <groupId>org.janusgraph</groupId>
                <artifactId>janusgraph-driver</artifactId>
                <version>${janus.version}</version>
            </dependency>

            <dependency>
                <groupId>commons-logging</groupId>
                <artifactId>commons-logging</artifactId>
                <version>${commons-logging.version}</version>
            </dependency>

            <dependency>
                <groupId>commons-codec</groupId>
                <artifactId>commons-codec</artifactId>
                <version>${commons-codec.version}</version>
            </dependency>

            <dependency>
                <groupId>org.janusgraph</groupId>
                <artifactId>janusgraph-cassandra</artifactId>
                <version>${janus.version}</version>
                <scope>runtime</scope>
            </dependency>

            <dependency>
                <groupId>org.janusgraph</groupId>
                <artifactId>janusgraph-es</artifactId>
                <version>${janus.version}</version>
                <scope>runtime</scope>
            </dependency>

            <dependency>
                <groupId>org.janusgraph</groupId>
                <artifactId>janusgraph-berkeleyje</artifactId>
                <version>${janus.version}</version>
                <scope>runtime</scope>
            </dependency>

            <dependency>
                <groupId>org.janusgraph</groupId>
                <artifactId>janusgraph-inmemory</artifactId>
                <version>${janus.version}</version>
                <scope>test</scope>
            </dependency>

            <dependency>
                <groupId>org.janusgraph</groupId>
                <artifactId>janusgraph-lucene</artifactId>
                <version>${janus.version}</version>
                <scope>runtime</scope>
            </dependency>

            <dependency>
                <groupId>io.netty</groupId>
                <artifactId>netty-all</artifactId>
                <version>${netty.version}</version>
            </dependency>

            <dependency>
                <groupId>io.netty</groupId>
                <artifactId>netty-buffer</artifactId>
                <version>${netty.version}</version>
            </dependency>

            <dependency>
                <groupId>io.netty</groupId>
                <artifactId>netty-codec</artifactId>
                <version>${netty.version}</version>
            </dependency>

            <dependency>
                <groupId>io.netty</groupId>
                <artifactId>netty-common</artifactId>
                <version>${netty.version}</version>
            </dependency>

            <dependency>
                <groupId>io.netty</groupId>
                <artifactId>netty-handler</artifactId>
                <version>${netty.version}</version>
            </dependency>

            <dependency>
                <groupId>io.netty</groupId>
                <artifactId>netty-resolver</artifactId>
                <version>${netty.version}</version>
            </dependency>

            <dependency>
                <groupId>io.netty</groupId>
                <artifactId>netty-transport</artifactId>
                <version>${netty.version}</version>
            </dependency>

            <dependency>
                <groupId>org.junit.jupiter</groupId>
                <artifactId>junit-jupiter-api</artifactId>
                <scope>test</scope>
                <version>${junit.jupiter.version}</version>
            </dependency>

            <dependency>
                <groupId>org.junit.jupiter</groupId>
                <artifactId>junit-jupiter-params</artifactId>
                <scope>test</scope>
                <version>${junit.jupiter.version}</version>
            </dependency>



            <dependency>
                <groupId>org.junit.jupiter</groupId>
                <artifactId>junit-jupiter-engine</artifactId>
                <scope>test</scope>
                <version>${junit.jupiter.version}</version>
            </dependency>

            <dependency>
                <groupId>org.junit.platform</groupId>
                <artifactId>junit-platform-runner</artifactId>
                <scope>test</scope>
                <version>${junit.platform.version}</version>
            </dependency>

            <dependency>
                <groupId>org.junit.platform</groupId>
                <artifactId>junit-platform-suite-api</artifactId>
                <scope>test</scope>
                <version>${junit.platform.version}</version>
            </dependency>

            <dependency>
                <groupId>org.mockito</groupId>
                <artifactId>mockito-core</artifactId>
                <scope>test</scope>
                <version>${mockito.version}</version>
            </dependency>

            <dependency>
                <groupId>org.mockito</groupId>
                <artifactId>mockito-inline</artifactId>
                <scope>test</scope>
                <version>${mockito.version}</version>
            </dependency>

            <dependency>
                <groupId>org.mockito</groupId>
                <artifactId>mockito-junit-jupiter</artifactId>
                <scope>test</scope>
                <version>${mockito.version}</version>
            </dependency>

            <dependency>
                <groupId>org.odpi.egeria</groupId>
                <artifactId>admin-services-api</artifactId>
                <scope>compile</scope>
                <version>${open-metadata.version}</version>
            </dependency>

            <dependency>
                <groupId>org.odpi.egeria</groupId>
                <artifactId>admin-services-registration</artifactId>
                <scope>compile</scope>
                <version>${open-metadata.version}</version>
            </dependency>

            <dependency>
                <groupId>org.odpi.egeria</groupId>
                <artifactId>admin-services-client</artifactId>
                <scope>compile</scope>
                <version>${open-metadata.version}</version>
            </dependency>

            <dependency>
                <groupId>org.odpi.egeria</groupId>
                <artifactId>admin-services-server</artifactId>
                <scope>compile</scope>
                <version>${open-metadata.version}</version>
            </dependency>

            <dependency>
                <groupId>org.odpi.egeria</groupId>
                <artifactId>admin-services-spring</artifactId>
                <scope>runtime</scope>
                <version>${open-metadata.version}</version>
            </dependency>

            <dependency>
                <groupId>org.odpi.egeria</groupId>
                <artifactId>asset-catalog-api</artifactId>
                <scope>compile</scope>
                <version>${open-metadata.version}</version>
            </dependency>

            <dependency>
                <groupId>org.odpi.egeria</groupId>
                <artifactId>asset-catalog-client</artifactId>
                <scope>compile</scope>
                <version>${open-metadata.version}</version>
            </dependency>

            <dependency>
                <groupId>org.odpi.egeria</groupId>
                <artifactId>asset-catalog-server</artifactId>
                <scope>compile</scope>
                <version>${open-metadata.version}</version>
            </dependency>

            <dependency>
                <groupId>org.odpi.egeria</groupId>
                <artifactId>asset-catalog-spring</artifactId>
                <scope>runtime</scope>
                <version>${open-metadata.version}</version>
            </dependency>

            <dependency>
                <groupId>org.odpi.egeria</groupId>
                <artifactId>asset-consumer-api</artifactId>
                <scope>compile</scope>
                <version>${open-metadata.version}</version>
            </dependency>

            <dependency>
                <groupId>org.odpi.egeria</groupId>
                <artifactId>asset-consumer-client</artifactId>
                <scope>compile</scope>
                <version>${open-metadata.version}</version>
            </dependency>

            <dependency>
                <groupId>org.odpi.egeria</groupId>
                <artifactId>asset-consumer-server</artifactId>
                <scope>compile</scope>
                <version>${open-metadata.version}</version>
            </dependency>

            <dependency>
                <groupId>org.odpi.egeria</groupId>
                <artifactId>asset-consumer-spring</artifactId>
                <scope>runtime</scope>
                <version>${open-metadata.version}</version>
            </dependency>

            <dependency>
                <groupId>org.odpi.egeria</groupId>
                <artifactId>asset-lineage-api</artifactId>
                <scope>compile</scope>
                <version>${open-metadata.version}</version>
            </dependency>

            <dependency>
                <groupId>org.odpi.egeria</groupId>
                <artifactId>asset-lineage-server</artifactId>
                <scope>compile</scope>
                <version>${open-metadata.version}</version>
            </dependency>

            <dependency>
                <groupId>org.odpi.egeria</groupId>
                <artifactId>asset-lineage-spring</artifactId>
                <scope>runtime</scope>
                <version>${open-metadata.version}</version>
            </dependency>

            <dependency>
                <groupId>org.odpi.egeria</groupId>
                <artifactId>asset-owner-api</artifactId>
                <scope>compile</scope>
                <version>${open-metadata.version}</version>
            </dependency>

            <dependency>
                <groupId>org.odpi.egeria</groupId>
                <artifactId>asset-owner-client</artifactId>
                <scope>compile</scope>
                <version>${open-metadata.version}</version>
            </dependency>

            <dependency>
                <groupId>org.odpi.egeria</groupId>
                <artifactId>asset-owner-server</artifactId>
                <scope>compile</scope>
                <version>${open-metadata.version}</version>
            </dependency>

            <dependency>
                <groupId>org.odpi.egeria</groupId>
                <artifactId>asset-owner-spring</artifactId>
                <scope>runtime</scope>
                <version>${open-metadata.version}</version>
            </dependency>

            <dependency>
                <groupId>org.odpi.egeria</groupId>
                <artifactId>audit-log-console-connector</artifactId>
                <scope>compile</scope>
                <version>${open-metadata.version}</version>
            </dependency>

            <dependency>
                <groupId>org.odpi.egeria</groupId>
                <artifactId>audit-log-file-connector</artifactId>
                <scope>compile</scope>
                <version>${open-metadata.version}</version>
            </dependency>

            <dependency>
                <groupId>org.odpi.egeria</groupId>
                <artifactId>audit-log-framework</artifactId>
                <scope>compile</scope>
                <version>${open-metadata.version}</version>
            </dependency>

            <dependency>
                <groupId>org.odpi.egeria</groupId>
                <artifactId>audit-log-slf4j-connector</artifactId>
                <scope>compile</scope>
                <version>${open-metadata.version}</version>
            </dependency>

            <dependency>
                <groupId>org.odpi.egeria</groupId>
                <artifactId>audit-log-event-topic-connector</artifactId>
                <scope>compile</scope>
                <version>${open-metadata.version}</version>
            </dependency>

            <dependency>
                <groupId>org.odpi.egeria</groupId>
                <artifactId>cohort-registry-file-store-connector</artifactId>
                <scope>compile</scope>
                <version>${open-metadata.version}</version>
            </dependency>

            <dependency>
                <groupId>org.odpi.egeria</groupId>
                <artifactId>community-profile-api</artifactId>
                <scope>compile</scope>
                <version>${open-metadata.version}</version>
            </dependency>

            <dependency>
                <groupId>org.odpi.egeria</groupId>
                <artifactId>community-profile-client</artifactId>
                <scope>compile</scope>
                <version>${open-metadata.version}</version>
            </dependency>

            <dependency>
                <groupId>org.odpi.egeria</groupId>
                <artifactId>community-profile-server</artifactId>
                <scope>compile</scope>
                <version>${open-metadata.version}</version>
            </dependency>

            <dependency>
                <groupId>org.odpi.egeria</groupId>
                <artifactId>community-profile-spring</artifactId>
                <scope>compile</scope>
                <version>${open-metadata.version}</version>
            </dependency>

            <dependency>
                <groupId>org.odpi.egeria</groupId>
                <artifactId>configuration-file-store-connector</artifactId>
                <scope>compile</scope>
                <version>${open-metadata.version}</version>
            </dependency>

            <dependency>
                <groupId>org.odpi.egeria</groupId>
                <artifactId>configuration-encrypted-file-store-connector</artifactId>
                <scope>compile</scope>
                <version>${open-metadata.version}</version>
            </dependency>

            <dependency>
                <groupId>org.odpi.egeria</groupId>
                <artifactId>connector-configuration-factory</artifactId>
                <scope>compile</scope>
                <version>${open-metadata.version}</version>
            </dependency>

            <dependency>
                <groupId>org.odpi.egeria</groupId>
                <artifactId>data-engine-api</artifactId>
                <scope>compile</scope>
                <version>${open-metadata.version}</version>
            </dependency>

            <dependency>
                <groupId>org.odpi.egeria</groupId>
                <artifactId>data-engine-client</artifactId>
                <scope>compile</scope>
                <version>${open-metadata.version}</version>
            </dependency>

            <dependency>
                <groupId>org.odpi.egeria</groupId>
                <artifactId>data-engine-server</artifactId>
                <scope>compile</scope>
                <version>${open-metadata.version}</version>
            </dependency>

            <dependency>
                <groupId>org.odpi.egeria</groupId>
                <artifactId>data-engine-spring</artifactId>
                <scope>runtime</scope>
                <version>${open-metadata.version}</version>
            </dependency>

            <dependency>
                <groupId>org.odpi.egeria</groupId>
                <artifactId>data-manager-api</artifactId>
                <scope>compile</scope>
                <version>${open-metadata.version}</version>
            </dependency>

            <dependency>
                <groupId>org.odpi.egeria</groupId>
                <artifactId>data-manager-topic-connectors</artifactId>
                <scope>compile</scope>
                <version>${open-metadata.version}</version>
            </dependency>

            <dependency>
                <groupId>org.odpi.egeria</groupId>
                <artifactId>data-manager-client</artifactId>
                <scope>compile</scope>
                <version>${open-metadata.version}</version>
            </dependency>

            <dependency>
                <groupId>org.odpi.egeria</groupId>
                <artifactId>data-manager-server</artifactId>
                <scope>compile</scope>
                <version>${open-metadata.version}</version>
            </dependency>

            <dependency>
                <groupId>org.odpi.egeria</groupId>
                <artifactId>data-manager-spring</artifactId>
                <scope>runtime</scope>
                <version>${open-metadata.version}</version>
            </dependency>

            <dependency>
                <groupId>org.odpi.egeria</groupId>
                <artifactId>data-platform-api</artifactId>
                <scope>compile</scope>
                <version>${open-metadata.version}</version>
            </dependency>

            <dependency>
                <groupId>org.odpi.egeria</groupId>
                <artifactId>data-platform-client</artifactId>
                <scope>compile</scope>
                <version>${open-metadata.version}</version>
            </dependency>

            <dependency>
                <groupId>org.odpi.egeria</groupId>
                <artifactId>data-platform-server</artifactId>
                <scope>compile</scope>
                <version>${open-metadata.version}</version>
            </dependency>

            <dependency>
                <groupId>org.odpi.egeria</groupId>
                <artifactId>data-platform-connectors</artifactId>
                <scope>compile</scope>
                <version>${open-metadata.version}</version>
            </dependency>

            <dependency>
                <groupId>org.odpi.egeria</groupId>
                <artifactId>data-privacy-api</artifactId>
                <scope>compile</scope>
                <version>${open-metadata.version}</version>
            </dependency>

            <dependency>
                <groupId>org.odpi.egeria</groupId>
                <artifactId>data-privacy-client</artifactId>
                <scope>compile</scope>
                <version>${open-metadata.version}</version>
            </dependency>

            <dependency>
                <groupId>org.odpi.egeria</groupId>
                <artifactId>data-privacy-server</artifactId>
                <scope>compile</scope>
                <version>${open-metadata.version}</version>
            </dependency>

            <dependency>
                <groupId>org.odpi.egeria</groupId>
                <artifactId>data-privacy-spring</artifactId>
                <scope>compile</scope>
                <version>${open-metadata.version}</version>
            </dependency>

            <dependency>
                <groupId>org.odpi.egeria</groupId>
                <artifactId>data-science-api</artifactId>
                <scope>compile</scope>
                <version>${open-metadata.version}</version>
            </dependency>

            <dependency>
                <groupId>org.odpi.egeria</groupId>
                <artifactId>data-science-client</artifactId>
                <scope>compile</scope>
                <version>${open-metadata.version}</version>
            </dependency>

            <dependency>
                <groupId>org.odpi.egeria</groupId>
                <artifactId>data-science-server</artifactId>
                <scope>compile</scope>
                <version>${open-metadata.version}</version>
            </dependency>

            <dependency>
                <groupId>org.odpi.egeria</groupId>
                <artifactId>data-science-spring</artifactId>
                <scope>compile</scope>
                <version>${open-metadata.version}</version>
            </dependency>

            <dependency>
                <groupId>org.odpi.egeria</groupId>
                <artifactId>cloud-information-model</artifactId>
                <scope>compile</scope>
                <version>${open-metadata.version}</version>
            </dependency>

            <dependency>
                <groupId>org.odpi.egeria</groupId>
                <artifactId>glossary-canonical-model</artifactId>
                <scope>compile</scope>
                <version>${open-metadata.version}</version>
            </dependency>

            <dependency>
                <groupId>org.odpi.egeria</groupId>
                <artifactId>design-model-archive-base</artifactId>
                <scope>compile</scope>
                <version>${open-metadata.version}</version>
            </dependency>

            <dependency>
                <groupId>org.odpi.egeria</groupId>
                <artifactId>design-model-archives</artifactId>
                <scope>compile</scope>
                <version>${open-metadata.version}</version>
            </dependency>

            <dependency>
                <groupId>org.odpi.egeria</groupId>
                <artifactId>design-model-api</artifactId>
                <scope>compile</scope>
                <version>${open-metadata.version}</version>
            </dependency>

            <dependency>
                <groupId>org.odpi.egeria</groupId>
                <artifactId>design-model-client</artifactId>
                <scope>compile</scope>
                <version>${open-metadata.version}</version>
            </dependency>

            <dependency>
                <groupId>org.odpi.egeria</groupId>
                <artifactId>design-model-server</artifactId>
                <scope>compile</scope>
                <version>${open-metadata.version}</version>
            </dependency>

            <dependency>
                <groupId>org.odpi.egeria</groupId>
                <artifactId>design-model-spring</artifactId>
                <scope>compile</scope>
                <version>${open-metadata.version}</version>
            </dependency>

            <dependency>
                <groupId>org.odpi.egeria</groupId>
                <artifactId>dev-ops-api</artifactId>
                <scope>compile</scope>
                <version>${open-metadata.version}</version>
            </dependency>

            <dependency>
                <groupId>org.odpi.egeria</groupId>
                <artifactId>dev-ops-client</artifactId>
                <scope>compile</scope>
                <version>${open-metadata.version}</version>
            </dependency>

            <dependency>
                <groupId>org.odpi.egeria</groupId>
                <artifactId>dev-ops-server</artifactId>
                <scope>compile</scope>
                <version>${open-metadata.version}</version>
            </dependency>

            <dependency>
                <groupId>org.odpi.egeria</groupId>
                <artifactId>dev-ops-spring</artifactId>
                <scope>compile</scope>
                <version>${open-metadata.version}</version>
            </dependency>

            <dependency>
                <groupId>org.odpi.egeria</groupId>
                <artifactId>digital-architecture-api</artifactId>
                <scope>compile</scope>
                <version>${open-metadata.version}</version>
            </dependency>

            <dependency>
                <groupId>org.odpi.egeria</groupId>
                <artifactId>digital-architecture-client</artifactId>
                <scope>compile</scope>
                <version>${open-metadata.version}</version>
            </dependency>

            <dependency>
                <groupId>org.odpi.egeria</groupId>
                <artifactId>digital-architecture-server</artifactId>
                <scope>compile</scope>
                <version>${open-metadata.version}</version>
            </dependency>

            <dependency>
                <groupId>org.odpi.egeria</groupId>
                <artifactId>digital-architecture-spring</artifactId>
                <scope>compile</scope>
                <version>${open-metadata.version}</version>
            </dependency>

            <dependency>
                <groupId>org.odpi.egeria</groupId>
                <artifactId>digital-service-api</artifactId>
                <scope>compile</scope>
                <version>${open-metadata.version}</version>
            </dependency>

            <dependency>
                <groupId>org.odpi.egeria</groupId>
                <artifactId>digital-service-client</artifactId>
                <scope>compile</scope>
                <version>${open-metadata.version}</version>
            </dependency>

            <dependency>
                <groupId>org.odpi.egeria</groupId>
                <artifactId>digital-service-server</artifactId>
                <scope>compile</scope>
                <version>${open-metadata.version}</version>
            </dependency>

            <dependency>
                <groupId>org.odpi.egeria</groupId>
                <artifactId>digital-service-spring</artifactId>
                <scope>compile</scope>
                <version>${open-metadata.version}</version>
            </dependency>

            <dependency>
                <groupId>org.odpi.egeria</groupId>
                <artifactId>discovery-engine-api</artifactId>
                <scope>compile</scope>
                <version>${open-metadata.version}</version>
            </dependency>

            <dependency>
                <groupId>org.odpi.egeria</groupId>
                <artifactId>discovery-engine-client</artifactId>
                <scope>compile</scope>
                <version>${open-metadata.version}</version>
            </dependency>

            <dependency>
                <groupId>org.odpi.egeria</groupId>
                <artifactId>discovery-engine-connectors</artifactId>
                <scope>compile</scope>
                <version>${open-metadata.version}</version>
            </dependency>

            <dependency>
                <groupId>org.odpi.egeria</groupId>
                <artifactId>discovery-engine-server</artifactId>
                <scope>compile</scope>
                <version>${open-metadata.version}</version>
            </dependency>

            <dependency>
                <groupId>org.odpi.egeria</groupId>
                <artifactId>discovery-engine-spring</artifactId>
                <scope>runtime</scope>
                <version>${open-metadata.version}</version>
            </dependency>

            <dependency>
                <groupId>org.odpi.egeria</groupId>
                <artifactId>discovery-engine-services-api</artifactId>
                <scope>compile</scope>
                <version>${open-metadata.version}</version>
            </dependency>

            <dependency>
                <groupId>org.odpi.egeria</groupId>
                <artifactId>discovery-engine-services-client</artifactId>
                <scope>compile</scope>
                <version>${open-metadata.version}</version>
            </dependency>

            <dependency>
                <groupId>org.odpi.egeria</groupId>
                <artifactId>discovery-engine-services-server</artifactId>
                <scope>compile</scope>
                <version>${open-metadata.version}</version>
            </dependency>

            <dependency>
                <groupId>org.odpi.egeria</groupId>
                <artifactId>discovery-engine-services-spring</artifactId>
                <scope>runtime</scope>
                <version>${open-metadata.version}</version>
            </dependency>

            <dependency>
                <groupId>org.odpi.egeria</groupId>
                <artifactId>discovery-service-connectors</artifactId>
                <scope>compile</scope>
                <version>${open-metadata.version}</version>
            </dependency>

            <dependency>
                <groupId>org.odpi.egeria</groupId>
                <artifactId>ffdc-services</artifactId>
                <scope>compile</scope>
                <version>${open-metadata.version}</version>
            </dependency>

            <dependency>
                <groupId>org.odpi.egeria</groupId>
                <artifactId>gaf-metadata-api</artifactId>
                <scope>compile</scope>
                <version>${open-metadata.version}</version>
            </dependency>

            <dependency>
                <groupId>org.odpi.egeria</groupId>
                <artifactId>gaf-metadata-client</artifactId>
                <scope>compile</scope>
                <version>${open-metadata.version}</version>
            </dependency>

            <dependency>
                <groupId>org.odpi.egeria</groupId>
                <artifactId>gaf-metadata-handlers</artifactId>
                <scope>compile</scope>
                <version>${open-metadata.version}</version>
            </dependency>

            <dependency>
                <groupId>org.odpi.egeria</groupId>
                <artifactId>glossary-view-api</artifactId>
                <scope>compile</scope>
                <version>${open-metadata.version}</version>
            </dependency>

            <dependency>
                <groupId>org.odpi.egeria</groupId>
                <artifactId>glossary-view-client</artifactId>
                <scope>compile</scope>
                <version>${open-metadata.version}</version>
            </dependency>

            <dependency>
                <groupId>org.odpi.egeria</groupId>
                <artifactId>glossary-view-server</artifactId>
                <scope>compile</scope>
                <version>${open-metadata.version}</version>
            </dependency>

            <dependency>
                <groupId>org.odpi.egeria</groupId>
                <artifactId>glossary-view-spring</artifactId>
                <scope>runtime</scope>
                <version>${open-metadata.version}</version>
            </dependency>

            <dependency>
                <groupId>org.odpi.egeria</groupId>
                <artifactId>governance-action-framework</artifactId>
                <scope>compile</scope>
                <version>${open-metadata.version}</version>
            </dependency>

            <dependency>
                <groupId>org.odpi.egeria</groupId>
                <artifactId>governance-engine-api</artifactId>
                <scope>compile</scope>
                <version>${open-metadata.version}</version>
            </dependency>

            <dependency>
                <groupId>org.odpi.egeria</groupId>
                <artifactId>governance-engine-client</artifactId>
                <scope>compile</scope>
                <version>${open-metadata.version}</version>
            </dependency>

            <dependency>
                <groupId>org.odpi.egeria</groupId>
                <artifactId>governance-engine-server</artifactId>
                <scope>compile</scope>
                <version>${open-metadata.version}</version>
            </dependency>

            <dependency>
                <groupId>org.odpi.egeria</groupId>
                <artifactId>governance-engine-spring</artifactId>
                <scope>runtime</scope>
                <version>${open-metadata.version}</version>
            </dependency>

            <dependency>
                <groupId>org.odpi.egeria</groupId>
                <artifactId>governance-program-api</artifactId>
                <scope>compile</scope>
                <version>${open-metadata.version}</version>
            </dependency>

            <dependency>
                <groupId>org.odpi.egeria</groupId>
                <artifactId>governance-program-client</artifactId>
                <scope>compile</scope>
                <version>${open-metadata.version}</version>
            </dependency>

            <dependency>
                <groupId>org.odpi.egeria</groupId>
                <artifactId>governance-program-server</artifactId>
                <scope>compile</scope>
                <version>${open-metadata.version}</version>
            </dependency>

            <dependency>
                <groupId>org.odpi.egeria</groupId>
                <artifactId>governance-program-spring</artifactId>
                <scope>runtime</scope>
                <version>${open-metadata.version}</version>
            </dependency>

            <dependency>
                <groupId>org.odpi.egeria</groupId>
                <artifactId>graph-repository-connector</artifactId>
                <scope>compile</scope>
                <version>${open-metadata.version}</version>
            </dependency>

            <dependency>
                <groupId>org.odpi.egeria</groupId>
                <artifactId>http-helper</artifactId>
                <scope>compile</scope>
                <version>${open-metadata.version}</version>
            </dependency>
            <dependency>
                <groupId>org.odpi.egeria</groupId>
                <artifactId>analytics-modeling-api</artifactId>
                <scope>compile</scope>
                <version>${open-metadata.version}</version>
            </dependency>
            <dependency>
                <groupId>org.odpi.egeria</groupId>
                <artifactId>analytics-modeling-api</artifactId>
				<type>test-jar</type>
				<scope>test</scope>
                <version>${open-metadata.version}</version>
            </dependency>

            <dependency>
                <groupId>org.odpi.egeria</groupId>
                <artifactId>analytics-modeling-client</artifactId>
                <scope>compile</scope>
                <version>${open-metadata.version}</version>
            </dependency>

            <dependency>
                <groupId>org.odpi.egeria</groupId>
                <artifactId>analytics-modeling-server</artifactId>
                <scope>compile</scope>
                <version>${open-metadata.version}</version>
            </dependency>
            
             <dependency>
                <groupId>org.odpi.egeria</groupId>
                <artifactId>analytics-modeling-spring</artifactId>
                <scope>runtime</scope>
                <version>${open-metadata.version}</version>
            </dependency>
            
            <dependency>
                <groupId>org.odpi.egeria</groupId>
                <artifactId>information-view-api</artifactId>
                <scope>compile</scope>
                <version>${open-metadata.version}</version>
            </dependency>

            <dependency>
                <groupId>org.odpi.egeria</groupId>
                <artifactId>information-view-client</artifactId>
                <scope>compile</scope>
                <version>${open-metadata.version}</version>
            </dependency>

            <dependency>
                <groupId>org.odpi.egeria</groupId>
                <artifactId>information-view-server</artifactId>
                <scope>compile</scope>
                <version>${open-metadata.version}</version>
            </dependency>

            <dependency>
                <groupId>org.odpi.egeria</groupId>
                <artifactId>information-view-spring</artifactId>
                <scope>runtime</scope>
                <version>${open-metadata.version}</version>
            </dependency>

            <dependency>
                <groupId>org.odpi.egeria</groupId>
                <artifactId>inmemory-open-metadata-topic-connector</artifactId>
                <scope>compile</scope>
                <version>${open-metadata.version}</version>
            </dependency>

            <dependency>
                <groupId>org.odpi.egeria</groupId>
                <artifactId>inmemory-repository-connector</artifactId>
                <scope>compile</scope>
                <version>${open-metadata.version}</version>
            </dependency>

            <dependency>
                <groupId>org.odpi.egeria</groupId>
                <artifactId>it-infrastructure-api</artifactId>
                <scope>compile</scope>
                <version>${open-metadata.version}</version>
            </dependency>

            <dependency>
                <groupId>org.odpi.egeria</groupId>
                <artifactId>it-infrastructure-client</artifactId>
                <scope>compile</scope>
                <version>${open-metadata.version}</version>
            </dependency>

            <dependency>
                <groupId>org.odpi.egeria</groupId>
                <artifactId>it-infrastructure-server</artifactId>
                <scope>compile</scope>
                <version>${open-metadata.version}</version>
            </dependency>

            <dependency>
                <groupId>org.odpi.egeria</groupId>
                <artifactId>it-infrastructure-spring</artifactId>
                <scope>compile</scope>
                <version>${open-metadata.version}</version>
            </dependency>

            <dependency>
                <groupId>org.odpi.egeria</groupId>
                <artifactId>kafka-open-metadata-topic-connector</artifactId>
                <scope>compile</scope>
                <version>${open-metadata.version}</version>
            </dependency>

            <dependency>
                <groupId>org.odpi.egeria</groupId>
                <artifactId>metadata-security-apis</artifactId>
                <scope>compile</scope>
                <version>${open-metadata.version}</version>
            </dependency>

            <dependency>
                <groupId>org.odpi.egeria</groupId>
                <artifactId>metadata-security-connectors</artifactId>
                <scope>compile</scope>
                <version>${open-metadata.version}</version>
            </dependency>

            <dependency>
                <groupId>org.odpi.egeria</groupId>
                <artifactId>metadata-security-server</artifactId>
                <scope>compile</scope>
                <version>${open-metadata.version}</version>
            </dependency>

            <dependency>
                <groupId>org.odpi.egeria</groupId>
                <artifactId>multi-tenant</artifactId>
                <scope>compile</scope>
                <version>${open-metadata.version}</version>
            </dependency>

            <dependency>
                <groupId>org.odpi.egeria</groupId>
                <artifactId>ocf-metadata-api</artifactId>
                <scope>compile</scope>
                <version>${open-metadata.version}</version>
            </dependency>

            <dependency>
                <groupId>org.odpi.egeria</groupId>
                <artifactId>ocf-metadata-client</artifactId>
                <scope>compile</scope>
                <version>${open-metadata.version}</version>
            </dependency>

            <dependency>
                <groupId>org.odpi.egeria</groupId>
                <artifactId>ocf-metadata-handlers</artifactId>
                <scope>compile</scope>
                <version>${open-metadata.version}</version>
            </dependency>

            <dependency>
                <groupId>org.odpi.egeria</groupId>
                <artifactId>ocf-metadata-server</artifactId>
                <scope>compile</scope>
                <version>${open-metadata.version}</version>
            </dependency>

            <dependency>
                <groupId>org.odpi.egeria</groupId>
                <artifactId>ocf-metadata-spring</artifactId>
                <scope>runtime</scope>
                <version>${open-metadata.version}</version>
            </dependency>

            <dependency>
                <groupId>org.odpi.egeria</groupId>
                <artifactId>odf-metadata-api</artifactId>
                <scope>compile</scope>
                <version>${open-metadata.version}</version>
            </dependency>

            <dependency>
                <groupId>org.odpi.egeria</groupId>
                <artifactId>odf-metadata-client</artifactId>
                <scope>compile</scope>
                <version>${open-metadata.version}</version>
            </dependency>

            <dependency>
                <groupId>org.odpi.egeria</groupId>
                <artifactId>odf-metadata-handlers</artifactId>
                <scope>compile</scope>
                <version>${open-metadata.version}</version>
            </dependency>

            <dependency>
                <groupId>org.odpi.egeria</groupId>
                <artifactId>omrs-rest-repository-connector</artifactId>
                <scope>compile</scope>
                <version>${open-metadata.version}</version>
            </dependency>

            <dependency>
                <groupId>org.odpi.egeria</groupId>
                <artifactId>open-connector-framework</artifactId>
                <scope>compile</scope>
                <version>${open-metadata.version}</version>
            </dependency>

            <dependency>
                <groupId>org.odpi.egeria</groupId>
                <artifactId>open-discovery-framework</artifactId>
                <scope>compile</scope>
                <version>${open-metadata.version}</version>
            </dependency>

            <dependency>
                <groupId>org.odpi.egeria</groupId>
                <artifactId>open-lineage-services-api</artifactId>
                <scope>compile</scope>
                <version>${open-metadata.version}</version>
            </dependency>

            <dependency>
                <groupId>org.odpi.egeria</groupId>
                <artifactId>open-lineage-services-server</artifactId>
                <scope>compile</scope>
                <version>${open-metadata.version}</version>
            </dependency>

            <dependency>
                <groupId>org.odpi.egeria</groupId>
                <artifactId>open-lineage-services-spring</artifactId>
                <scope>runtime</scope>
                <version>${open-metadata.version}</version>
            </dependency>

            <dependency>
                <groupId>org.odpi.egeria</groupId>
                <artifactId>open-lineage-services-client</artifactId>
                <scope>compile</scope>
                <version>${open-metadata.version}</version>
            </dependency>

            <dependency>
                <groupId>org.odpi.egeria</groupId>
                <artifactId>open-metadata-archive-file-connector</artifactId>
                <scope>compile</scope>
                <version>${open-metadata.version}</version>
            </dependency>

            <dependency>
                <groupId>org.odpi.egeria</groupId>
                <artifactId>open-metadata-conformance-suite-api</artifactId>
                <scope>compile</scope>
                <version>${open-metadata.version}</version>
            </dependency>

            <dependency>
                <groupId>org.odpi.egeria</groupId>
                <artifactId>open-metadata-conformance-suite-server</artifactId>
                <scope>compile</scope>
                <version>${open-metadata.version}</version>
            </dependency>

            <dependency>
                <groupId>org.odpi.egeria</groupId>
                <artifactId>open-metadata-conformance-suite-spring</artifactId>
                <scope>runtime</scope>
                <version>${open-metadata.version}</version>
            </dependency>

            <dependency>
                <groupId>org.odpi.egeria</groupId>
                <artifactId>open-metadata-security-samples</artifactId>
                <scope>compile</scope>
                <version>${open-metadata.version}</version>
            </dependency>

            <dependency>
                <groupId>org.odpi.egeria</groupId>
                <artifactId>open-metadata-types</artifactId>
                <scope>compile</scope>
                <version>${open-metadata.version}</version>
            </dependency>

            <dependency>
                <groupId>org.odpi.egeria</groupId>
                <artifactId>open-types-test-generator</artifactId>
                <scope>compile</scope>
                <version>${open-metadata.version}</version>
            </dependency>


            <dependency>
                <groupId>org.odpi.egeria</groupId>
                <artifactId>open-metadata-ut</artifactId>
                <scope>test</scope>
                <version>${open-metadata.version}</version>
            </dependency>

            <dependency>
                <groupId>org.odpi.egeria</groupId>
                <artifactId>platform-services-api</artifactId>
                <scope>compile</scope>
                <version>${open-metadata.version}</version>
            </dependency>

            <dependency>
                <groupId>org.odpi.egeria</groupId>
                <artifactId>platform-services-server</artifactId>
                <scope>compile</scope>
                <version>${open-metadata.version}</version>
            </dependency>

            <dependency>
                <groupId>org.odpi.egeria</groupId>
                <artifactId>platform-services-spring</artifactId>
                <scope>runtime</scope>
                <version>${open-metadata.version}</version>
            </dependency>

            <dependency>
                <groupId>org.odpi.egeria</groupId>
                <artifactId>project-management-api</artifactId>
                <scope>compile</scope>
                <version>${open-metadata.version}</version>
            </dependency>

            <dependency>
                <groupId>org.odpi.egeria</groupId>
                <artifactId>project-management-client</artifactId>
                <scope>compile</scope>
                <version>${open-metadata.version}</version>
            </dependency>

            <dependency>
                <groupId>org.odpi.egeria</groupId>
                <artifactId>project-management-server</artifactId>
                <scope>compile</scope>
                <version>${open-metadata.version}</version>
            </dependency>

            <dependency>
                <groupId>org.odpi.egeria</groupId>
                <artifactId>project-management-spring</artifactId>
                <scope>compile</scope>
                <version>${open-metadata.version}</version>
            </dependency>

            <dependency>
                <groupId>org.odpi.egeria</groupId>
                <artifactId>ranger-connector</artifactId>
                <scope>compile</scope>
                <version>${open-metadata.version}</version>
            </dependency>

            <dependency>
                <groupId>org.odpi.egeria</groupId>
                <artifactId>readonly-repository-connector</artifactId>
                <scope>compile</scope>
                <version>${open-metadata.version}</version>
            </dependency>

            <dependency>
                <groupId>org.odpi.egeria</groupId>
                <artifactId>repository-handler</artifactId>
                <scope>compile</scope>
                <version>${open-metadata.version}</version>
            </dependency>

            <dependency>
                <groupId>org.odpi.egeria</groupId>
                <artifactId>repository-services-apis</artifactId>
                <scope>compile</scope>
                <version>${open-metadata.version}</version>
            </dependency>

            <dependency>
                <groupId>org.odpi.egeria</groupId>
                <artifactId>repository-services-archive-utilities</artifactId>
                <scope>compile</scope>
                <version>${open-metadata.version}</version>
            </dependency>

            <dependency>
                <groupId>org.odpi.egeria</groupId>
                <artifactId>repository-services-client</artifactId>
                <scope>compile</scope>
                <version>${open-metadata.version}</version>
            </dependency>

            <dependency>
                <groupId>org.odpi.egeria</groupId>
                <artifactId>repository-services-implementation</artifactId>
                <scope>compile</scope>
                <version>${open-metadata.version}</version>
            </dependency>

            <dependency>
                <groupId>org.odpi.egeria</groupId>
                <artifactId>repository-services-spring</artifactId>
                <scope>runtime</scope>
                <version>${open-metadata.version}</version>
            </dependency>

            <dependency>
                <groupId>org.odpi.egeria</groupId>
                <artifactId>rest-client-connectors-api</artifactId>
                <scope>compile</scope>
                <version>${open-metadata.version}</version>
            </dependency>

            <dependency>
                <groupId>org.odpi.egeria</groupId>
                <artifactId>rest-client-factory</artifactId>
                <scope>compile</scope>
                <version>${open-metadata.version}</version>
            </dependency>

            <dependency>
                <groupId>org.odpi.egeria</groupId>
                <artifactId>security-officer-api</artifactId>
                <scope>compile</scope>
                <version>${open-metadata.version}</version>
            </dependency>

            <dependency>
                <groupId>org.odpi.egeria</groupId>
                <artifactId>security-officer-client</artifactId>
                <scope>compile</scope>
                <version>${open-metadata.version}</version>
            </dependency>

            <dependency>
                <groupId>org.odpi.egeria</groupId>
                <artifactId>security-officer-server</artifactId>
                <scope>compile</scope>
                <version>${open-metadata.version}</version>
            </dependency>

            <dependency>
                <groupId>org.odpi.egeria</groupId>
                <artifactId>security-officer-services-server</artifactId>
                <scope>compile</scope>
                <version>${open-metadata.version}</version>
            </dependency>

            <dependency>
                <groupId>org.odpi.egeria</groupId>
                <artifactId>security-officer-spring</artifactId>
                <scope>runtime</scope>
                <version>${open-metadata.version}</version>
            </dependency>

            <dependency>
                <groupId>org.odpi.egeria</groupId>
                <artifactId>security-officer-tag-connector</artifactId>
                <scope>compile</scope>
                <version>${open-metadata.version}</version>
            </dependency>

            <dependency>
                <groupId>org.odpi.egeria</groupId>
                <artifactId>security-sync-services-server</artifactId>
                <scope>compile</scope>
                <version>${open-metadata.version}</version>
            </dependency>

            <dependency>
                <groupId>org.odpi.egeria</groupId>
                <artifactId>software-developer-api</artifactId>
                <scope>compile</scope>
                <version>${open-metadata.version}</version>
            </dependency>

            <dependency>
                <groupId>org.odpi.egeria</groupId>
                <artifactId>software-developer-client</artifactId>
                <scope>compile</scope>
                <version>${open-metadata.version}</version>
            </dependency>

            <dependency>
                <groupId>org.odpi.egeria</groupId>
                <artifactId>software-developer-server</artifactId>
                <scope>compile</scope>
                <version>${open-metadata.version}</version>
            </dependency>

            <dependency>
                <groupId>org.odpi.egeria</groupId>
                <artifactId>software-developer-spring</artifactId>
                <scope>compile</scope>
                <version>${open-metadata.version}</version>
            </dependency>

            <dependency>
                <groupId>org.odpi.egeria</groupId>
                <artifactId>spring-rest-client-connector</artifactId>
                <scope>compile</scope>
                <version>${open-metadata.version}</version>
            </dependency>

            <dependency>
                <groupId>org.odpi.egeria</groupId>
                <artifactId>stewardship-action-api</artifactId>
                <scope>compile</scope>
                <version>${open-metadata.version}</version>
            </dependency>

            <dependency>
                <groupId>org.odpi.egeria</groupId>
                <artifactId>stewardship-action-client</artifactId>
                <scope>compile</scope>
                <version>${open-metadata.version}</version>
            </dependency>

            <dependency>
                <groupId>org.odpi.egeria</groupId>
                <artifactId>stewardship-action-server</artifactId>
                <scope>compile</scope>
                <version>${open-metadata.version}</version>
            </dependency>

            <dependency>
                <groupId>org.odpi.egeria</groupId>
                <artifactId>stewardship-action-spring</artifactId>
                <scope>compile</scope>
                <version>${open-metadata.version}</version>
            </dependency>

            <dependency>
                <groupId>org.odpi.egeria</groupId>
                <artifactId>stewardship-engine-services-api</artifactId>
                <scope>compile</scope>
                <version>${open-metadata.version}</version>
            </dependency>

            <dependency>
                <groupId>org.odpi.egeria</groupId>
                <artifactId>stewardship-engine-services-client</artifactId>
                <scope>compile</scope>
                <version>${open-metadata.version}</version>
            </dependency>

            <dependency>
                <groupId>org.odpi.egeria</groupId>
                <artifactId>stewardship-engine-services-server</artifactId>
                <scope>compile</scope>
                <version>${open-metadata.version}</version>
            </dependency>

            <dependency>
                <groupId>org.odpi.egeria</groupId>
                <artifactId>stewardship-engine-services-spring</artifactId>
                <scope>compile</scope>
                <version>${open-metadata.version}</version>
            </dependency>

            <dependency>
                <groupId>org.odpi.egeria</groupId>
                <artifactId>open-lineage-connectors</artifactId>
                <scope>compile</scope>
                <version>${open-metadata.version}</version>
            </dependency>

            <dependency>
                <groupId>org.odpi.egeria</groupId>
                <artifactId>janus-connector</artifactId>
                <scope>compile</scope>
                <version>${open-metadata.version}</version>
            </dependency>

            <dependency>
                <groupId>org.odpi.egeria</groupId>
                <artifactId>basic-file-connector</artifactId>
                <scope>compile</scope>
                <version>${open-metadata.version}</version>
            </dependency>

            <dependency>
                <groupId>org.odpi.egeria</groupId>
                <artifactId>csv-file-connector</artifactId>
                <scope>compile</scope>
                <version>${open-metadata.version}</version>
            </dependency>

            <dependency>
                <groupId>org.odpi.egeria</groupId>
                <artifactId>avro-file-connector</artifactId>
                <scope>compile</scope>
                <version>${open-metadata.version}</version>
            </dependency>

            <dependency>
                <groupId>org.odpi.egeria</groupId>
                <artifactId>data-folder-connector</artifactId>
                <scope>compile</scope>
                <version>${open-metadata.version}</version>
            </dependency>

            <dependency>
                <groupId>org.odpi.egeria</groupId>
                <artifactId>subject-area-api</artifactId>
                <scope>compile</scope>
                <version>${open-metadata.version}</version>
            </dependency>

            <dependency>
                <groupId>org.odpi.egeria</groupId>
                <artifactId>subject-area-client</artifactId>
                <scope>compile</scope>
                <version>${open-metadata.version}</version>
            </dependency>

            <dependency>
                <groupId>org.odpi.egeria</groupId>
                <artifactId>subject-area-server</artifactId>
                <scope>compile</scope>
                <version>${open-metadata.version}</version>
            </dependency>

            <dependency>
                <groupId>org.odpi.egeria</groupId>
                <artifactId>subject-area-spring</artifactId>
                <scope>runtime</scope>
                <version>${open-metadata.version}</version>
            </dependency>

            <dependency>
                <groupId>org.odpi.egeria</groupId>
                <artifactId>glossary-author-view-server</artifactId>
                <scope>compile</scope>
                <version>${open-metadata.version}</version>
            </dependency>

            <dependency>
                <groupId>org.odpi.egeria</groupId>
                <artifactId>glossary-author-view-spring</artifactId>
                <scope>runtime</scope>
                <version>${open-metadata.version}</version>
            </dependency>

            <dependency>
                <groupId>org.odpi.egeria</groupId>
                <artifactId>rex-view-api</artifactId>
                <scope>compile</scope>
                <version>${open-metadata.version}</version>
            </dependency>

            <dependency>
                <groupId>org.odpi.egeria</groupId>
                <artifactId>rex-view-server</artifactId>
                <scope>compile</scope>
                <version>${open-metadata.version}</version>
            </dependency>

            <dependency>
                <groupId>org.odpi.egeria</groupId>
                <artifactId>rex-view-spring</artifactId>
                <scope>runtime</scope>
                <version>${open-metadata.version}</version>
            </dependency>

            <dependency>
                <groupId>org.odpi.egeria</groupId>
                <artifactId>tex-view-api</artifactId>
                <scope>compile</scope>
                <version>${open-metadata.version}</version>
            </dependency>

            <dependency>
                <groupId>org.odpi.egeria</groupId>
                <artifactId>tex-view-server</artifactId>
                <scope>compile</scope>
                <version>${open-metadata.version}</version>
            </dependency>

            <dependency>
                <groupId>org.odpi.egeria</groupId>
                <artifactId>tex-view-spring</artifactId>
                <scope>runtime</scope>
                <version>${open-metadata.version}</version>
            </dependency>


            <dependency>
                <groupId>org.odpi.egeria</groupId>
                <artifactId>view-generator-connectors</artifactId>
                <scope>compile</scope>
                <version>${open-metadata.version}</version>
            </dependency>

            <dependency>
                <groupId>org.odpi.egeria</groupId>
                <artifactId>virtualization-services-api</artifactId>
                <scope>compile</scope>
                <version>${open-metadata.version}</version>
            </dependency>

            <dependency>
                <groupId>org.odpi.egeria</groupId>
                <artifactId>virtualization-services-server</artifactId>
                <scope>compile</scope>
                <version>${open-metadata.version}</version>
            </dependency>

            <dependency>
                <groupId>org.odpi.egeria</groupId>
                <artifactId>data-engine-proxy-connector</artifactId>
                <scope>compile</scope>
                <version>${open-metadata.version}</version>
            </dependency>

            <dependency>
                <groupId>org.odpi.egeria</groupId>
                <artifactId>data-engine-proxy-services-server</artifactId>
                <scope>compile</scope>
                <version>${open-metadata.version}</version>
            </dependency>

            <dependency>
                <groupId>org.odpi.egeria</groupId>
                <artifactId>cassandra-data-store-connector</artifactId>
                <scope>compile</scope>
                <version>${open-metadata.version}</version>
            </dependency>

            <dependency>
                <groupId>org.odpi.egeria</groupId>
                <artifactId>cassandra-metadata-extractor-connector</artifactId>
                <scope>compile</scope>
                <version>${open-metadata.version}</version>
            </dependency>

            <dependency>
                <groupId>org.odpi.egeria</groupId>
                <artifactId>data-platform-services-server</artifactId>
                <scope>compile</scope>
                <version>${open-metadata.version}</version>
            </dependency>

            <dependency>
                <groupId>org.odpi.egeria</groupId>
                <artifactId>data-platform-services-connector</artifactId>
                <scope>compile</scope>
                <version>${open-metadata.version}</version>
            </dependency>


            <dependency>
                <groupId>org.odpi.egeria</groupId>
                <artifactId>server-chassis-spring</artifactId>
                <scope>compile</scope>
                <version>${open-metadata.version}</version>
            </dependency>
            <dependency>
                <groupId>org.odpi.egeria</groupId>
                <artifactId>open-lineage-janus-connector</artifactId>
                <version>${open-metadata.version}</version>
            </dependency>
            <dependency>
                <groupId>org.odpi.egeria</groupId>
                <artifactId>open-connector-archives</artifactId>
                <version>${open-metadata.version}</version>
            </dependency>
            <dependency>
                <groupId>org.odpi.egeria</groupId>
                <artifactId>asset-create-avro-sample</artifactId>
                <version>${open-metadata.version}</version>
            </dependency>
            <dependency>
                <groupId>org.odpi.egeria</groupId>
                <artifactId>asset-create-csv-sample</artifactId>
                <version>${open-metadata.version}</version>
            </dependency>
            <dependency>
                <groupId>org.odpi.egeria</groupId>
                <artifactId>asset-reader-avro-sample</artifactId>
                <version>${open-metadata.version}</version>
            </dependency>
            <dependency>
                <groupId>org.odpi.egeria</groupId>
                <artifactId>asset-reader-csv-sample</artifactId>
                <version>${open-metadata.version}</version>
            </dependency>
            <dependency>
                <groupId>org.odpi.egeria</groupId>
                <artifactId>governance-leadership-sample</artifactId>
                <version>${open-metadata.version}</version>
            </dependency>
            <dependency>
                <groupId>org.odpi.egeria</groupId>
                <artifactId>governance-zone-create-sample</artifactId>
                <version>${open-metadata.version}</version>
            </dependency>
            <dependency>
                <groupId>org.odpi.egeria</groupId>
                <artifactId>subject-area-definition-sample</artifactId>
                <version>${open-metadata.version}</version>
            </dependency>
            <dependency>
                <groupId>org.odpi.egeria</groupId>
                <artifactId>ui-chassis-spring</artifactId>
                <version>${open-metadata.version}</version>
            </dependency>
            <dependency>
                <groupId>org.odpi.egeria</groupId>
                <artifactId>open-metadata-conformance-suite-client</artifactId>
                <version>${open-metadata.version}</version>
            </dependency>
            <dependency>
                <groupId>org.odpi.egeria</groupId>
                <artifactId>egeria</artifactId>
                <version>${open-metadata.version}</version>
            </dependency>
            <dependency>
                <groupId>org.odpi.egeria</groupId>
                <artifactId>admin-services-config-metadata-server-sample</artifactId>
                <version>${open-metadata.version}</version>
            </dependency>
            <!-- Main distribution of egeria -->
            <dependency>
                <groupId>org.odpi.egeria</groupId>
                <artifactId>open-metadata-assemblies</artifactId>
                <version>${open-metadata.version}</version>
                <type>pom</type>
                <classifier>distribution</classifier>
            </dependency>
            <!-- used for demo environment -->
            <dependency>
                <groupId>org.odpi.egeria</groupId>
                <artifactId>open-metadata-assemblies</artifactId>
                <version>${open-metadata.version}</version>
                <classifier>deploy</classifier>
                <type>pom</type>
            </dependency>
            <dependency>
                <groupId>org.odpi.egeria</groupId>
                <artifactId>open-metadata-labs</artifactId>
                <version>${open-metadata.version}</version>
            </dependency>
            <dependency>
                <groupId>org.odpi.egeria</groupId>
                <artifactId>presentation-server</artifactId>
                <version>${open-metadata.version}</version>
            </dependency>
            <dependency>
                <groupId>org.odpi.egeria</groupId>
                <artifactId>discovery-service-sample</artifactId>
                <version>${open-metadata.version}</version>
            </dependency>
            <!-- End of POM dependency versions -->

            <dependency>
                <groupId>org.slf4j</groupId>
                <artifactId>slf4j-api</artifactId>
                <scope>compile</scope>
                <version>${slf4j.version}</version>
            </dependency>

            <dependency>
                <groupId>org.slf4j</groupId>
                <artifactId>slf4j-simple</artifactId>
                <scope>test</scope>
                <version>${slf4j.version}</version>
            </dependency>

            <dependency>
                <groupId>org.springframework.boot</groupId>
                <artifactId>spring-boot-autoconfigure</artifactId>
                <version>${spring-boot.version}</version>
            </dependency>

            <dependency>
                <groupId>org.springframework.boot</groupId>
                <artifactId>spring-boot-starter-data-jpa</artifactId>
                <version>${spring-boot.version}</version>
            </dependency>

            <dependency>
                <groupId>org.springframework.boot</groupId>
                <artifactId>spring-boot-starter-security</artifactId>
                <version>${spring-boot.version}</version>
            </dependency>

            <dependency>
                <groupId>org.springframework</groupId>
                <artifactId>spring-aop</artifactId>
                <version>${spring.version}</version>
            </dependency>

            <dependency>
                <groupId>org.springframework.boot</groupId>
                <artifactId>spring-boot-starter-web</artifactId>
                <version>${spring-boot.version}</version>
            </dependency>

            <dependency>
                <groupId>org.springframework.boot</groupId>
                <artifactId>spring-boot</artifactId>
                <version>${spring-boot.version}</version>
            </dependency>

            <dependency>
                <groupId>org.springframework.boot</groupId>
                <artifactId>spring-boot-starter-actuator</artifactId>
                <version>${spring-boot.version}</version>
            </dependency>

            <dependency>
                <groupId>io.micrometer</groupId>
                <artifactId>micrometer-core</artifactId>
                <version>${micrometer-registry-prometheus.version}</version>
            </dependency>

            <dependency>
                <groupId>io.micrometer</groupId>
                <artifactId>micrometer-registry-prometheus</artifactId>
                <version>${micrometer-registry-prometheus.version}</version>
             </dependency>

            <dependency>
                <groupId>org.springframework.data</groupId>
                <artifactId>spring-data-commons</artifactId>
                <version>${spring-data.version}</version>
            </dependency>

            <dependency>
                <groupId>org.springframework.data</groupId>
                <artifactId>spring-data-jpa</artifactId>
                <version>${spring-data.version}</version>
            </dependency>

            <dependency>
                <groupId>org.springframework</groupId>
                <artifactId>spring-jdbc</artifactId>
                <version>${spring.version}</version>
            </dependency>

            <dependency>
                <groupId>org.springframework.security</groupId>
                <artifactId>spring-security-config</artifactId>
                <version>${spring-security.version}</version>
            </dependency>

            <dependency>
                <groupId>org.springframework.security</groupId>
                <artifactId>spring-security-core</artifactId>
                <version>${spring-security.version}</version>
            </dependency>

            <dependency>
                <groupId>org.springframework.security</groupId>
                <artifactId>spring-security-ldap</artifactId>
                <version>${spring-security.version}</version>
            </dependency>

            <dependency>
                <groupId>org.springframework.security</groupId>
                <artifactId>spring-security-web</artifactId>
                <version>${spring-security.version}</version>
            </dependency>

            <dependency>
                <groupId>org.springframework</groupId>
                <artifactId>spring-beans</artifactId>
                <version>${spring.version}</version>
            </dependency>

            <dependency>
                <groupId>org.springframework</groupId>
                <artifactId>spring-context</artifactId>
                <version>${spring.version}</version>
            </dependency>

            <dependency>
                <groupId>org.springframework</groupId>
                <artifactId>spring-core</artifactId>
                <version>${spring.version}</version>
            </dependency>

            <dependency>
                <groupId>org.springframework</groupId>
                <artifactId>spring-web</artifactId>
                <version>${spring.version}</version>
            </dependency>

            <dependency>
                <groupId>org.springframework</groupId>
                <artifactId>spring-expression</artifactId>
                <version>${spring.version}</version>
            </dependency>

            <dependency>
                <groupId>org.springframework</groupId>
                <artifactId>spring-webmvc</artifactId>
                <version>${spring.version}</version>
            </dependency>
            <dependency>
                <groupId>org.springframework</groupId>
                <artifactId>spring-test</artifactId>
                <version>${spring.version}</version>
            </dependency>

            <dependency>
                <groupId>org.testng</groupId>
                <artifactId>testng</artifactId>
                <scope>test</scope>
                <version>${testng.version}</version>
            </dependency>

            <dependency>
                <groupId>org.springframework</groupId>
                <artifactId>spring-tx</artifactId>
                <scope>compile</scope>
                <version>${spring.version}</version>
            </dependency>

            <dependency>
                <groupId>com.sleepycat</groupId>
                <artifactId>je</artifactId>
                <version>${sleepycat.version}</version>
            </dependency>

            <dependency>
                <groupId>com.datastax.oss</groupId>
                <artifactId>java-driver-core</artifactId>
                <scope>compile</scope>
                <version>${oss.version}</version>
            </dependency>

            <dependency>
                <groupId>com.google.guava</groupId>
                <artifactId>guava</artifactId>
                <version>${guava.version}</version>
                <scope>compile</scope>
            </dependency>

            <dependency>
                <groupId>com.google.crypto.tink</groupId>
                <artifactId>tink</artifactId>
                <version>${tink.version}</version>
                <scope>compile</scope>
            </dependency>

            <dependency>
                <groupId>com.mikesamuel</groupId>
                <artifactId>json-sanitizer</artifactId>
                <version>${json-sanitizer.version}</version>
            </dependency>

            <dependency>
                <groupId>com.google.code.findbugs</groupId>
                <artifactId>jsr305</artifactId>
                <version>${googlefindbugs.version}</version>
            </dependency>

            <dependency>
                <groupId>com.github.spotbugs</groupId>
                <artifactId>spotbugs-annotations</artifactId>
                <version>${spotbugs-annotations.version}</version>
            </dependency>

            <dependency>
                <groupId>joda-time</groupId>
                <artifactId>joda-time</artifactId>
                <version>${joda.version}</version>
                <scope>runtime</scope>
            </dependency>

            <dependency>
                <groupId>org.codehaus.jackson</groupId>
                <artifactId>jackson-mapper-asl</artifactId>
                <version>${jackson-asl.version}</version>
                <scope>runtime</scope>
            </dependency>

            <dependency>
                <groupId>org.codehaus.jackson</groupId>
                <artifactId>jackson-core-asl</artifactId>
                <version>${jackson-asl.version}</version>
                <scope>runtime</scope>
            </dependency>

            <dependency>
                <groupId>org.antlr</groupId>
                <artifactId>antlr-runtime</artifactId>
                <version>${antlr.version}</version>
                <scope>runtime</scope>
            </dependency>

            <dependency>
                <groupId>org.xerial.snappy</groupId>
                <artifactId>snappy-java</artifactId>
                <version>${snappy.version}</version>
                <scope>runtime</scope>
            </dependency>

            <dependency>
                <groupId>org.springdoc</groupId>
                <artifactId>springdoc-openapi-ui</artifactId>
                <version>${springdoc.version}</version>
            </dependency>

            <dependency>
                <groupId>io.github.classgraph</groupId>
                <artifactId>classgraph</artifactId>
                <version>${classgraph.version}</version>
            </dependency>

            <dependency>
                <groupId>io.swagger.core.v3</groupId>
                <artifactId>swagger-annotations</artifactId>
                <version>${swagger.version}</version>
            </dependency>

            <dependency>
                <groupId>org.yaml</groupId>
                <artifactId>snakeyaml</artifactId>
                <version>${snakeyaml.version}</version>
            </dependency>

            <dependency>
                <groupId>org.codehaus.groovy</groupId>
                <artifactId>groovy</artifactId>
                <version>${groovy.version}</version>
                <classifier>indy</classifier>
                </dependency>

            <dependency>
                <groupId>org.codehaus.groovy</groupId>
                <artifactId>groovy-groovysh</artifactId>
                <version>${groovy.version}</version>
                <classifier>indy</classifier>
            </dependency>

            <dependency>
                <groupId>org.codehaus.groovy</groupId>
                <artifactId>groovy-cli-picocli</artifactId>
                <version>${groovy.version}</version>
                <classifier>indy</classifier>
            </dependency>

            <dependency>
                <groupId>org.codehaus.groovy</groupId>
                <artifactId>groovy-console</artifactId>
                <version>${groovy.version}</version>
                <classifier>indy</classifier>
            </dependency>

            <dependency>
                <groupId>org.codehaus.groovy</groupId>
                <artifactId>groovy-jsr223</artifactId>
                <version>${groovy.version}</version>
                <classifier>indy</classifier>
            </dependency>

            <dependency>
                <groupId>org.codehaus.groovy</groupId>
                <artifactId>groovy-templates</artifactId>
                <version>${groovy.version}</version>
                <classifier>indy</classifier>
            </dependency>

            <dependency>
                <groupId>org.slf4j</groupId>
                <artifactId>jcl-over-slf4j</artifactId>
                <version>${jcl-over-slf4j.version}</version>
            </dependency>

            <dependency>
                <groupId>org.reflections</groupId>
                <artifactId>reflections</artifactId>
                <version>${reflections.version}</version>
            </dependency>

            <dependency>
                <groupId>org.javassist</groupId>
                <artifactId>javassist</artifactId>
                <version>${javassist.version}</version>
            </dependency>

            <dependency>
                <groupId>org.hdrhistogram</groupId>
                <artifactId>HdrHistogram</artifactId>
                <version>${HdrHistogram.version}</version>
            </dependency>

        </dependencies>

    </dependencyManagement>

    <distributionManagement>
        <snapshotRepository>
            <id>ossrh</id>
            <url>https://oss.sonatype.org/content/repositories/snapshots</url>
        </snapshotRepository>
        <repository>
            <id>ossrh</id>
            <url>https://oss.sonatype.org/service/local/staging/deploy/maven2/</url>
        </repository>
    </distributionManagement>

    <!-- Most dependencies pushed down to keep components minimal -->
    <dependencies>
        <!-- Use slf4f-simple anywhere as logging implementation in TEST scope only -->
        <dependency>
            <groupId>org.slf4j</groupId>
            <artifactId>slf4j-simple</artifactId>
            <version>${slf4j.version}</version>
            <scope>test</scope>
        </dependency>
    </dependencies>

    <build>

        <pluginManagement>

            <plugins>

                <plugin>
                    <groupId>org.apache.maven.plugins</groupId>
                    <artifactId>maven-compiler-plugin</artifactId>
                    <version>${maven-compiler.version}</version>
                </plugin>

                <plugin>
                    <groupId>com.spotify</groupId>
                    <artifactId>dockerfile-maven-plugin</artifactId>
                    <version>${spotify-docker-plugin.version}</version>
                </plugin>

                <plugin>
                    <groupId>org.apache.maven.plugins</groupId>
                    <artifactId>maven-enforcer-plugin</artifactId>
                    <version>${maven-enforcer-plugin.version}</version>
                </plugin>

                <plugin>
                    <groupId>org.jacoco</groupId>
                    <artifactId>jacoco-maven-plugin</artifactId>
                    <version>${jacoco-plugin.version}</version>
                </plugin>

                <plugin>
                    <groupId>org.springframework.boot</groupId>
                    <artifactId>spring-boot-maven-plugin</artifactId>
                    <version>${spring-boot.version}</version>
                </plugin>

                <plugin>
                    <groupId>org.apache.maven.plugins</groupId>
                    <artifactId>maven-jar-plugin</artifactId>
                    <version>${maven-jar-plugin.version}</version>
                </plugin>

                <plugin>
                    <groupId>org.apache.maven.plugins</groupId>
                    <artifactId>maven-assembly-plugin</artifactId>
                    <version>${maven-assembly-plugin.version}</version>
                </plugin>

                <plugin>
                    <groupId>com.googlecode.maven-download-plugin</groupId>
                    <artifactId>download-maven-plugin</artifactId>
                    <version>${maven-download.version}</version>
                </plugin>

                <plugin>
                    <groupId>org.apache.maven.plugins</groupId>
                    <artifactId>maven-antrun-plugin</artifactId>
                    <version>${maven-antrun.version}</version>
                </plugin>

                <plugin>
                    <groupId>org.apache.maven.plugins</groupId>
                    <artifactId>maven-install-plugin</artifactId>
                    <version>${maven-install.version}</version>
                </plugin>

                <plugin>
                    <groupId>com.github.eirslett</groupId>
                    <artifactId>frontend-maven-plugin</artifactId>
                    <version>${frontend.plugin.version}</version>
                </plugin>

                <plugin>
                    <artifactId>exec-maven-plugin</artifactId>
                    <groupId>org.codehaus.mojo</groupId>
                    <version>${exec.plugin.version}</version>
                </plugin>

                <plugin>
                    <groupId>org.apache.maven.plugins</groupId>
                    <artifactId>maven-resources-plugin</artifactId>
                    <version>${resources.plugin.version}</version>
                </plugin>

                <plugin>
                    <groupId>org.apache.maven.plugins</groupId>
                    <artifactId>maven-shade-plugin</artifactId>
                    <version>${maven-shade.version}</version>
                </plugin>

                <plugin>
                    <groupId>org.apache.rat</groupId>
                    <artifactId>apache-rat-plugin</artifactId>
                    <version>${rat-plugin.version}</version>
                </plugin>

                <plugin>
                    <groupId>org.apache.maven.plugins</groupId>
                    <artifactId>maven-dependency-plugin</artifactId>
                    <version>${maven-dependency-plugin.version}</version>
                </plugin>

                <plugin>
                    <groupId>org.codehaus.mojo</groupId>
                    <artifactId>license-maven-plugin</artifactId>
                    <version>${license-plugin.version}</version>
                </plugin>

                <plugin>
                    <groupId>org.apache.maven.plugins</groupId>
                    <artifactId>maven-clean-plugin</artifactId>
                    <version>${maven-clean-plugin.version}</version>
                </plugin>

                <plugin>
                    <groupId>org.apache.maven.plugins</groupId>
                    <artifactId>maven-deploy-plugin</artifactId>
                    <version>${maven-deploy-plugin.version}</version>
                </plugin>

                <!-- Dependency stack for testing used in some modules -->
                <plugin>
                    <groupId>org.apache.maven.plugins</groupId>
                    <artifactId>maven-surefire-plugin</artifactId>
                    <version>${surefire.plugin.version}</version>
                    <configuration>
                        <forkCount>3</forkCount>
                        <reuseForks>true</reuseForks>
                        <!--suppress UnresolvedMavenProperty -->
                        <argLine>-Xmx1024m ${argLine}</argLine>
                        <systemPropertyVariables>
                            <org.slf4j.simpleLogger.defaultLogLevel>INFO</org.slf4j.simpleLogger.defaultLogLevel>
                        </systemPropertyVariables>
                    </configuration>
                    <dependencies>
                        <dependency>
                            <groupId>org.junit.jupiter</groupId>
                            <artifactId>junit-jupiter-engine</artifactId>
                            <version>${junit.jupiter.version}</version>
                        </dependency>
                        <dependency>
                            <groupId>org.junit.jupiter</groupId>
                            <artifactId>junit-jupiter-api</artifactId>
                            <version>${junit.jupiter.version}</version>
                        </dependency>
                        <dependency>
                            <groupId>org.mockito</groupId>
                            <artifactId>mockito-inline</artifactId>
                            <version>${mockito.version}</version>
                        </dependency>
                    </dependencies>
                </plugin>

                <plugin>
                    <groupId>org.apache.maven.plugins</groupId>
                    <artifactId>maven-javadoc-plugin</artifactId>
                    <version>${maven-javadoc-plugin.version}</version>
                </plugin>

                <plugin>
                    <groupId>org.owasp</groupId>
                    <artifactId>dependency-check-maven</artifactId>
                    <version>${owasp.version}</version>
                </plugin>

                <plugin>
                    <groupId>com.github.spotbugs</groupId>
                    <artifactId>spotbugs-maven-plugin</artifactId>
                    <version>${spotbugs-maven.version}</version>
                </plugin>

                <plugin>
                    <groupId>org.apache.maven.plugins</groupId>
                    <artifactId>maven-pmd-plugin</artifactId>
                    <version>${maven-pmd.version}</version>
                </plugin>

                <plugin>
                    <groupId>org.apache.maven.plugins</groupId>
                    <artifactId>maven-gpg-plugin</artifactId>
                    <version>${maven-gpg-plugin.version}</version>
                </plugin>

                <plugin>
                    <groupId>org.sonatype.plugins</groupId>
                    <artifactId>nexus-staging-maven-plugin</artifactId>
                    <version>${nexus-staging-maven-plugin}</version>
                </plugin>

                <plugin>
                    <groupId>pl.project13.maven</groupId>
                    <artifactId>git-commit-id-plugin</artifactId>
                    <version>${git-commit-plugin.version}</version>
                </plugin>

                <plugin>
                    <groupId>org.springdoc</groupId>
                    <artifactId>springdoc-openapi-maven-plugin</artifactId>
                    <version>${springdoc-plugin.version}</version>
                </plugin>

                <plugin>
                    <groupId>org.codehaus.mojo</groupId>
                    <artifactId>build-helper-maven-plugin</artifactId>
                    <version>${build-helper.version}</version>
                </plugin>

                <plugin>
                    <groupId>org.apache.maven.plugins</groupId>
                    <artifactId>maven-failsafe-plugin</artifactId>
                    <version>${failsafe-plugin.version}</version>
                </plugin>

                <plugin>
                    <groupId>com.bazaarvoice.maven.plugins</groupId>
                    <artifactId>process-exec-maven-plugin</artifactId>
                    <version>${process-exec-plugin.version}</version>
                </plugin>

                <plugin>
                    <groupId>org.codehaus.gmaven</groupId>
                    <artifactId>groovy-maven-plugin</artifactId>
                    <version>${groovy-plugin.version}</version>
                </plugin>

            </plugins>

        </pluginManagement>

        <!-- Should be default, but needed to keep IntelliJ happy -->
        <sourceDirectory>src/main/java</sourceDirectory>
        <testSourceDirectory>src/test/java</testSourceDirectory>
        <resources>
            <resource>
                <directory>src/main/resources</directory>
            </resource>
        </resources>
        <testResources>
            <testResource>
                <directory>src/test/resources</directory>
            </testResource>
        </testResources>

        <!-- Default compiler options - enable additional lint checks -->
        <plugins>
            <plugin>
                <groupId>org.apache.maven.plugins</groupId>
                <artifactId>maven-compiler-plugin</artifactId>
                <configuration>
                    <compilerArgument>-Xlint:all</compilerArgument>
                    <failOnWarning>false</failOnWarning>
                </configuration>
            </plugin>

            <!-- Validates maven & java versions -->
            <plugin>
                <groupId>org.apache.maven.plugins</groupId>
                <artifactId>maven-enforcer-plugin</artifactId>
                <executions>
                    <execution>
                        <id>display-info</id>
                        <goals>
                            <goal>display-info</goal>
                        </goals>
                        <phase>validate</phase>
                    </execution>
                    <execution>
                        <id>enforce-versions</id>
                        <goals>
                            <goal>enforce</goal>
                        </goals>
                        <configuration>
                            <rules>
                                <requireMavenVersion>
                                    <version>[3.5.0,)</version>
                                    <message>** MAVEN VERSION ERROR ** Maven 3.5.0 or above is required. See
                                        https://maven.apache.org/install.html
                                    </message>
                                </requireMavenVersion>
                                <requireJavaVersion>
                                    <level>ERROR</level>
                                    <version>[1.8,)</version>
                                    <message>** JAVA VERSION ERROR ** Java 8 (Update 151) or above is required.
                                    </message>
                                </requireJavaVersion>
                                <banDuplicatePomDependencyVersions/>
                                <requireSameVersions/>
                                <reactorModuleConvergence/>
                                <requireUpperBoundDeps/>
                            </rules>
                        </configuration>
                    </execution>
                </executions>
            </plugin>

            <plugin>
                <groupId>org.apache.rat</groupId>
                <artifactId>apache-rat-plugin</artifactId>
                <configuration>
                    <useDefaultExcludes>true</useDefaultExcludes>
                    <useMavenDefaultExcludes>true</useMavenDefaultExcludes>
                    <useIdeaDefaultExcludes>true</useIdeaDefaultExcludes>
                    <useEclipseDefaultExcludes>true</useEclipseDefaultExcludes>
                    <excludeSubProjects>true</excludeSubProjects>
                    <excludes>
                        <exclude>/CNAME</exclude>
                        <exclude>/dco-signoffs/*.txt</exclude>
                        <exclude>**/banner.txt</exclude>
                        <exclude>**/*.txt</exclude>
                        <exclude>**/*.json</exclude>
                        <exclude>**/*.patch</exclude>
                        <exclude>**/*.drawio</exclude>
                        <exclude>**/*.log</exclude>
                        <exclude>**/*.csv</exclude>
                        <exclude>**/*.ipynb</exclude>
                        <exclude>**/*.png</exclude>
                        <exclude>**/*.svg</exclude>
                        <exclude>**/*.iml</exclude>
                        <exclude>**/*.registrystore</exclude>
                        <exclude>**/*.results</exclude>
                        <exclude>**/*.graphml</exclude>
                        <exclude>**/*.isx</exclude>
                        <exclude>**/target/**</exclude>
                        <exclude>**/build/**</exclude>
                        <exclude>**/venv/**</exclude>
                        <exclude>**/.repository/**</exclude>
                        <exclude>**/charts/**/charts/**</exclude>
                        <exclude>gradle/wrapper/**</exclude>
                        <exclude>**/log</exclude>
                        <exclude>**/*.lock</exclude>
                        <exclude>**/m2repo*/**</exclude>
                        <exclude>**/venv/**</exclude>
                        <exclude>**/archives/patches/egeria.patch</exclude>
                        <exclude>**/docs/**/*.xml</exclude>
                        <exclude>**/docs/**/*.svg</exclude>
                        <exclude>**/website/**/*.xml</exclude>
                        <exclude>**/dependency-reduced-pom.xml</exclude>
                        <exclude>**/.classpath</exclude>
                        <exclude>**/.project</exclude>
                        <exclude>**/.settings/**</exclude>
                        <exclude>*-graph-repositories/**</exclude>
                        <exclude>**/.vscode*/**</exclude>
                        <exclude>**/.factorypath/**</exclude>
                        <exclude>**/**.code-workspace</exclude>
                        <exclude>config</exclude>
                        <exclude>**/LICENSE*.txt</exclude>
                        <exclude>**/presentation-server/**</exclude>
                    </excludes>
                    <licenseFamilies>
                        <licenseFamily implementation="org.apache.rat.license.SimpleLicenseFamily">
                            <familyName>SPDX-License-Identifier: Apache-2.0</familyName>
                        </licenseFamily>
                        <licenseFamily implementation="org.apache.rat.license.SimpleLicenseFamily">
                            <familyName>SPDX-License-Identifier: CC-BY-4.0</familyName>
                        </licenseFamily>
                    </licenseFamilies>
                    <licenses>
                        <license implementation="org.apache.rat.analysis.license.SimplePatternBasedLicense">
                            <licenseFamilyCategory>SPDX</licenseFamilyCategory>
                            <licenseFamilyName>SPDX-License-Identifier: Apache-2.0</licenseFamilyName>
                            <notes></notes>
                            <patterns>
                                <pattern>SPDX-License-Identifier: Apache-2.0</pattern>
                            </patterns>
                        </license>
                        <license implementation="org.apache.rat.analysis.license.SimplePatternBasedLicense">
                            <licenseFamilyCategory>SPDX</licenseFamilyCategory>
                            <licenseFamilyName>SPDX-License-Identifier: CC-BY-4.0</licenseFamilyName>
                            <notes></notes>
                            <patterns>
                                <pattern>SPDX-License-Identifier: CC-BY-4.0</pattern>
                            </patterns>
                        </license>
                        <license implementation="org.apache.rat.analysis.license.SimplePatternBasedLicense">
                            <patterns>
                                <pattern>Copyright Contributors to the ODPi Egeria project.</pattern>
                            </patterns>
                        </license>
                    </licenses>
                </configuration>
                <executions>
                    <execution>
                        <id>rat-check</id>
                        <goals>
                            <goal>check</goal>
                        </goals>
                        <phase>validate</phase>
                    </execution>
                </executions>
            </plugin>
            <!-- Sonar-JaCoCo integration plugin -->
            <plugin>
                <groupId>org.jacoco</groupId>
                <artifactId>jacoco-maven-plugin</artifactId>
                <executions>
                    <execution>
                        <id>agent</id>
                        <goals>
                            <goal>prepare-agent</goal>
                        </goals>
                        <phase>process-test-resources</phase>
                    </execution>
                    <execution>
                        <id>report</id>
                        <goals>
                            <goal>report</goal>
                        </goals>
                    </execution>
                </executions>
            </plugin>

            <!-- Check no unnecessary or missing dependencies           -->
            <!-- Note test scope dependencies can't be reliably checked -->
            <plugin>
                <artifactId>maven-dependency-plugin</artifactId>
                <executions>
                    <execution>
                        <id>analyze</id>
                        <goals>
                            <goal>analyze-only</goal>
                        </goals>
                        <configuration>
                            <failOnWarning>true</failOnWarning>
                            <outputXML>true</outputXML>
                            <ignoredUnusedDeclaredDependencies>
                                <!-- Test dependencies - should only be used in test scope. False positive from dependency check -->
                                <ignoredUnusedDeclaredDependency>org.junit.jupiter:*</ignoredUnusedDeclaredDependency>
                                <ignoredUnusedDeclaredDependency>org.mockito:*</ignoredUnusedDeclaredDependency>
                                <ignoredUnusedDeclaredDependency>org.testng:*</ignoredUnusedDeclaredDependency>
                                <ignoredUnusedDeclaredDependency>junit:*</ignoredUnusedDeclaredDependency>
                                <ignoredUnusedDeclaredDependency>org.springframework.boot:spring-boot-starter-actuator</ignoredUnusedDeclaredDependency>
                                <ignoredUnusedDeclaredDependency>io.micrometer:*</ignoredUnusedDeclaredDependency>
                                <ignoredUnusedDeclaredDependency>org.junit.platform:*</ignoredUnusedDeclaredDependency>
                                <!-- Used with slf4j as default implementation in test scope only -->
                                <ignoredUnusedDeclaredDependency>ch.qos.logback:logback*:*
                                </ignoredUnusedDeclaredDependency>
                                <!-- Used with slf4j as default implementation for chassis & apps (more configurable in xml)-->
                                <ignoredUnusedDeclaredDependency>org.slf4j:slf4j-simple:*
                                </ignoredUnusedDeclaredDependency>
                            </ignoredUnusedDeclaredDependencies>
                        </configuration>
                    </execution>
                    <execution>
                        <id>depmgmt</id>
                        <goals>
                            <goal>analyze-dep-mgt</goal>
                        </goals>
                        <phase>verify</phase>
                        <configuration>
                            <failBuild>true</failBuild>
                            <ignoreDirect>true</ignoreDirect>
                        </configuration>
                    </execution>
                </executions>
            </plugin>
            <plugin>
                <groupId>org.apache.maven.plugins</groupId>
                <artifactId>maven-source-plugin</artifactId>
                <version>${maven-source-plugin.version}</version>
                <executions>
                    <execution>
                        <id>attach-sources</id>
                        <goals>
                            <goal>jar-no-fork</goal>
                        </goals>
                    </execution>
                </executions>
            </plugin>
            <plugin>
                <groupId>org.apache.maven.plugins</groupId>
                <artifactId>maven-javadoc-plugin</artifactId>
                <configuration>
                    <additionalJOption>-J-Xmx1536m</additionalJOption>
                    <quiet>true</quiet>
                </configuration>
                <executions>
                    <execution>
                        <id>attach-javadocs</id>
                        <goals>
                            <goal>jar</goal>
                        </goals>
                    </execution>
                </executions>
            </plugin>

            <!-- always create empty javadoc and source jars for every project           -->
            <!-- Needed for Maven central release process for all components of type jar -->
            <plugin>
                <groupId>org.apache.maven.plugins</groupId>
                <artifactId>maven-antrun-plugin</artifactId>
                <executions>
                    <execution>
                        <id>createemptydocsource</id>
                        <phase>package</phase>
                        <configuration>
                            <target>
                                <touch file="${project.build.directory}/${project.artifactId}-${project.version}-sources.jar"/>
                                <touch file="${project.build.directory}/${project.artifactId}-${project.version}-javadoc.jar"/>
                            </target>
                        </configuration>
                        <goals>
                            <goal>run</goal>
                        </goals>
                    </execution>
                </executions>
            </plugin>


        </plugins>
    </build>

    <profiles>
        <profile>
            <id>release</id>
            <properties>
                <gpg.executable>gpg2</gpg.executable>
            </properties>
            <build>
                <plugins>

                    <!-- Request that distributed artifacts are signed before flowing to Maven Central distributions -->

                    <plugin>
                        <groupId>org.apache.maven.plugins</groupId>
                        <artifactId>maven-gpg-plugin</artifactId>
                        <executions>
                            <execution>
                                <id>sign-artifacts</id>
                                <phase>verify</phase>
                                <goals>
                                    <goal>sign</goal>
                                </goals>
                            </execution>
                        </executions>
                    </plugin>

                    <!-- Request that the artifacts are pushed to Maven Central's staging area -->

                    <plugin>
                        <groupId>org.sonatype.plugins</groupId>
                        <artifactId>nexus-staging-maven-plugin</artifactId>
                        <extensions>true</extensions>
                        <configuration>
                            <serverId>ossrh</serverId>
                            <nexusUrl>https://oss.sonatype.org/</nexusUrl>
                            <autoReleaseAfterClose>true</autoReleaseAfterClose>
                        </configuration>
                    </plugin>

                </plugins>
            </build>
        </profile>
        <profile>
            <id>findBugs</id>
            <activation>
                <property>
                    <name>findBugs</name>
                </property>
            </activation>
            <!-- Build reports - findBugs security checks -->
            <build>
                <plugins>
                    <plugin>
                        <groupId>com.github.spotbugs</groupId>
                        <artifactId>spotbugs-maven-plugin</artifactId>
                        <dependencies>
                            <dependency>
                                <groupId>com.github.spotbugs</groupId>
                                <artifactId>spotbugs</artifactId>
                                <version>${spotbugs-maven.version}</version>
                            </dependency>
                        </dependencies>
                        <configuration>
                            <effort>Max</effort>
                            <threshold>Low</threshold>
                            <failOnError>false</failOnError>
                            <!--suppress UnresolvedMavenProperty -->
                            <includeFilterFile>${maven.multiModuleProjectDirectory}/spotbugs-security-include.xml
                            </includeFilterFile>
                            <!--suppress UnresolvedMavenProperty -->
                            <excludeFilterFile>${maven.multiModuleProjectDirectory}/spotbugs-security-exclude.xml
                            </excludeFilterFile>
                            <plugins>
                                <plugin>
                                    <groupId>com.h3xstream.findsecbugs</groupId>
                                    <artifactId>findsecbugs-plugin</artifactId>
                                    <version>1.10.1</version> <!-- Auto-update to the latest stable -->
                                </plugin>
                            </plugins>
                        </configuration>
                        <executions>
                            <execution>
                                <phase>verify</phase>
                                <goals>
                                    <goal>spotbugs</goal>
                                </goals>
                            </execution>
                        </executions>
                    </plugin>
                    <plugin>
                        <groupId>org.apache.maven.plugins</groupId>
                        <artifactId>maven-pmd-plugin</artifactId>
                        <configuration>
                            <failOnViolation>false</failOnViolation>
                            <printFailingErrors>true</printFailingErrors>
                            <linkXRef>false</linkXRef>
                        </configuration>
                        <executions>
                            <execution>
                                <goals>
                                    <goal>check</goal>
                                </goals>
                            </execution>
                        </executions>
                    </plugin>
                </plugins>
            </build>
        </profile>

        <profile>
            <id>owasp</id>
            <activation>
                <property>
                    <name>CVE</name>
                </property>
            </activation>
            <!-- Build reports - findBugs security checks -->
            <build>
                <plugins>
                    <plugin>
                        <groupId>org.owasp</groupId>
                        <artifactId>dependency-check-maven</artifactId>
                        <configuration>
                            <skipSystemScope>true</skipSystemScope>
                            <skipProvidedScope>true</skipProvidedScope>
                            <skipTestScope>true</skipTestScope>
                            <assemblyAnalyzerEnabled>false</assemblyAnalyzerEnabled>
                            <enableExperimental>true</enableExperimental>
                            <rubygemsAnalyzerEnabled>false</rubygemsAnalyzerEnabled>
                            <cmakeAnalyzerEnabled>false</cmakeAnalyzerEnabled>
                            <autoconfAnalyzerEnabled>false</autoconfAnalyzerEnabled>
                            <nodeAnalyzerEnabled>true</nodeAnalyzerEnabled>
                            <cocoapodsAnalyzerEnabled>false</cocoapodsAnalyzerEnabled>
                            <bundleAuditAnalyzerEnabled>false</bundleAuditAnalyzerEnabled>
                            <swiftPackageManagerAnalyzerEnabled>false</swiftPackageManagerAnalyzerEnabled>
                            <nuspecAnalyzerEnabled>false</nuspecAnalyzerEnabled>
                            <nugetconfAnalyzerEnabled>false</nugetconfAnalyzerEnabled>
                            <retireJsAnalyzerEnabled>true</retireJsAnalyzerEnabled>
                        </configuration>
                        <executions>

                            <execution>
                                <id>full-cve</id>
                                <inherited>false</inherited>
                                <phase>verify</phase>
                                <goals>
                                    <goal>aggregate</goal>
                                </goals>
                            </execution>
                        </executions>
                    </plugin>
                </plugins>
            </build>
        </profile>
        <profile>
            <id>artifactory</id>
            <distributionManagement>
                <repository>
                    <id>central</id>
                    <name>odpi-artifactory-primary-0-staging</name>
                    <url>https://odpi.jfrog.io/odpi/egeria-staging</url>
                </repository>
                <snapshotRepository>
                    <id>snapshots</id>
                    <name>odpi-artifactory-primary-0-snapshots</name>
                    <url>https://odpi.jfrog.io/odpi/egeria-snapshot</url>
                </snapshotRepository>
            </distributionManagement>
        </profile>
        <profile>
            <id>license</id>
            <activation>
                <property>
                    <name>License</name>
                </property>
            </activation>
            <build>
                <plugins>
                    <plugin>
                        <groupId>org.codehaus.mojo</groupId>
                        <artifactId>license-maven-plugin</artifactId>
                        <executions>
                            <execution>
                                <id>third-party-parent</id>
                                <inherited>false</inherited>
                                <phase>verify</phase>
                                <configuration>
                                    <acceptPomPackaging>true</acceptPomPackaging>
                                    <includedScopes>compile,runtime</includedScopes>
                                    <outputDirectory>${project.basedir}/licenses</outputDirectory>
                                    <thirdPartyFilename>THIRD_PARTY-full.txt</thirdPartyFilename>
                                </configuration>
                                <goals>
                                    <goal>aggregate-add-third-party</goal>
                                </goals>
                            </execution>
                            <execution>
                                <id>third-party-module</id>
                                <inherited>true</inherited>
                                <phase>verify</phase>
                                <configuration>
                                    <acceptPomPackaging>false</acceptPomPackaging>
                                    <includedScopes>compile,runtime</includedScopes>
                                    <outputDirectory>${project.build.directory}/generated-sources/license
                                    </outputDirectory>
                                    <thirdPartyFilename>THIRD_PARTY.txt</thirdPartyFilename>
                                </configuration>
                                <goals>
                                    <goal>add-third-party</goal>
                                </goals>
                            </execution>
                        </executions>
                    </plugin>
                </plugins>
            </build>
        </profile>
        <profile>
            <id>thirdPartyLocalRepo</id>
            <activation>
                <property>
                    <name>!skipThirdPartyLocalRepo</name>
                </property>
            </activation>
            <!-- The following steps obtain the required Gaian libraries by retrieving, unpacking the distribution and installing into the local maven repo -->
            <build>
                <plugins>
                    <plugin>
                        <groupId>com.googlecode.maven-download-plugin</groupId>
                        <artifactId>download-maven-plugin</artifactId>
                        <inherited>false</inherited>
                        <executions>
                            <execution>
                                <phase>initialize</phase>
                                <goals>
                                    <goal>wget</goal>
                                </goals>
                                <configuration>
                                    <url>
                                        ${gaiandb.url}
                                    </url>
                                    <outputFileName>GAIANDB_V2.1.8_20160523.zip</outputFileName>
                                    <outputDirectory>${project.build.directory}</outputDirectory>
                                </configuration>
                            </execution>
                        </executions>
                    </plugin>
                    <plugin>
                        <groupId>org.apache.maven.plugins</groupId>
                        <artifactId>maven-antrun-plugin</artifactId>
                        <inherited>false</inherited>
                        <executions>
                            <execution>
                                <phase>initialize</phase>
                                <configuration>
                                    <target>
                                        <unzip src="${project.build.directory}/GAIANDB_V2.1.8_20160523.zip"
                                               dest="${project.build.directory}">
                                            <patternset>
                                                <include name="**/GAIANDB.jar"/>
                                                <include name="**/derby.jar"/>
                                            </patternset>
                                        </unzip>
                                    </target>
                                </configuration>
                                <goals>
                                    <goal>run</goal>
                                </goals>
                            </execution>
                        </executions>
                    </plugin>

                    <plugin>
                        <groupId>org.apache.maven.plugins</groupId>
                        <artifactId>maven-install-plugin</artifactId>
                        <inherited>false</inherited>
                        <executions>
                            <execution>
                                <id>install-derby</id>
                                <phase>initialize</phase>
                                <configuration>
                                    <groupId>org.apache.derby</groupId>
                                    <artifactId>derby</artifactId>
                                    <version>${derby.version}</version>
                                    <packaging>jar</packaging>
                                    <file>${project.build.directory}/lib/derby.jar</file>
                                    <generatePom>true</generatePom>
                                </configuration>
                                <goals>
                                    <goal>install-file</goal>
                                </goals>
                            </execution>
                            <execution>
                                <id>install-gaian</id>
                                <phase>initialize</phase>
                                <configuration>
                                    <groupId>com.ibm.gaiandb</groupId>
                                    <artifactId>gaian</artifactId>
                                    <version>${gaian.version}</version>
                                    <packaging>jar</packaging>
                                    <file>${project.build.directory}/lib/GAIANDB.jar</file>
                                    <generatePom>true</generatePom>
                                </configuration>
                                <goals>
                                    <goal>install-file</goal>
                                </goals>
                            </execution>
                        </executions>
                    </plugin>
                </plugins>
            </build>
        </profile>
    </profiles>
</project><|MERGE_RESOLUTION|>--- conflicted
+++ resolved
@@ -421,8 +421,6 @@
             </dependency>
 
             <dependency>
-<<<<<<< HEAD
-=======
                 <groupId>org.apache.tinkerpop</groupId>
                 <artifactId>tinkergraph-gremlin</artifactId>
                 <scope>compile</scope>
@@ -430,7 +428,13 @@
             </dependency>
 
             <dependency>
->>>>>>> 14db0287
+                <groupId>org.apache.tinkerpop</groupId>
+                <artifactId>gremlin-driver</artifactId>
+                <scope>compile</scope>
+                <version>${gremlin.version}</version>
+            </dependency>
+
+            <dependency>
                 <groupId>org.apache.tomcat.embed</groupId>
                 <artifactId>tomcat-embed-core</artifactId>
                 <scope>compile</scope>
