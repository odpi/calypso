--- conflicted
+++ resolved
@@ -122,17 +122,12 @@
         <surefire.plugin.version>3.0.0-M1</surefire.plugin.version>
         <maven-download.version>1.4.1</maven-download.version>
         <maven-antrun.version>1.8</maven-antrun.version>
-	    <maven-install.version>3.0.0-M1</maven-install.version>
-<<<<<<< HEAD
-        <maven-shade.version>3.2.1</maven-shade.version>
-	    <maven-compiler.version>3.8.0</maven-compiler.version>
-=======
-	    <maven-shade.version>3.2.1</maven-shade.version>
-	    <maven-compiler.version>3.8.0</maven-compiler.version>
+	      <maven-install.version>3.0.0-M1</maven-install.version>
+	      <maven-shade.version>3.2.1</maven-shade.version>
+	      <maven-compiler.version>3.8.0</maven-compiler.version>
         <sonar.java.coveragePlugin>jacoco</sonar.java.coveragePlugin>
         <sonar.jacoco.reportPaths>${maven.multiModuleProjectDirectory}/target/jacoco.exec</sonar.jacoco.reportPaths>
         <sonar.dynamicAnalysis>reuseReports</sonar.dynamicAnalysis>
->>>>>>> 6b1e02e4
     </properties>
 
     <dependencyManagement>
