--- conflicted
+++ resolved
@@ -1517,11 +1517,7 @@
                 <version>${open-metadata.version}</version>
             </dependency>
 
-<<<<<<< HEAD
-            <dependency>
-=======
-             <dependency>
->>>>>>> 25a673a6
+            <dependency>
                 <groupId>org.odpi.egeria</groupId>
                 <artifactId>inmemory-open-metadata-topic-connector</artifactId>
                 <scope>compile</scope>
