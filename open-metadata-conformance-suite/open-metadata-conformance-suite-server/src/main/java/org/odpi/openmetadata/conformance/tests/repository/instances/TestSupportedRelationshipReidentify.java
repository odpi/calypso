--- conflicted
+++ resolved
@@ -78,13 +78,8 @@
      * Typical constructor sets up superclass and discovered information needed for tests
      *
      * @param workPad place for parameters and results
-<<<<<<< HEAD
-     * @param entityDefs      types of valid entities
-     * @param relationshipDef type of relationship
-=======
      * @param entityDefs      entities to test
      * @param relationshipDef type of valid entities
->>>>>>> c003bb11
      */
     public TestSupportedRelationshipReidentify(RepositoryConformanceWorkPad workPad,
                                                Map<String, EntityDef>       entityDefs,
