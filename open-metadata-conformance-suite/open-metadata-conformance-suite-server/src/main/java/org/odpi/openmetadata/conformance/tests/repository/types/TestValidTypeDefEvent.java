/* SPDX-License-Identifier: Apache 2.0 */
/* Copyright Contributors to the ODPi Egeria project. */
package org.odpi.openmetadata.conformance.tests.repository.types;

import org.odpi.openmetadata.conformance.tests.repository.RepositoryConformanceTestCase;
import org.odpi.openmetadata.conformance.workbenches.repository.RepositoryConformanceProfileRequirement;
import org.odpi.openmetadata.conformance.workbenches.repository.RepositoryConformanceWorkPad;
import org.odpi.openmetadata.repositoryservices.connectors.stores.metadatacollectionstore.OMRSMetadataCollection;
import org.odpi.openmetadata.repositoryservices.connectors.stores.metadatacollectionstore.properties.typedefs.AttributeTypeDef;
import org.odpi.openmetadata.repositoryservices.connectors.stores.metadatacollectionstore.properties.typedefs.TypeDef;
import org.odpi.openmetadata.repositoryservices.connectors.stores.metadatacollectionstore.properties.typedefs.TypeDefPatch;
<<<<<<< HEAD
=======
import org.odpi.openmetadata.repositoryservices.connectors.stores.metadatacollectionstore.repositoryconnector.OMRSRepositoryConnector;
>>>>>>> 86a3c154
import org.odpi.openmetadata.repositoryservices.connectors.stores.metadatacollectionstore.repositoryconnector.OMRSRepositoryHelper;
import org.odpi.openmetadata.repositoryservices.events.OMRSEventOriginator;
import org.odpi.openmetadata.repositoryservices.events.OMRSTypeDefEvent;
import org.odpi.openmetadata.repositoryservices.events.OMRSTypeDefEventType;

import java.util.Date;

import static org.odpi.openmetadata.repositoryservices.events.OMRSTypeDefEventType.UPDATED_TYPEDEF_EVENT;


/**
 * TestValidTypeDefEvent validates the format of an incoming TypeDefEvent
 */
public class TestValidTypeDefEvent extends RepositoryConformanceTestCase
{
    private static final  String rootTestCaseId = "repository-type-definition-event";
    private static final  String testCaseName   = "Validate incoming type definition event test case";


    private static final  String assertion1    = rootTestCaseId + "-01";
    private static final  String assertionMsg1 = "Event is not null.";
    private static final  String assertion2    = rootTestCaseId + "-02";
    private static final  String assertionMsg2 = "Event timestamp is present.";
    private static final  String assertion3    = rootTestCaseId + "-03";
    private static final  String assertionMsg3 = "Event type is valid.";
    private static final  String assertion4    = rootTestCaseId + "-04";
    private static final  String assertionMsg4 = "Event originator is set.";
    private static final  String assertion5    = rootTestCaseId + "-05";
    private static final  String assertionMsg5 = "Metadata collection id is set.";
    private static final  String assertion6    = rootTestCaseId + "-06";
    private static final  String assertionMsg6 = "Metadata collection id matches technology under test.";
    private static final  String assertion7    = rootTestCaseId + "-07";
    private static final  String assertionMsg7 = "Server name is set.";
    private static final  String assertion8    = rootTestCaseId + "-08";
    private static final  String assertionMsg8 = "Server name matches technology under test.";
    private static final  String assertion9    = rootTestCaseId + "-09";
    private static final  String assertionMsg9 = "TypeDef supplied for TypeDef event.";
    private static final  String assertion10    = rootTestCaseId + "-10";
    private static final  String assertionMsg10 = "AttributeTypeDef null for TypeDef event.";
    private static final  String assertion11    = rootTestCaseId + "-11";
    private static final  String assertionMsg11 = "AttributeTypeDef supplied for AttributeTypeDef event.";
    private static final  String assertion12    = rootTestCaseId + "-12";
    private static final  String assertionMsg12 = "TypeDef null for AttributeTypeDef event.";
    private static final  String assertion13    = rootTestCaseId + "-13";
    private static final  String assertionMsg13 = "TypeDefPatch supplied for update event.";

    private static final String eventTypePropertyName             = "Event type";
    private static final String eventTimestampPropertyName        = "Event time stamp";
    private static final String metadataCollectionIdPropertyName  = "metadata collection id";
    private static final String serverNamePropertyName            = "server name";
    private static final String serverTypePropertyName            = "server type";
    private static final String orgNamePropertyName               = "organization name";
    private static final String typeDefGUIDPropertyName           = "TypeDef unique identifier (GUID)";
    private static final String typeDefNamePropertyName           = "TypeDef unique name";
    private static final String attributeTypeDefGUIDPropertyName  = "AttributeTypeDef unique identifier (GUID)";
    private static final String attributeTypeDefNamePropertyName  = "AttributeTypeDef unique name";

    private static final String successMessage  = "Type definition event successfully processed";

    private String            testCaseId;
    private OMRSTypeDefEvent  event;
    private AttributeTypeDef  attributeTypeDef = null;
    private TypeDef           typeDef = null;
    private int               eventIdentifier;

    private String            metadataCollectionId = null;
    private String            serverName = null;

    private RepositoryConformanceWorkPad workPad;



    /**
     * Typical constructor sets up superclass and discovered information needed for tests
     *
     * @param workPad place for parameters and results
     * @param eventIdentifier event counter to keep test case ids unique
     * @param event incoming event that triggered the test case
     */
    public TestValidTypeDefEvent(RepositoryConformanceWorkPad workPad,
                                 int                          eventIdentifier,
                                 OMRSTypeDefEvent             event)
    {
        super(workPad,
              RepositoryConformanceProfileRequirement.SUPPORTED_TYPE_NOTIFICATIONS.getProfileId(),
              RepositoryConformanceProfileRequirement.SUPPORTED_TYPE_NOTIFICATIONS.getRequirementId());

        this.workPad = workPad;
        testCaseId = rootTestCaseId + "-" + eventIdentifier;
        super.updateTestId(rootTestCaseId, testCaseId, testCaseName);

        this.event = event;
        this.eventIdentifier = eventIdentifier;
    }


    /**
     * Return the originator's server name extracted from the event.
     *
     * @return string name
     */
    public String getServerName()
    {
        return serverName;
    }


    /**
     * Return the originator's metadata collection Id extracted from the event.
     *
     * @return string name
     */
    public String getMetadataCollectionId()
    {
        return metadataCollectionId;
    }


    /**
     * Return the attribute type definition extracted from the event (or null).
     *
     * @return AttributeTypeDef object
     */
    public AttributeTypeDef getExtractedAttributeTypeDef()
    {
        return attributeTypeDef;
    }


    /**
     * Return the type definition extracted from the event (or null).
     *
     * @return Typedef object
     */
    public TypeDef getExtractedTypeDef()
    {
        return typeDef;
    }


    /**
     * Dummy method needed to satisfy the superclass
     *
     * @throws Exception something went wrong with the test.
     */
    protected void run() throws Exception
    {
        assertCondition((event != null),
                        assertion1,
                        eventIdentifier + assertionMsg1,
                        defaultProfileId,
                        defaultRequirementId);

        Date   eventTimestamp = event.getEventTimestamp();

        verifyCondition((eventTimestamp != null),
                        assertion2,
                        eventIdentifier + assertionMsg2,
                        defaultProfileId,
                        defaultRequirementId);

        if (eventTimestamp != null)
        {
            addDiscoveredProperty(eventTimestampPropertyName,
                                  eventTimestamp,
                                  RepositoryConformanceProfileRequirement.COHORT_REGISTRATION.getProfileId(),
                                  RepositoryConformanceProfileRequirement.COHORT_REGISTRATION.getRequirementId());
        }

        OMRSTypeDefEventType  eventType = event.getTypeDefEventType();

        verifyCondition(((eventType != null) && (eventType != OMRSTypeDefEventType.UNKNOWN_TYPEDEF_EVENT)),
                        assertion3,
                        eventIdentifier + assertionMsg3,
                        defaultProfileId,
                        defaultRequirementId);


        OMRSEventOriginator  originator = event.getEventOriginator();

        verifyCondition((originator != null),
                        assertion4,
                        eventIdentifier + assertionMsg4,
                        defaultProfileId,
                        defaultRequirementId);

        if (originator != null)
        {
            metadataCollectionId = originator.getMetadataCollectionId();

            verifyCondition((metadataCollectionId != null),
                            assertion5,
                            assertionMsg5,
                            defaultProfileId,
                            defaultRequirementId);

            verifyCondition(((metadataCollectionId != null) && (metadataCollectionId.equals(repositoryConformanceWorkPad.getTutMetadataCollectionId()))),
                            assertion6,
                            assertionMsg6,
                            defaultProfileId,
                            defaultRequirementId);

            addDiscoveredProperty(metadataCollectionIdPropertyName,
                                  originator.getMetadataCollectionId(),
                                  defaultProfileId,
                                  defaultRequirementId);

            serverName = originator.getServerName();

            verifyCondition((serverName != null),
                            assertion7,
                            assertionMsg7,
                            defaultProfileId,
                            defaultRequirementId);

            verifyCondition(((serverName != null) && (serverName.equals(repositoryConformanceWorkPad.getTutServerName()))),
                            assertion8,
                            assertionMsg8,
                            defaultProfileId,
                            defaultRequirementId);

            addDiscoveredProperty(serverNamePropertyName,
                                  serverName,
                                  defaultProfileId,
                                  defaultRequirementId);

            if (originator.getServerType() != null)
            {
                addDiscoveredProperty(serverTypePropertyName,
                                      originator.getServerType(),
                                      defaultProfileId,
                                      defaultRequirementId);
            }

            if (originator.getOrganizationName() != null)
            {
                addDiscoveredProperty(orgNamePropertyName,
                                      originator.getOrganizationName(),
                                      defaultProfileId,
                                      defaultRequirementId);
            }
        }

        if (eventType != null)
        {
            addDiscoveredProperty(eventTypePropertyName,
                                  eventType.getName(),
                                  defaultProfileId,
                                  defaultRequirementId);

<<<<<<< HEAD
            // TODO - check this
            if  (eventType == UPDATED_TYPEDEF_EVENT) {

                TypeDefPatch typeDefPatch = event.getTypeDefPatch();
                String orioginalTypeDefGUID = typeDefPatch.getTypeDefGUID();
                OMRSRepositoryHelper repositoryHelper = null;
                if (workPad != null) {
                    cohortRepositoryConnector = workPad.getTutRepositoryConnector();
                    repositoryHelper = cohortRepositoryConnector.getRepositoryHelper();
                }
                TypeDef originalTypeDef = repositoryHelper.getTypeDef(serverName, "typeDefGUID", orioginalTypeDefGUID, "TestValidTypeDefEvent::run");
                TypeDef updatedTypeDef = repositoryHelper.applyPatch(serverName, originalTypeDef, typeDefPatch);

                typeDef = updatedTypeDef;
            }
            else {

                typeDef = event.getTypeDef();

            }
=======

            typeDef = event.getTypeDef();
>>>>>>> 86a3c154
            attributeTypeDef = event.getAttributeTypeDef();

            switch (eventType)
            {
                case NEW_TYPEDEF_EVENT:
                case DELETED_TYPEDEF_EVENT:
                case RE_IDENTIFIED_TYPEDEF_EVENT:
                    verifyCondition((typeDef != null),
                                    assertion9,
                                    assertionMsg9,
                                    defaultProfileId,
                                    defaultRequirementId);
                    verifyCondition((attributeTypeDef == null),
                                    assertion10,
                                    assertionMsg10,
                                    defaultProfileId,
                                    defaultRequirementId);

                    if (typeDef != null)
                    {
                        addDiscoveredProperty(typeDefGUIDPropertyName,
                                              typeDef.getGUID(),
                                              defaultProfileId,
                                              defaultRequirementId);
                        addDiscoveredProperty(typeDefNamePropertyName,
                                              typeDef.getName(),
                                              defaultProfileId,
                                              defaultRequirementId);
                    }
                    break;

                case UPDATED_TYPEDEF_EVENT:
                    /*
                     * If this is a type update event then it does not have the (new) TypeDef available,
                     * so verify that the event contains the patch.
                     */
                    TypeDefPatch typeDefPatch = event.getTypeDefPatch();
                    verifyCondition((typeDefPatch != null),
                                    assertion13,
                                    assertionMsg13,
                                    defaultProfileId,
                                    defaultRequirementId);
                    verifyCondition((typeDef == null),
                                    assertion9,
                                    assertionMsg9,
                                    defaultProfileId,
                                    defaultRequirementId);
                    verifyCondition((attributeTypeDef == null),
                                    assertion10,
                                    assertionMsg10,
                                    defaultProfileId,
                                    defaultRequirementId);
                    break;

                case NEW_ATTRIBUTE_TYPEDEF_EVENT:
                case DELETED_ATTRIBUTE_TYPEDEF_EVENT:
                case RE_IDENTIFIED_ATTRIBUTE_TYPEDEF_EVENT:
                    verifyCondition((attributeTypeDef != null),
                                    assertion11,
                                    assertionMsg11,
                                    defaultProfileId,
                                    defaultRequirementId);
                    verifyCondition((typeDef == null),
                                    assertion12,
                                    assertionMsg12,
                                    defaultProfileId,
                                    defaultRequirementId);

                    if (attributeTypeDef != null)
                    {
                        addDiscoveredProperty(attributeTypeDefGUIDPropertyName,
                                              attributeTypeDef.getGUID(),
                                              defaultProfileId,
                                              defaultRequirementId);
                        addDiscoveredProperty(attributeTypeDefNamePropertyName,
                                              attributeTypeDef.getName(),
                                              defaultProfileId,
                                              defaultRequirementId);
                    }
                    break;

                case TYPEDEF_ERROR_EVENT:

                    break;
            }
        }

        super.setSuccessMessage(successMessage);
    }
}<|MERGE_RESOLUTION|>--- conflicted
+++ resolved
@@ -9,10 +9,7 @@
 import org.odpi.openmetadata.repositoryservices.connectors.stores.metadatacollectionstore.properties.typedefs.AttributeTypeDef;
 import org.odpi.openmetadata.repositoryservices.connectors.stores.metadatacollectionstore.properties.typedefs.TypeDef;
 import org.odpi.openmetadata.repositoryservices.connectors.stores.metadatacollectionstore.properties.typedefs.TypeDefPatch;
-<<<<<<< HEAD
-=======
 import org.odpi.openmetadata.repositoryservices.connectors.stores.metadatacollectionstore.repositoryconnector.OMRSRepositoryConnector;
->>>>>>> 86a3c154
 import org.odpi.openmetadata.repositoryservices.connectors.stores.metadatacollectionstore.repositoryconnector.OMRSRepositoryHelper;
 import org.odpi.openmetadata.repositoryservices.events.OMRSEventOriginator;
 import org.odpi.openmetadata.repositoryservices.events.OMRSTypeDefEvent;
@@ -81,8 +78,6 @@
     private String            metadataCollectionId = null;
     private String            serverName = null;
 
-    private RepositoryConformanceWorkPad workPad;
-
 
 
     /**
@@ -100,7 +95,6 @@
               RepositoryConformanceProfileRequirement.SUPPORTED_TYPE_NOTIFICATIONS.getProfileId(),
               RepositoryConformanceProfileRequirement.SUPPORTED_TYPE_NOTIFICATIONS.getRequirementId());
 
-        this.workPad = workPad;
         testCaseId = rootTestCaseId + "-" + eventIdentifier;
         super.updateTestId(rootTestCaseId, testCaseId, testCaseName);
 
@@ -263,31 +257,8 @@
                                   defaultProfileId,
                                   defaultRequirementId);
 
-<<<<<<< HEAD
-            // TODO - check this
-            if  (eventType == UPDATED_TYPEDEF_EVENT) {
-
-                TypeDefPatch typeDefPatch = event.getTypeDefPatch();
-                String orioginalTypeDefGUID = typeDefPatch.getTypeDefGUID();
-                OMRSRepositoryHelper repositoryHelper = null;
-                if (workPad != null) {
-                    cohortRepositoryConnector = workPad.getTutRepositoryConnector();
-                    repositoryHelper = cohortRepositoryConnector.getRepositoryHelper();
-                }
-                TypeDef originalTypeDef = repositoryHelper.getTypeDef(serverName, "typeDefGUID", orioginalTypeDefGUID, "TestValidTypeDefEvent::run");
-                TypeDef updatedTypeDef = repositoryHelper.applyPatch(serverName, originalTypeDef, typeDefPatch);
-
-                typeDef = updatedTypeDef;
-            }
-            else {
-
-                typeDef = event.getTypeDef();
-
-            }
-=======
 
             typeDef = event.getTypeDef();
->>>>>>> 86a3c154
             attributeTypeDef = event.getAttributeTypeDef();
 
             switch (eventType)
