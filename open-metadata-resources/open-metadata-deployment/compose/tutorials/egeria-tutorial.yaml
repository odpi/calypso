--- conflicted
+++ resolved
@@ -120,10 +120,7 @@
             - OPEN_LINEAGE_SERVER_NAME=open-lineage
             - OPEN_LINEAGE_GRAPH_SOURCE=MAIN
             - JAVA_APP_JAR=user-interface/ui-chassis-spring-${egeria_version}.jar
-<<<<<<< HEAD
-=======
             - ZUUL_ROUTES_UI_URL=http://uistatic:80
->>>>>>> 956a1523
         ports:
             - '18443:8443'
         networks:
@@ -131,8 +128,6 @@
         env_file:
             - '.env'
 
-<<<<<<< HEAD
-=======
     uistatic:
         image: '${egeria_repo}/egeria-uistatic:${egeria_version}'
         ports:
@@ -142,7 +137,6 @@
         env_file:
             - '.env'
 
->>>>>>> 956a1523
     presentation:
         depends_on:
             - datalake
