--- conflicted
+++ resolved
@@ -1,10 +1,6 @@
 <!-- SPDX-License-Identifier: CC-BY-4.0 -->
 <!-- Copyright Contributors to the Egeria project. -->
 
-<<<<<<< HEAD
-
-=======
->>>>>>> 77649b3a
 # ranger-admin
 
 Docker build script for Apache Ranger
@@ -18,18 +14,10 @@
 ## Usage
 
  - switch into this directory
-<<<<<<< HEAD
  - docker build -t ranger-admin-egeriavdc:0.2.0 .
-=======
- - docker build .
->>>>>>> 77649b3a
 
 ## Publishing the build
 
-The helm charts in Egeria which make use of this docker image
-assume it has been pushed to dockerhub as 'planetf1/ranger-admin'
-
-<<<<<<< HEAD
 As the build process is refined, this will be automated & use a more
 egeria-centric id.
 
@@ -37,18 +25,3 @@
  - {enter credentials}
  - docker tag ranger-admin-egeriavdc:0.2.0 planetf1/ranger-admin-egeriavdc:0.2.0
  - docker push planetf1/ranger-admin-egeriavdc:0.2.0
-
-# docker
-
-This directory contains docker build scripts & assets for creating any images
-needed for Egeria demos & deployments, where such assets do not exist on known
-repositories 
-
-docker build -t ranger-admin-egeriavdc:0.2.0 .
-=======
-As the build process is refined, this will be automated & use a more 
-egeria-centric id.
-
- - 
-
->>>>>>> 77649b3a
