--- conflicted
+++ resolved
@@ -155,7 +155,9 @@
         /*
          * Calls for new and changed types go here
          */
-<<<<<<< HEAD
+        update0025Locations();
+        update0030HostsAndOperatingPlatforms();
+        update0050Applications();
         addRelationshipSupertypes();
         update0320CategoryHierarchy();
         update0330Terms();
@@ -167,17 +169,13 @@
         update0534RelationalSchemas();
         update0540DataClasses();
         update0545ReferenceData();
-=======
-        update0025Locations();
-        update0030HostsAndOperatingPlatforms();
-        update0050Applications();
+
     }
 
 
     /*
      * -------------------------------------------------------------------------------------------------------
      */
->>>>>>> debabca1
 
     private void update0025Locations()
     {
@@ -293,6 +291,28 @@
     }
 
 
+    /**
+     * The RuntimeForProcess relationship is superfluous - can use ServerAssetUse since Application is a SoftwareServerCapability.
+     */
+    private void update0050Applications()
+    {
+        this.archiveBuilder.addTypeDefPatch(deprecateRuntimeForProcess());
+    }
+
+    private TypeDefPatch deprecateRuntimeForProcess()
+    {
+        final String typeName = "RuntimeForProcess";
+
+        TypeDefPatch typeDefPatch = archiveBuilder.getPatchForType(typeName);
+
+        typeDefPatch.setUpdatedBy(originatorName);
+        typeDefPatch.setUpdateTime(creationDate);
+        typeDefPatch.setTypeDefStatus(TypeDefStatus.DEPRECATED_TYPEDEF);
+
+        return typeDefPatch;
+    }
+
+
     /*
      * -------------------------------------------------------------------------------------------------------
      */
@@ -460,28 +480,4 @@
         return typeDefPatch;
     }
 
-<<<<<<< HEAD
-}
-=======
-    /**
-     * The RuntimeForProcess relationship is superfluous - can use ServerAssetUse since Application is a SoftwareServerCapability.
-     */
-    private void update0050Applications()
-    {
-        this.archiveBuilder.addTypeDefPatch(deprecateRuntimeForProcess());
-    }
-
-    private TypeDefPatch deprecateRuntimeForProcess()
-    {
-        final String typeName = "RuntimeForProcess";
-
-        TypeDefPatch typeDefPatch = archiveBuilder.getPatchForType(typeName);
-
-        typeDefPatch.setUpdatedBy(originatorName);
-        typeDefPatch.setUpdateTime(creationDate);
-        typeDefPatch.setTypeDefStatus(TypeDefStatus.DEPRECATED_TYPEDEF);
-
-        return typeDefPatch;
-    }
-}
->>>>>>> debabca1
+}