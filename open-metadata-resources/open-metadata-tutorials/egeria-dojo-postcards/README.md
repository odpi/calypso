--- conflicted
+++ resolved
@@ -10,14 +10,11 @@
 README file.
 
 ## List of Postcards
-<<<<<<< HEAD
-from [Jerome Nilmeier](from-Jerome-Nilmeier.md)
-=======
 
+* [Jerome Nilmeier](from-Jerome-Nilmeier.md)
 * [From Mandy Chessell](From-Mandy-Chessell.md)
 * [From Rahul Akolkar](From-Rahul-Akolkar.md)
 
->>>>>>> 4aae653d
 ----
 License: [CC BY 4.0](https://creativecommons.org/licenses/by/4.0/),
 Copyright Contributors to the ODPi Egeria project.