--- conflicted
+++ resolved
@@ -49,11 +49,6 @@
         </dependency>
 
         <dependency>
-<<<<<<< HEAD
-            <groupId>log4j</groupId>
-            <artifactId>log4j</artifactId>
-            <version>1.2.17</version>
-=======
             <groupId>org.slf4j</groupId>
             <artifactId>slf4j-api</artifactId>
         </dependency>
@@ -61,7 +56,6 @@
         <dependency>
             <groupId>log4j</groupId>
             <artifactId>log4j</artifactId>
->>>>>>> e12c9568
         </dependency>
 
     </dependencies>
