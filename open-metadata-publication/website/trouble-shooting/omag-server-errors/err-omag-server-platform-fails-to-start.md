--- conflicted
+++ resolved
@@ -49,13 +49,8 @@
 address of `https://localhost:9443`.  
 
 ```bash
-<<<<<<< HEAD
 $ curl --insecure -X GET https://localhost:9443/open-metadata/platform-services/users/test/server-platform-origin
-ODPi Egeria OMAG Server Platform (version 1.8-SNAPSHOT)
-=======
-$ curl -X GET http://localhost:8080/open-metadata/platform-services/users/test/server-platform-origin
 ODPi Egeria OMAG Server Platform (version 2.0-SNAPSHOT)
->>>>>>> 5fb954b4
 ```
 
 If you get the `ODPi Egeria OMAG Server Platform (version `versionNumber`)` response then your OMAG server platform is already running.
